--- conflicted
+++ resolved
@@ -262,21 +262,24 @@
 #region Keywords
         static class LitKeywords
         {
-<<<<<<< HEAD
-            public static KeywordDescriptor ScreenSpaceAmbientOcclusion = new KeywordDescriptor()
-            {
-                displayName = "Screen Space Ambient Occlusion",
-                referenceName = "_SCREEN_SPACE_OCCLUSION",
-=======
             public static KeywordDescriptor GBufferNormalsOct = new KeywordDescriptor()
             {
                 displayName = "GBuffer normal octaedron encoding",
                 referenceName = "_GBUFFER_NORMALS_OCT",
->>>>>>> 6de5959b
                 type = KeywordType.Boolean,
                 definition = KeywordDefinition.MultiCompile,
                 scope = KeywordScope.Global,
             };
+
+			public static KeywordDescriptor ScreenSpaceAmbientOcclusion = new KeywordDescriptor()
+            {
+                displayName = "Screen Space Ambient Occlusion",
+                referenceName = "_SCREEN_SPACE_OCCLUSION",
+                type = KeywordType.Boolean,
+                definition = KeywordDefinition.MultiCompile,
+                scope = KeywordScope.Global,
+            };
+
 
             public static KeywordCollection Forward = new KeywordCollection
             {
