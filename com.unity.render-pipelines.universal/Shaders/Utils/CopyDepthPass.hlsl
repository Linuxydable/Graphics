--- conflicted
+++ resolved
@@ -3,7 +3,6 @@
 
 #include "Packages/com.unity.render-pipelines.universal/ShaderLibrary/Core.hlsl"
 
-<<<<<<< HEAD
 #if defined(_DEPTH_MSAA_2)
     #define MSAA_SAMPLES 2
 #elif defined(_DEPTH_MSAA_4)
@@ -14,8 +13,6 @@
     #define MSAA_SAMPLES 1
 #endif
 
-=======
->>>>>>> 2a28c5ad
 half4 _ScaleBiasRT;
 
 struct Attributes
@@ -72,19 +69,6 @@
 #define SAMPLE(uv) SAMPLE_DEPTH_TEXTURE(_CameraDepthAttachment, sampler_CameraDepthAttachment, uv)
 #endif
 
-<<<<<<< HEAD
-=======
-#if defined(_DEPTH_MSAA_2)
-    #define MSAA_SAMPLES 2
-#elif defined(_DEPTH_MSAA_4)
-    #define MSAA_SAMPLES 4
-#elif defined(_DEPTH_MSAA_8)
-    #define MSAA_SAMPLES 8
-#else
-    #define MSAA_SAMPLES 1
-#endif
-
->>>>>>> 2a28c5ad
 #if MSAA_SAMPLES == 1
     DEPTH_TEXTURE(_CameraDepthAttachment);
     SAMPLER(sampler_CameraDepthAttachment);
