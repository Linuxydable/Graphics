{
    "name": "com.unity.render-pipelines.universal",
    "description": "The Universal Render Pipeline is a prebuilt Scriptable Render Pipeline, made by Unity. The technology offers graphics that are scalable to mobile platforms, and you can also use it for higher-end consoles and PCs. You’re able to achieve quick rendering at a high quality without needing compute shader technology. The Universal Render Pipeline uses simplified, physically based Lighting and Materials. The Universal Render Pipeline uses single-pass forward rendering. Use this pipeline to get optimized real-time performance on several platforms.",
<<<<<<< HEAD
    "version": "7.0.1",
    "unity": "2019.3",
	"unityRelease": "0a12",
    "displayName": "Universal RP",
    "dependencies": {
        "com.unity.render-pipelines.core": "7.0.1",
        "com.unity.shadergraph": "7.0.1"
=======
    "version": "8.0.0",
    "unity": "2020.1",
    "unityRelease": "0a3",
    "displayName": "Universal RP",
    "dependencies": {
        "com.unity.render-pipelines.core": "8.0.0",
        "com.unity.shadergraph": "8.0.0"
>>>>>>> 3c9f8e8f
    },
	"keywords":[
        "graphics",
        "performance",
        "rendering",
        "mobile",
		"render",
		"pipeline"
    ]
}<|MERGE_RESOLUTION|>--- conflicted
+++ resolved
@@ -1,15 +1,6 @@
 {
     "name": "com.unity.render-pipelines.universal",
     "description": "The Universal Render Pipeline is a prebuilt Scriptable Render Pipeline, made by Unity. The technology offers graphics that are scalable to mobile platforms, and you can also use it for higher-end consoles and PCs. You’re able to achieve quick rendering at a high quality without needing compute shader technology. The Universal Render Pipeline uses simplified, physically based Lighting and Materials. The Universal Render Pipeline uses single-pass forward rendering. Use this pipeline to get optimized real-time performance on several platforms.",
-<<<<<<< HEAD
-    "version": "7.0.1",
-    "unity": "2019.3",
-	"unityRelease": "0a12",
-    "displayName": "Universal RP",
-    "dependencies": {
-        "com.unity.render-pipelines.core": "7.0.1",
-        "com.unity.shadergraph": "7.0.1"
-=======
     "version": "8.0.0",
     "unity": "2020.1",
     "unityRelease": "0a3",
@@ -17,7 +8,6 @@
     "dependencies": {
         "com.unity.render-pipelines.core": "8.0.0",
         "com.unity.shadergraph": "8.0.0"
->>>>>>> 3c9f8e8f
     },
 	"keywords":[
         "graphics",
