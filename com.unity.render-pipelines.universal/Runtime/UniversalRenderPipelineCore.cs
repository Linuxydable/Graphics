--- conflicted
+++ resolved
@@ -1,4 +1,3 @@
-<<<<<<< HEAD
 using System;
 using System.Collections.Generic;
 using Unity.Collections;
@@ -195,9 +194,9 @@
         public Vector4 attenuation; // .xy are used by DistanceAttenuation - .zw are used by AngleAttenuation (for SpotLights)
         public Vector3 spotDirection;   // for spotLights
         public int lightIndex;
-    }
-
-    public static class ShaderPropertyId
+    }    
+
+    internal static class ShaderPropertyId
     {
         public static readonly int scaledScreenParams = Shader.PropertyToID("_ScaledScreenParams");
         public static readonly int worldSpaceCameraPos = Shader.PropertyToID("_WorldSpaceCameraPos");
@@ -398,8 +397,13 @@
             }
             else
             {
-                bool use32BitHDR = !needsAlpha && RenderingUtils.SupportsGraphicsFormat(GraphicsFormat.B10G11R11_UFloatPack32, FormatUsage.Linear | FormatUsage.Render);
-                GraphicsFormat hdrFormat = (use32BitHDR) ? GraphicsFormat.B10G11R11_UFloatPack32 : GraphicsFormat.R16G16B16A16_SFloat;
+                GraphicsFormat hdrFormat;
+                if (!needsAlpha && RenderingUtils.SupportsGraphicsFormat(GraphicsFormat.B10G11R11_UFloatPack32, FormatUsage.Linear | FormatUsage.Render))
+                    hdrFormat = GraphicsFormat.B10G11R11_UFloatPack32;
+                else if (RenderingUtils.SupportsGraphicsFormat(GraphicsFormat.R16G16B16A16_SFloat, FormatUsage.Linear | FormatUsage.Render))
+                    hdrFormat = GraphicsFormat.R16G16B16A16_SFloat;
+                else
+                    hdrFormat = SystemInfo.GetGraphicsFormat(DefaultFormat.HDR); // This might actually be a LDR format on old devices.
 
                 desc.graphicsFormat = isHdrEnabled ? hdrFormat : renderTextureFormatDefault;
                 desc.depthBufferBits = 32;
@@ -584,8 +588,6 @@
             lightOcclusionProbeChannel.x = occlusionProbeChannel == -1 ? 0f : occlusionProbeChannel;
             lightOcclusionProbeChannel.y = occlusionProbeChannel == -1 ? 1f : 0f;
         }
-
-
     }
 
     internal enum URPProfileId
@@ -599,446 +601,4 @@
         UberPostProcess,
         Bloom,
     }
-}
-=======
-using System;
-using System.Collections.Generic;
-using Unity.Collections;
-using UnityEngine.Scripting.APIUpdating;
-
-using UnityEngine.Experimental.GlobalIllumination;
-using UnityEngine.Experimental.Rendering;
-using Lightmapping = UnityEngine.Experimental.GlobalIllumination.Lightmapping;
-
-namespace UnityEngine.Rendering.Universal
-{
-    [MovedFrom("UnityEngine.Rendering.LWRP")] public enum MixedLightingSetup
-    {
-        None,
-        ShadowMask,
-        Subtractive,
-    };
-
-    [MovedFrom("UnityEngine.Rendering.LWRP")] public struct RenderingData
-    {
-        public CullingResults cullResults;
-        public CameraData cameraData;
-        public LightData lightData;
-        public ShadowData shadowData;
-        public PostProcessingData postProcessingData;
-        public bool supportsDynamicBatching;
-        public PerObjectData perObjectData;
-
-        /// <summary>
-        /// True if post-processing effect is enabled while rendering the camera stack.
-        /// </summary>
-        public bool postProcessingEnabled;
-    }
-
-    [MovedFrom("UnityEngine.Rendering.LWRP")] public struct LightData
-    {
-        public int mainLightIndex;
-        public int additionalLightsCount;
-        public int maxPerObjectAdditionalLightsCount;
-        public NativeArray<VisibleLight> visibleLights;
-        public bool shadeAdditionalLightsPerVertex;
-        public bool supportsMixedLighting;
-    }
-
-    [MovedFrom("UnityEngine.Rendering.LWRP")] public struct CameraData
-    {
-        // Internal camera data as we are not yet sure how to expose View in stereo context.
-        // We might change this API soon.
-        Matrix4x4 m_ViewMatrix;
-        Matrix4x4 m_ProjectionMatrix;
-
-        internal void SetViewAndProjectionMatrix(Matrix4x4 viewMatrix, Matrix4x4 projectionMatrix)
-        {
-            m_ViewMatrix = viewMatrix;
-            m_ProjectionMatrix = projectionMatrix;
-        }
-
-        /// <summary>
-        /// Returns the camera view matrix.
-        /// </summary>
-        /// <returns></returns>
-        public Matrix4x4 GetViewMatrix()
-        {
-            return m_ViewMatrix;
-        }
-
-        /// <summary>
-        /// Returns the camera projection matrix.
-        /// </summary>
-        /// <returns></returns>
-        public Matrix4x4 GetProjectionMatrix()
-        {
-            return m_ProjectionMatrix;
-        }
-
-        /// <summary>
-        /// Returns the camera GPU projection matrix. This contains platform specific changes to handle y-flip and reverse z.
-        /// Similar to <c>GL.GetGPUProjectionMatrix</c> but queries URP internal state to know if the pipeline is rendering to render texture. 
-        /// For more info on platform differences regarding camera projection check: https://docs.unity3d.com/Manual/SL-PlatformDifferences.html
-        /// </summary>
-        /// <seealso cref="GL.GetGPUProjectionMatrix(Matrix4x4, bool)"/>
-        /// <returns></returns>
-        public Matrix4x4 GetGPUProjectionMatrix()
-        {
-            return GL.GetGPUProjectionMatrix(m_ProjectionMatrix, IsCameraProjectionMatrixFlipped());
-        }
-
-        public Camera camera;
-        public CameraRenderType renderType;
-        public RenderTexture targetTexture;
-        public RenderTextureDescriptor cameraTargetDescriptor;
-        internal Rect pixelRect;
-        internal int pixelWidth;
-        internal int pixelHeight;
-        internal float aspectRatio;
-        public float renderScale;
-        public bool clearDepth;
-        public bool isSceneViewCamera;
-        public bool isDefaultViewport;
-        public bool isHdrEnabled;
-        public bool requiresDepthTexture;
-        public bool requiresOpaqueTexture;
-
-        /// <summary>
-        /// True if the camera device projection matrix is flipped. This happens when the pipeline is rendering
-        /// to a render texture in non OpenGL platforms. If you are doing a custom Blit pass to copy camera textures
-        /// (_CameraColorTexture, _CameraDepthAttachment) you need to check this flag to know if you should flip the
-        /// matrix when rendering with for cmd.Draw* and reading from camera textures.
-        /// </summary>
-        public bool IsCameraProjectionMatrixFlipped()
-        {
-            // Users only have access to CameraData on URP rendering scope. The current renderer should never be null.
-            var renderer = ScriptableRenderer.current;
-            Debug.Assert(renderer != null, "IsCameraProjectionMatrixFlipped is being called outside camera rendering scope.");
-
-            if (renderer != null)
-            {
-                bool renderingToTexture = renderer.cameraColorTarget != BuiltinRenderTextureType.CameraTarget || targetTexture != null;
-                return SystemInfo.graphicsUVStartsAtTop && renderingToTexture;
-            }
-
-            return true;
-        }
-
-        public SortingCriteria defaultOpaqueSortFlags;
-
-        public bool isStereoEnabled;
-        internal int numberOfXRPasses;
-        internal bool isXRMultipass;
-
-        public float maxShadowDistance;
-        public bool postProcessEnabled;
-
-        public IEnumerator<Action<RenderTargetIdentifier, CommandBuffer>> captureActions;
-
-        public LayerMask volumeLayerMask;
-        public Transform volumeTrigger;
-
-        public bool isStopNaNEnabled;
-        public bool isDitheringEnabled;
-        public AntialiasingMode antialiasing;
-        public AntialiasingQuality antialiasingQuality;
-        internal ScriptableRenderer renderer;
-
-        /// <summary>
-        /// True if this camera is resolving rendering to the final camera render target.
-        /// When rendering a stack of cameras only the last camera in the stack will resolve to camera target.
-        /// </summary>
-        public bool resolveFinalTarget;
-    }
-
-    [MovedFrom("UnityEngine.Rendering.LWRP")] public struct ShadowData
-    {
-        public bool supportsMainLightShadows;
-        public bool requiresScreenSpaceShadowResolve;
-        public int mainLightShadowmapWidth;
-        public int mainLightShadowmapHeight;
-        public int mainLightShadowCascadesCount;
-        public Vector3 mainLightShadowCascadesSplit;
-        public bool supportsAdditionalLightShadows;
-        public int additionalLightsShadowmapWidth;
-        public int additionalLightsShadowmapHeight;
-        public bool supportsSoftShadows;
-        public int shadowmapDepthBufferBits;
-        public List<Vector4> bias;
-    }
-
-    internal static class ShaderPropertyId
-    {
-        public static readonly int scaledScreenParams = Shader.PropertyToID("_ScaledScreenParams");
-        public static readonly int worldSpaceCameraPos = Shader.PropertyToID("_WorldSpaceCameraPos");
-        public static readonly int screenParams = Shader.PropertyToID("_ScreenParams");
-        public static readonly int projectionParams = Shader.PropertyToID("_ProjectionParams");
-        public static readonly int zBufferParams = Shader.PropertyToID("_ZBufferParams");
-        public static readonly int orthoParams = Shader.PropertyToID("unity_OrthoParams");
-
-        public static readonly int viewMatrix = Shader.PropertyToID("unity_MatrixV");
-        public static readonly int projectionMatrix = Shader.PropertyToID("glstate_matrix_projection");
-        public static readonly int viewAndProjectionMatrix = Shader.PropertyToID("unity_MatrixVP");
-
-        public static readonly int inverseViewMatrix = Shader.PropertyToID("unity_MatrixInvV");
-        // Undefined: 
-        // public static readonly int inverseProjectionMatrix = Shader.PropertyToID("unity_MatrixInvP");
-        public static readonly int inverseViewAndProjectionMatrix = Shader.PropertyToID("unity_MatrixInvVP");
-
-        public static readonly int cameraProjectionMatrix = Shader.PropertyToID("unity_CameraProjection");
-        public static readonly int inverseCameraProjectionMatrix = Shader.PropertyToID("unity_CameraInvProjection");
-        public static readonly int worldToCameraMatrix = Shader.PropertyToID("unity_WorldToCamera");
-        public static readonly int cameraToWorldMatrix = Shader.PropertyToID("unity_CameraToWorld");
-    }
-
-    public struct PostProcessingData
-    {
-        public ColorGradingMode gradingMode;
-        public int lutSize;
-    }
-
-    class CameraDataComparer : IComparer<Camera>
-    {
-        public int Compare(Camera lhs, Camera rhs)
-        {
-            return (int)lhs.depth - (int)rhs.depth;
-        }
-    }
-
-    public static class ShaderKeywordStrings
-    {
-        public static readonly string MainLightShadows = "_MAIN_LIGHT_SHADOWS";
-        public static readonly string MainLightShadowCascades = "_MAIN_LIGHT_SHADOWS_CASCADE";
-        public static readonly string AdditionalLightsVertex = "_ADDITIONAL_LIGHTS_VERTEX";
-        public static readonly string AdditionalLightsPixel = "_ADDITIONAL_LIGHTS";
-        public static readonly string AdditionalLightShadows = "_ADDITIONAL_LIGHT_SHADOWS";
-        public static readonly string SoftShadows = "_SHADOWS_SOFT";
-        public static readonly string MixedLightingSubtractive = "_MIXED_LIGHTING_SUBTRACTIVE";
-
-        public static readonly string DepthNoMsaa = "_DEPTH_NO_MSAA";
-        public static readonly string DepthMsaa2 = "_DEPTH_MSAA_2";
-        public static readonly string DepthMsaa4 = "_DEPTH_MSAA_4";
-        public static readonly string DepthMsaa8 = "_DEPTH_MSAA_8";
-
-        public static readonly string LinearToSRGBConversion = "_LINEAR_TO_SRGB_CONVERSION";
-
-        public static readonly string SmaaLow = "_SMAA_PRESET_LOW";
-        public static readonly string SmaaMedium = "_SMAA_PRESET_MEDIUM";
-        public static readonly string SmaaHigh = "_SMAA_PRESET_HIGH";
-        public static readonly string PaniniGeneric = "_GENERIC";
-        public static readonly string PaniniUnitDistance = "_UNIT_DISTANCE";
-        public static readonly string BloomLQ = "_BLOOM_LQ";
-        public static readonly string BloomHQ = "_BLOOM_HQ";
-        public static readonly string BloomLQDirt = "_BLOOM_LQ_DIRT";
-        public static readonly string BloomHQDirt = "_BLOOM_HQ_DIRT";
-        public static readonly string UseRGBM = "_USE_RGBM";
-        public static readonly string Distortion = "_DISTORTION";
-        public static readonly string ChromaticAberration = "_CHROMATIC_ABERRATION";
-        public static readonly string HDRGrading = "_HDR_GRADING";
-        public static readonly string TonemapACES = "_TONEMAP_ACES";
-        public static readonly string TonemapNeutral = "_TONEMAP_NEUTRAL";
-        public static readonly string FilmGrain = "_FILM_GRAIN";
-        public static readonly string Fxaa = "_FXAA";
-        public static readonly string Dithering = "_DITHERING";
-
-        public static readonly string HighQualitySampling = "_HIGH_QUALITY_SAMPLING";
-    }
-
-    public sealed partial class UniversalRenderPipeline
-    {
-        static List<Vector4> m_ShadowBiasData = new List<Vector4>();
-
-        /// <summary>
-        /// Checks if a camera is a game camera.
-        /// </summary>
-        /// <param name="camera">Camera to check state from.</param>
-        /// <returns>true if given camera is a game camera, false otherwise.</returns>
-        public static bool IsGameCamera(Camera camera)
-        {
-            if (camera == null)
-                throw new ArgumentNullException("camera");
-
-            return camera.cameraType == CameraType.Game || camera.cameraType == CameraType.VR;
-        }
-
-        /// <summary>
-        /// Checks if a camera is rendering in stereo mode.
-        /// </summary>
-        /// <param name="camera">Camera to check state from.</param>
-        /// <returns>Returns true if the given camera is rendering in stereo mode, false otherwise.</returns>
-        public static bool IsStereoEnabled(Camera camera)
-        {
-            if (camera == null)
-                throw new ArgumentNullException("camera");
-
-            bool isGameCamera = IsGameCamera(camera);
-            bool isCompatWithXRDimension = true;
-#if ENABLE_VR && ENABLE_VR_MODULE
-            isCompatWithXRDimension &= (camera.targetTexture ? camera.targetTexture.dimension == UnityEngine.XR.XRSettings.deviceEyeTextureDimension : true);
-#endif
-            return XRGraphics.enabled && isGameCamera && (camera.stereoTargetEye == StereoTargetEyeMask.Both) && isCompatWithXRDimension;
-        }
-
-        /// <summary>
-        /// Returns the current render pipeline asset for the current quality setting.
-        /// If no render pipeline asset is assigned in QualitySettings, then returns the one assigned in GraphicsSettings.
-        /// </summary>
-        public static UniversalRenderPipelineAsset asset
-        {
-            get => GraphicsSettings.currentRenderPipeline as UniversalRenderPipelineAsset;
-        }
-
-        /// <summary>
-        /// Checks if a camera is rendering in MultiPass stereo mode.
-        /// </summary>
-        /// <param name="camera">Camera to check state from.</param>
-        /// <returns>Returns true if the given camera is rendering in multi pass stereo mode, false otherwise.</returns>
-        static bool IsMultiPassStereoEnabled(Camera camera)
-        {
-            if (camera == null)
-                throw new ArgumentNullException("camera");
-
-#if ENABLE_VR && ENABLE_VR_MODULE
-            return IsStereoEnabled(camera) && XR.XRSettings.stereoRenderingMode == XR.XRSettings.StereoRenderingMode.MultiPass;
-#else
-            return false;
-#endif
-        }
-
-        void SortCameras(Camera[] cameras)
-        {
-            if (cameras.Length <= 1)
-                return;
-            Array.Sort(cameras, new CameraDataComparer());
-        }
-
-        static RenderTextureDescriptor CreateRenderTextureDescriptor(Camera camera, float renderScale,
-            bool isStereoEnabled, bool isHdrEnabled, int msaaSamples, bool needsAlpha)
-        {
-            RenderTextureDescriptor desc;
-            GraphicsFormat renderTextureFormatDefault = SystemInfo.GetGraphicsFormat(DefaultFormat.LDR);
-
-            // NB: There's a weird case about XR and render texture
-            // In test framework currently we render stereo tests to target texture
-            // The descriptor in that case needs to be initialized from XR eyeTexture not render texture
-            // Otherwise current tests will fail. Check: Do we need to update the test images instead?
-            if (isStereoEnabled)
-            {
-                desc = XRGraphics.eyeTextureDesc;
-                renderTextureFormatDefault = desc.graphicsFormat;
-            }
-            else if (camera.targetTexture == null)
-            {
-                desc = new RenderTextureDescriptor(camera.pixelWidth, camera.pixelHeight);
-                desc.width = (int)((float)desc.width * renderScale);
-                desc.height = (int)((float)desc.height * renderScale);
-            }
-            else
-            {
-                desc = camera.targetTexture.descriptor;
-            }
-
-            if (camera.targetTexture != null)
-            {
-                desc.colorFormat = camera.targetTexture.descriptor.colorFormat;
-                desc.depthBufferBits = camera.targetTexture.descriptor.depthBufferBits;
-                desc.msaaSamples = camera.targetTexture.descriptor.msaaSamples;
-                desc.sRGB = camera.targetTexture.descriptor.sRGB;
-            }
-            else
-            {
-                GraphicsFormat hdrFormat;
-                if (!needsAlpha && RenderingUtils.SupportsGraphicsFormat(GraphicsFormat.B10G11R11_UFloatPack32, FormatUsage.Linear | FormatUsage.Render))
-                    hdrFormat = GraphicsFormat.B10G11R11_UFloatPack32;
-                else if (RenderingUtils.SupportsGraphicsFormat(GraphicsFormat.R16G16B16A16_SFloat, FormatUsage.Linear | FormatUsage.Render))
-                    hdrFormat = GraphicsFormat.R16G16B16A16_SFloat;
-                else
-                    hdrFormat = SystemInfo.GetGraphicsFormat(DefaultFormat.HDR); // This might actually be a LDR format on old devices.
-
-                desc.graphicsFormat = isHdrEnabled ? hdrFormat : renderTextureFormatDefault;
-                desc.depthBufferBits = 32;
-                desc.msaaSamples = msaaSamples;
-                desc.sRGB = (QualitySettings.activeColorSpace == ColorSpace.Linear);
-            }
-
-            desc.enableRandomWrite = false;
-            desc.bindMS = false;
-            desc.useDynamicScale = camera.allowDynamicResolution;
-            return desc;
-        }
-
-        static Lightmapping.RequestLightsDelegate lightsDelegate = (Light[] requests, NativeArray<LightDataGI> lightsOutput) =>
-        {
-            // Editor only.
-#if UNITY_EDITOR
-            LightDataGI lightData = new LightDataGI();
-
-            for (int i = 0; i < requests.Length; i++)
-            {
-                Light light = requests[i];
-                switch (light.type)
-                {
-                    case LightType.Directional:
-                        DirectionalLight directionalLight = new DirectionalLight();
-                        LightmapperUtils.Extract(light, ref directionalLight);
-                        lightData.Init(ref directionalLight);
-                        break;
-                    case LightType.Point:
-                        PointLight pointLight = new PointLight();
-                        LightmapperUtils.Extract(light, ref pointLight);
-                        lightData.Init(ref pointLight);
-                        break;
-                    case LightType.Spot:
-                        SpotLight spotLight = new SpotLight();
-                        LightmapperUtils.Extract(light, ref spotLight);
-                        spotLight.innerConeAngle = light.innerSpotAngle * Mathf.Deg2Rad;
-                        spotLight.angularFalloff = AngularFalloffType.AnalyticAndInnerAngle;
-                        lightData.Init(ref spotLight);
-                        break;
-                    case LightType.Area:
-                        RectangleLight rectangleLight = new RectangleLight();
-                        LightmapperUtils.Extract(light, ref rectangleLight);
-                        rectangleLight.mode = LightMode.Baked;
-                        lightData.Init(ref rectangleLight);
-                        break;
-                    case LightType.Disc:
-                        DiscLight discLight = new DiscLight();
-                        LightmapperUtils.Extract(light, ref discLight);
-                        discLight.mode = LightMode.Baked;
-                        lightData.Init(ref discLight);
-                        break;
-                    default:
-                        lightData.InitNoBake(light.GetInstanceID());
-                        break;
-                }
-
-                lightData.falloff = FalloffType.InverseSquared;
-                lightsOutput[i] = lightData;
-            }
-#else
-            LightDataGI lightData = new LightDataGI();
-
-            for (int i = 0; i < requests.Length; i++)
-            {
-                Light light = requests[i];
-                lightData.InitNoBake(light.GetInstanceID());
-                lightsOutput[i] = lightData;
-            }
-#endif
-        };
-    }
-
-    internal enum URPProfileId
-    {
-        StopNaNs,
-        SMAA,
-        GaussianDepthOfField,
-        BokehDepthOfField,
-        MotionBlur,
-        PaniniProjection,
-        UberPostProcess,
-        Bloom,
-    }
-}
->>>>>>> b23a3d5b
+}