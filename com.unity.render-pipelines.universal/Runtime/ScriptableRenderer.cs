using System;
using System.Diagnostics;
using System.Collections.Generic;
using System.Linq;
using Unity.Collections;
using UnityEngine.Experimental.Rendering;
using UnityEngine.Scripting.APIUpdating;

namespace UnityEngine.Rendering.Universal
{
    /// <summary>
    ///  Class <c>ScriptableRenderer</c> implements a rendering strategy. It describes how culling and lighting works and
    /// the effects supported.
    ///
    ///  A renderer can be used for all cameras or be overridden on a per-camera basis. It will implement light culling and setup
    /// and describe a list of <c>ScriptableRenderPass</c> to execute in a frame. The renderer can be extended to support more effect with additional
    ///  <c>ScriptableRendererFeature</c>. Resources for the renderer are serialized in <c>ScriptableRendererData</c>.
    ///
    /// he renderer resources are serialized in <c>ScriptableRendererData</c>.
    /// <seealso cref="ScriptableRendererData"/>
    /// <seealso cref="ScriptableRendererFeature"/>
    /// <seealso cref="ScriptableRenderPass"/>
    /// </summary>
    [MovedFrom("UnityEngine.Rendering.LWRP")] public abstract class ScriptableRenderer : IDisposable
    {
        /// <summary>
        /// Configures the supported features for this renderer. When creating custom renderers
        /// for Universal Render Pipeline you can choose to opt-in or out for specific features.
        /// </summary>
        public class RenderingFeatures
        {
            /// <summary>
            /// This setting controls if the camera editor should display the camera stack category.
            /// Renderers that don't support camera stacking will only render camera of type CameraRenderType.Base
            /// <see cref="CameraRenderType"/>
            /// <seealso cref="UniversalAdditionalCameraData.cameraStack"/>
            /// </summary>
            public bool cameraStacking { get; set; } = false;

            /// <summary>
            /// This setting controls if the Universal Render Pipeline asset should expose MSAA option.
            /// </summary>
            public bool msaa { get; set; } = true;
        }

        /// <summary>
        /// The renderer we are currently rendering with, for low-level render control only.
        /// <c>current</c> is null outside rendering scope.
        /// Similar to https://docs.unity3d.com/ScriptReference/Camera-current.html
        /// </summary>
        internal static ScriptableRenderer current = null;

        /// <summary>
        /// Set camera matrices. This method will set <c>UNITY_MATRIX_V</c>, <c>UNITY_MATRIX_P</c>, <c>UNITY_MATRIX_VP</c> to camera matrices.
        /// Additionally this will also set <c>unity_CameraProjection</c> and <c>unity_CameraProjection</c>.
        /// If <c>setInverseMatrices</c> is set to true this function will also set <c>UNITY_MATRIX_I_V</c> and <c>UNITY_MATRIX_I_VP</c>.
        /// This function has no effect when rendering in stereo. When in stereo rendering you cannot override camera matrices.
        /// If you need to set general purpose view and projection matrices call <see cref="SetViewAndProjectionMatrices(CommandBuffer, Matrix4x4, Matrix4x4, bool)"/> instead.
        /// </summary>
        /// <param name="cmd">CommandBuffer to submit data to GPU.</param>
        /// <param name="cameraData">CameraData containing camera matrices information.</param>
        /// <param name="setInverseMatrices">Set this to true if you also need to set inverse camera matrices.</param>
        public static void SetCameraMatrices(CommandBuffer cmd, ref CameraData cameraData, bool setInverseMatrices)
        {
            // We cannot override camera matrices in VR. They are set using context.SetupCameraProperties until XR Pure SDK lands.
            if (cameraData.isStereoEnabled)
                return;

            Matrix4x4 viewMatrix = cameraData.GetViewMatrix();
            Matrix4x4 projectionMatrix = cameraData.GetProjectionMatrix();

            // TODO: Investigate why SetViewAndProjectionMatrices is causing y-flip / winding order issue
            // for now using cmd.SetViewProjecionMatrices
            //SetViewAndProjectionMatrices(cmd, viewMatrix, cameraData.GetDeviceProjectionMatrix(), setInverseMatrices);
            cmd.SetViewProjectionMatrices(viewMatrix, projectionMatrix);

            // unity_MatrixInvVP is not set by cmd.SetViewProjectionMatrices, we set it here
            Matrix4x4 viewAndProjectionMatrix = projectionMatrix * viewMatrix;
            Matrix4x4 inverseViewProjection = Matrix4x4.Inverse(viewAndProjectionMatrix);
            cmd.SetGlobalMatrix(ShaderPropertyId.inverseViewAndProjectionMatrix, inverseViewProjection);

            cmd.SetGlobalMatrix(ShaderPropertyId.worldToCameraMatrix, viewMatrix);

            if (setInverseMatrices)
            {
                Matrix4x4 inverseViewMatrix = Matrix4x4.Inverse(viewMatrix);
                cmd.SetGlobalMatrix(ShaderPropertyId.cameraToWorldMatrix, inverseViewMatrix);
            }

            // TODO: missing unity_CameraWorldClipPlanes[6], currently set by context.SetupCameraProperties
        }

        /// <summary>
        /// Set camera and screen shader variables as described in https://docs.unity3d.com/Manual/SL-UnityShaderVariables.html
        /// </summary>
        /// <param name="cmd">CommandBuffer to submit data to GPU.</param>
        /// <param name="cameraData">CameraData containing camera matrices information.</param>
        void SetPerCameraShaderVariables(CommandBuffer cmd, ref CameraData cameraData)
        {
            Camera camera = cameraData.camera;

            Rect pixelRect = cameraData.pixelRect;
            float scaledCameraWidth = (float)pixelRect.width * cameraData.renderScale;
            float scaledCameraHeight = (float)pixelRect.height * cameraData.renderScale;
            float cameraWidth = (float)pixelRect.width;
            float cameraHeight = (float)pixelRect.height;

            float near = camera.nearClipPlane;
            float far = camera.farClipPlane;
            float invNear = Mathf.Approximately(near, 0.0f) ? 0.0f : 1.0f / near;
            float invFar = Mathf.Approximately(far, 0.0f) ? 0.0f : 1.0f / far;
            float isOrthographic = camera.orthographic ? 1.0f : 0.0f;

            // From http://www.humus.name/temp/Linearize%20depth.txt
            // But as depth component textures on OpenGL always return in 0..1 range (as in D3D), we have to use
            // the same constants for both D3D and OpenGL here.
            // OpenGL would be this:
            // zc0 = (1.0 - far / near) / 2.0;
            // zc1 = (1.0 + far / near) / 2.0;
            // D3D is this:
            float zc0 = 1.0f - far * invNear;
            float zc1 = far * invNear;

            Vector4 zBufferParams = new Vector4(zc0, zc1, zc0 * invFar, zc1 * invFar);

            if (SystemInfo.usesReversedZBuffer)
            {
                zBufferParams.y += zBufferParams.x;
                zBufferParams.x = -zBufferParams.x;
                zBufferParams.w += zBufferParams.z;
                zBufferParams.z = -zBufferParams.z;
            }

            // Projection flip sign logic is very deep in GfxDevice::SetInvertProjectionMatrix
            // For now we don't deal with _ProjectionParams.x and let SetupCameraProperties handle it.
            // We need to enable this when we remove SetupCameraProperties
            // float projectionFlipSign = ???
            // Vector4 projectionParams = new Vector4(projectionFlipSign, near, far, 1.0f * invFar);
            // cmd.SetGlobalVector(ShaderPropertyId.projectionParams, projectionParams);

            Vector4 orthoParams = new Vector4(camera.orthographicSize * cameraData.aspectRatio, camera.orthographicSize, 0.0f, isOrthographic);

            // Camera and Screen variables as described in https://docs.unity3d.com/Manual/SL-UnityShaderVariables.html
            cmd.SetGlobalVector(ShaderPropertyId.worldSpaceCameraPos, camera.transform.position);
            cmd.SetGlobalVector(ShaderPropertyId.screenParams, new Vector4(cameraWidth, cameraHeight, 1.0f + 1.0f / cameraWidth, 1.0f + 1.0f / cameraHeight));
            cmd.SetGlobalVector(ShaderPropertyId.scaledScreenParams, new Vector4(scaledCameraWidth, scaledCameraHeight, 1.0f + 1.0f / scaledCameraWidth, 1.0f + 1.0f / scaledCameraHeight));
            cmd.SetGlobalVector(ShaderPropertyId.zBufferParams, zBufferParams);
            cmd.SetGlobalVector(ShaderPropertyId.orthoParams, orthoParams);
        }

        /// <summary>
        /// Set shader time variables as described in https://docs.unity3d.com/Manual/SL-UnityShaderVariables.html
        /// </summary>
        /// <param name="cmd">CommandBuffer to submit data to GPU.</param>
        /// <param name="time">Time.</param>
        /// <param name="deltaTime">Delta time.</param>
        /// <param name="smoothDeltaTime">Smooth delta time.</param>
        void SetShaderTimeValues(CommandBuffer cmd, float time, float deltaTime, float smoothDeltaTime)
        {
            float timeEights = time / 8f;
            float timeFourth = time / 4f;
            float timeHalf = time / 2f;

            // Time values
            Vector4 timeVector = time * new Vector4(1f / 20f, 1f, 2f, 3f);
            Vector4 sinTimeVector = new Vector4(Mathf.Sin(timeEights), Mathf.Sin(timeFourth), Mathf.Sin(timeHalf), Mathf.Sin(time));
            Vector4 cosTimeVector = new Vector4(Mathf.Cos(timeEights), Mathf.Cos(timeFourth), Mathf.Cos(timeHalf), Mathf.Cos(time));
            Vector4 deltaTimeVector = new Vector4(deltaTime, 1f / deltaTime, smoothDeltaTime, 1f / smoothDeltaTime);
            Vector4 timeParametersVector = new Vector4(time, Mathf.Sin(time), Mathf.Cos(time), 0.0f);
    
            cmd.SetGlobalVector(UniversalRenderPipeline.PerFrameBuffer._Time, timeVector);
            cmd.SetGlobalVector(UniversalRenderPipeline.PerFrameBuffer._SinTime, sinTimeVector);
            cmd.SetGlobalVector(UniversalRenderPipeline.PerFrameBuffer._CosTime, cosTimeVector);
            cmd.SetGlobalVector(UniversalRenderPipeline.PerFrameBuffer.unity_DeltaTime, deltaTimeVector);
            cmd.SetGlobalVector(UniversalRenderPipeline.PerFrameBuffer._TimeParameters, timeParametersVector);        
        }

        public RenderTargetIdentifier cameraColorTarget
        {
            get => m_CameraColorTarget;
        }

        public RenderTargetIdentifier cameraDepth
        {
            get => m_CameraDepthTarget;
        }

        protected List<ScriptableRendererFeature> rendererFeatures
        {
            get => m_RendererFeatures;
        }

        protected List<ScriptableRenderPass> activeRenderPassQueue
        {
            get => m_ActiveRenderPassQueue;
        }

        /// <summary>
        /// Supported rendering features by this renderer.
        /// <see cref="SupportedRenderingFeatures"/>
        /// </summary>
        public RenderingFeatures supportedRenderingFeatures { get; set; } = new RenderingFeatures();

        static class RenderPassBlock
        {
            // Executes render passes that are inputs to the main rendering
            // but don't depend on camera state. They all render in monoscopic mode. f.ex, shadow maps.
            public static readonly int BeforeRendering = 0;

            // Main bulk of render pass execution. They required camera state to be properly set
            // and when enabled they will render in stereo.
            public static readonly int MainRenderingOpaque = 1;
            public static readonly int MainRenderingTransparent = 2;

            // Execute after Post-processing.
            public static readonly int AfterRendering = 3;
        }

        const int k_RenderPassBlockCount = 4;
        const int k_MaxAttachmentCount = 8;

        List<ScriptableRenderPass> m_ActiveRenderPassQueue = new List<ScriptableRenderPass>(32);
        List<ScriptableRendererFeature> m_RendererFeatures = new List<ScriptableRendererFeature>(10);
        RenderTargetIdentifier m_CameraColorTarget;
        RenderTargetIdentifier m_CameraDepthTarget;
        bool m_FirstTimeCameraColorTargetIsBound = true; // flag used to track when m_CameraColorTarget should be cleared (if necessary), as well as other special actions only performed the first time m_CameraColorTarget is bound as a render target
        bool m_FirstTimeCameraDepthTargetIsBound = true; // flag used to track when m_CameraDepthTarget should be cleared (if necessary), the first time m_CameraDepthTarget is bound as a render target
        bool m_XRRenderTargetNeedsClear = false;

        const string k_SetCameraRenderStateTag = "Set Camera Data";
        const string k_SetRenderTarget = "Set RenderTarget";
        const string k_NativeRenderPass = "Native RenderPass";
        const string k_RenderPass = "ScriptableRenderPass";
        const string k_ReleaseResourcesTag = "Release Resources";

        static RenderTargetIdentifier[] m_ActiveColorAttachments = new RenderTargetIdentifier[]{0, 0, 0, 0, 0, 0, 0, 0 };
        static RenderTargetIdentifier m_ActiveDepthAttachment;
        static bool m_InsideStereoRenderBlock;

        // CommandBuffer.SetRenderTarget(RenderTargetIdentifier[] colors, RenderTargetIdentifier depth, int mipLevel, CubemapFace cubemapFace, int depthSlice);
        // called from CoreUtils.SetRenderTarget will issue a warning assert from native c++ side if "colors" array contains some invalid RTIDs.
        // To avoid that warning assert we trim the RenderTargetIdentifier[] arrays we pass to CoreUtils.SetRenderTarget.
        // To avoid re-allocating a new array every time we do that, we re-use one of these arrays:
        static RenderTargetIdentifier[][] m_TrimmedColorAttachmentCopies = new RenderTargetIdentifier[][]
        {
            new RenderTargetIdentifier[0],                          // m_TrimmedColorAttachmentCopies[0] is an array of 0 RenderTargetIdentifier - only used to make indexing code easier to read
            new RenderTargetIdentifier[]{0},                        // m_TrimmedColorAttachmentCopies[1] is an array of 1 RenderTargetIdentifier
            new RenderTargetIdentifier[]{0, 0},                     // m_TrimmedColorAttachmentCopies[2] is an array of 2 RenderTargetIdentifiers
            new RenderTargetIdentifier[]{0, 0, 0},                  // m_TrimmedColorAttachmentCopies[3] is an array of 3 RenderTargetIdentifiers
            new RenderTargetIdentifier[]{0, 0, 0, 0},               // m_TrimmedColorAttachmentCopies[4] is an array of 4 RenderTargetIdentifiers
            new RenderTargetIdentifier[]{0, 0, 0, 0, 0},            // m_TrimmedColorAttachmentCopies[5] is an array of 5 RenderTargetIdentifiers
            new RenderTargetIdentifier[]{0, 0, 0, 0, 0, 0},         // m_TrimmedColorAttachmentCopies[6] is an array of 6 RenderTargetIdentifiers
            new RenderTargetIdentifier[]{0, 0, 0, 0, 0, 0, 0},      // m_TrimmedColorAttachmentCopies[7] is an array of 7 RenderTargetIdentifiers
            new RenderTargetIdentifier[]{0, 0, 0, 0, 0, 0, 0, 0 },  // m_TrimmedColorAttachmentCopies[8] is an array of 8 RenderTargetIdentifiers
        };

        internal static void ConfigureActiveTarget(RenderTargetIdentifier colorAttachment,
            RenderTargetIdentifier depthAttachment)
        {
            m_ActiveColorAttachments[0] = colorAttachment;
            for (int i = 1; i < m_ActiveColorAttachments.Length; ++i)
                m_ActiveColorAttachments[i] = 0;

            m_ActiveDepthAttachment = depthAttachment;
        }

        public ScriptableRenderer(ScriptableRendererData data)
        {
            foreach (var feature in data.rendererFeatures)
            {
                if (feature == null)
                    continue;

                feature.Create();
                m_RendererFeatures.Add(feature);
            }
            Clear(CameraRenderType.Base);
        }

        public void Dispose()
        {
            Dispose(true);
            GC.SuppressFinalize(this);
        }

        protected virtual void Dispose(bool disposing)
        {
        }

        /// <summary>
        /// Configures the camera target.
        /// </summary>
        /// <param name="colorTarget">Camera color target. Pass BuiltinRenderTextureType.CameraTarget if rendering to backbuffer.</param>
        /// <param name="depthTarget">Camera depth target. Pass BuiltinRenderTextureType.CameraTarget if color has depth or rendering to backbuffer.</param>
        public void ConfigureCameraTarget(RenderTargetIdentifier colorTarget, RenderTargetIdentifier depthTarget)
        {
            m_CameraColorTarget = colorTarget;
            m_CameraDepthTarget = depthTarget;
        }

        /// <summary>
        /// Configures the render passes that will execute for this renderer.
        /// This method is called per-camera every frame.
        /// </summary>
        /// <param name="context">Use this render context to issue any draw commands during execution.</param>
        /// <param name="renderingData">Current render state information.</param>
        /// <seealso cref="ScriptableRenderPass"/>
        /// <seealso cref="ScriptableRendererFeature"/>

        public virtual void Setup(ScriptableRenderContext context, ref RenderingData renderingData)
        {
            for (int i = 0; i < rendererFeatures.Count; ++i)
            {
                rendererFeatures[i].AddRenderPasses(this, ref renderingData);
            }

            // Remove null render passes from the list
            int count = activeRenderPassQueue.Count;
            for (int i = count - 1; i >= 0; i--)
            {
                if(activeRenderPassQueue[i] == null)
                    activeRenderPassQueue.RemoveAt(i);
            }
        }

        /// <summary>
        /// Override this method to implement the lighting setup for the renderer. You can use this to
        /// compute and upload light CBUFFER for example.
        /// </summary>
        /// <param name="context">Use this render context to issue any draw commands during execution.</param>
        /// <param name="renderingData">Current render state information.</param>
        public virtual void SetupLights(ScriptableRenderContext context, ref RenderingData renderingData)
        {
        }

        /// <summary>
        /// Override this method to configure the culling parameters for the renderer. You can use this to configure if
        /// lights should be culled per-object or the maximum shadow distance for example.
        /// </summary>
        /// <param name="cullingParameters">Use this to change culling parameters used by the render pipeline.</param>
        /// <param name="cameraData">Current render state information.</param>
        public virtual void SetupCullingParameters(ref ScriptableCullingParameters cullingParameters,
            ref CameraData cameraData)
        {
        }

        /// <summary>
        /// Called upon finishing rendering the camera stack. You can release any resources created by the renderer here.
        /// </summary>
        /// <param name="cmd"></param>
        public virtual void FinishRendering(CommandBuffer cmd)
        {
        }

        /// <summary>
        /// Execute the enqueued render passes. This automatically handles editor and stereo rendering.
        /// </summary>
        /// <param name="context">Use this render context to issue any draw commands during execution.</param>
        /// <param name="renderingData">Current render state information.</param>
        public void Execute(ScriptableRenderContext context, ref RenderingData renderingData)
        {
            ref CameraData cameraData = ref renderingData.cameraData;
            Camera camera = cameraData.camera;
            bool stereoEnabled = cameraData.isStereoEnabled;

<<<<<<< HEAD
            // Initialize Camera Render State
            SetCameraRenderState(cmd, ref cameraData);
            context.ExecuteCommandBuffer(cmd);
            cmd.Clear();

            // Sort the render pass queue
            SortStable(m_ActiveRenderPassQueue);
=======
            CommandBuffer cmd = CommandBufferPool.Get(k_SetCameraRenderStateTag);
>>>>>>> 01250bf1

            // Cache the time for after the call to `SetupCameraProperties` and set the time variables in shader
            // For now we set the time variables per camera, as we plan to remove `SetupCameraProperties`.
            // Setting the time per frame would take API changes to pass the variable to each camera render.
            // Once `SetupCameraProperties` is gone, the variable should be set higher in the call-stack.
#if UNITY_EDITOR
            float time = Application.isPlaying ? Time.time : Time.realtimeSinceStartup;
#else
            float time = Time.time;
#endif
            float deltaTime = Time.deltaTime;
            float smoothDeltaTime = Time.smoothDeltaTime;
            
            // Initialize Camera Render State
            ClearRenderingState(cmd);
            SetPerCameraShaderVariables(cmd, ref cameraData);
            SetShaderTimeValues(cmd, time, deltaTime, smoothDeltaTime);
            context.ExecuteCommandBuffer(cmd);
            cmd.Clear();
            
            // Sort the render pass queue
            SortStable(m_ActiveRenderPassQueue);
            
            // Upper limits for each block. Each block will contains render passes with events below the limit.
            NativeArray<RenderPassEvent> blockEventLimits = new NativeArray<RenderPassEvent>(k_RenderPassBlockCount, Allocator.Temp);
            blockEventLimits[RenderPassBlock.BeforeRendering] = RenderPassEvent.BeforeRenderingPrepasses;
            blockEventLimits[RenderPassBlock.MainRenderingOpaque] = RenderPassEvent.AfterRenderingOpaques;
            blockEventLimits[RenderPassBlock.MainRenderingTransparent] = RenderPassEvent.AfterRenderingPostProcessing;
            blockEventLimits[RenderPassBlock.AfterRendering] = (RenderPassEvent)Int32.MaxValue;

            NativeArray<int> blockRanges = new NativeArray<int>(blockEventLimits.Length + 1, Allocator.Temp);
            // blockRanges[0] is always 0
            // blockRanges[i] is the index of the first RenderPass found in m_ActiveRenderPassQueue that has a ScriptableRenderPass.renderPassEvent higher than blockEventLimits[i] (i.e, should be executed after blockEventLimits[i])
            // blockRanges[blockEventLimits.Length] is m_ActiveRenderPassQueue.Count
            FillBlockRanges(blockEventLimits, blockRanges);
            blockEventLimits.Dispose();

            SetupLights(context, ref renderingData);

            // Before Render Block. This render blocks always execute in mono rendering.
            // Camera is not setup. Lights are not setup.
            // Used to render input textures like shadowmaps.
            ExecuteBlock(RenderPassBlock.BeforeRendering, blockRanges, context, ref renderingData);

           for (int eyeIndex = 0; eyeIndex < renderingData.cameraData.numberOfXRPasses; ++eyeIndex)
           {
            // This is still required because of the following reasons:
            // - XR Camera Matrices. This condition should be lifted when Pure XR SDK lands.
            // - Camera billboard properties.
            // - Camera frustum planes: unity_CameraWorldClipPlanes[6]
            // - _ProjectionParams.x logic is deep inside GfxDevice
            // NOTE: The only reason we have to call this here and not at the beginning (before shadows)
            // is because this need to be called for each eye in multi pass VR.
            // The side effect is that this will override some shader properties we already setup and we will have to
            // reset them.
            context.SetupCameraProperties(camera, stereoEnabled, eyeIndex);
            SetCameraMatrices(cmd, ref cameraData, true);

            // Reset shader time variables as they were overridden in SetupCameraProperties. If we don't do it we might have a mismatch between shadows and main rendering
            SetShaderTimeValues(cmd, time, deltaTime, smoothDeltaTime);

#if VISUAL_EFFECT_GRAPH_0_0_1_OR_NEWER
            //Triggers dispatch per camera, all global parameters should have been setup at this stage.
            VFX.VFXManager.ProcessCameraCommand(camera, cmd);
#endif

            context.ExecuteCommandBuffer(cmd);
            cmd.Clear();

            if (stereoEnabled)
                BeginXRRendering(context, camera, eyeIndex);

            // In the opaque and transparent blocks the main rendering executes.

            // Opaque blocks...
            ExecuteBlock(RenderPassBlock.MainRenderingOpaque, blockRanges, context, ref renderingData, eyeIndex);

            // Transparent blocks...
            ExecuteBlock(RenderPassBlock.MainRenderingTransparent, blockRanges, context, ref renderingData, eyeIndex);

            // Draw Gizmos...
            DrawGizmos(context, camera, GizmoSubset.PreImageEffects);

            // In this block after rendering drawing happens, e.g, post processing, video player capture.
            ExecuteBlock(RenderPassBlock.AfterRendering, blockRanges, context, ref renderingData, eyeIndex);

            if (stereoEnabled)
                EndXRRendering(context, renderingData, eyeIndex);
            }

            DrawGizmos(context, camera, GizmoSubset.PostImageEffects);

            InternalFinishRendering(context, cameraData.resolveFinalTarget);
            blockRanges.Dispose();
            CommandBufferPool.Release(cmd);
        }

        /// <summary>
        /// Enqueues a render pass for execution.
        /// </summary>
        /// <param name="pass">Render pass to be enqueued.</param>
        public void EnqueuePass(ScriptableRenderPass pass)
        {
            m_ActiveRenderPassQueue.Add(pass);
        }

        /// <summary>
        /// Returns a clear flag based on CameraClearFlags.
        /// </summary>
        /// <param name="cameraClearFlags">Camera clear flags.</param>
        /// <returns>A clear flag that tells if color and/or depth should be cleared.</returns>
        protected static ClearFlag GetCameraClearFlag(ref CameraData cameraData)
        {
            var cameraClearFlags = cameraData.camera.clearFlags;

#if UNITY_EDITOR
            // We need public API to tell if FrameDebugger is active and enabled. In that case
            // we want to force a clear to see properly the drawcall stepping.
            // For now, to fix FrameDebugger in Editor, we force a clear.
            cameraClearFlags = CameraClearFlags.SolidColor;
#endif

            // Universal RP doesn't support CameraClearFlags.DepthOnly and CameraClearFlags.Nothing.
            // CameraClearFlags.DepthOnly has the same effect of CameraClearFlags.SolidColor
            // CameraClearFlags.Nothing clears Depth on PC/Desktop and in mobile it clears both
            // depth and color.
            // CameraClearFlags.Skybox clears depth only.

            // Implementation details:
            // Camera clear flags are used to initialize the attachments on the first render pass.
            // ClearFlag is used together with Tile Load action to figure out how to clear the camera render target.
            // In Tile Based GPUs ClearFlag.Depth + RenderBufferLoadAction.DontCare becomes DontCare load action.
            // While ClearFlag.All + RenderBufferLoadAction.DontCare become Clear load action.
            // In mobile we force ClearFlag.All as DontCare doesn't have noticeable perf. difference from Clear
            // and this avoid tile clearing issue when not rendering all pixels in some GPUs.
            // In desktop/consoles there's actually performance difference between DontCare and Clear.

            // RenderBufferLoadAction.DontCare in PC/Desktop behaves as not clearing screen
            // RenderBufferLoadAction.DontCare in Vulkan/Metal behaves as DontCare load action
            // RenderBufferLoadAction.DontCare in GLES behaves as glInvalidateBuffer

            // Overlay cameras composite on top of previous ones. They don't clear color.
            // For overlay cameras we check if depth should be cleared on not.
            if (cameraData.renderType == CameraRenderType.Overlay)
                return (cameraData.clearDepth) ? ClearFlag.Depth : ClearFlag.None;

            // Always clear on first render pass in mobile as it's same perf of DontCare and avoid tile clearing issues.
            if (Application.isMobilePlatform)
                return ClearFlag.All;

            if ((cameraClearFlags == CameraClearFlags.Skybox && RenderSettings.skybox != null) ||
                cameraClearFlags == CameraClearFlags.Nothing)
                return ClearFlag.Depth;

            return ClearFlag.All;
        }

        void ClearRenderingState(CommandBuffer cmd)
        {
            // Reset per-camera shader keywords. They are enabled depending on which render passes are executed.
            cmd.DisableShaderKeyword(ShaderKeywordStrings.MainLightShadows);
            cmd.DisableShaderKeyword(ShaderKeywordStrings.MainLightShadowCascades);
            cmd.DisableShaderKeyword(ShaderKeywordStrings.AdditionalLightsVertex);
            cmd.DisableShaderKeyword(ShaderKeywordStrings.AdditionalLightsPixel);
            cmd.DisableShaderKeyword(ShaderKeywordStrings.AdditionalLightShadows);
            cmd.DisableShaderKeyword(ShaderKeywordStrings.SoftShadows);
            cmd.DisableShaderKeyword(ShaderKeywordStrings.MixedLightingSubtractive);
            cmd.DisableShaderKeyword(ShaderKeywordStrings.LinearToSRGBConversion);
        }

        internal void Clear(CameraRenderType cameraType)
        {
            m_ActiveColorAttachments[0] = BuiltinRenderTextureType.CameraTarget;
            for (int i = 1; i < m_ActiveColorAttachments.Length; ++i)
                m_ActiveColorAttachments[i] = 0;

            m_ActiveDepthAttachment = BuiltinRenderTextureType.CameraTarget;

            m_InsideStereoRenderBlock = false;

            m_FirstTimeCameraColorTargetIsBound = cameraType == CameraRenderType.Base;
            m_FirstTimeCameraDepthTargetIsBound = true;

            m_ActiveRenderPassQueue.Clear();

            m_CameraColorTarget = BuiltinRenderTextureType.CameraTarget;
            m_CameraDepthTarget = BuiltinRenderTextureType.CameraTarget;
        }

        void ExecuteBlock(int blockIndex, NativeArray<int> blockRanges,
            ScriptableRenderContext context, ref RenderingData renderingData, int eyeIndex = 0, bool submit = false)
        {
            int endIndex = blockRanges[blockIndex + 1];
            bool renderPassStarted = false;

            HashSet<AttachmentDescriptor> attachmentSet = new HashSet<AttachmentDescriptor>();
            NativeArray<AttachmentDescriptor> descriptors;

            for (int currIndex = blockRanges[blockIndex]; currIndex < endIndex; ++currIndex)
            {
                if (endIndex == 0 || blockRanges[blockIndex] == endIndex)
                    return;

                var renderPass = m_ActiveRenderPassQueue[currIndex];
                //The old path
                if (!renderPass.useNativeRenderPass || renderingData.cameraData.camera.cameraType != CameraType.Game)
                {
                    if (renderPassStarted)
                    {
                        context.EndRenderPass();
                        renderPassStarted = false;
                    }
                    ExecuteRenderPass(context, renderPass, ref renderingData, eyeIndex);
                }
                else
                {
                    int depthAttachmentIdx = -1;
                    var desc = renderPass.renderPassDescriptor;
                    var colorCount = RenderingUtils.GetValidAttachmentCount(renderPass.colorAttachmentDescriptors);

                    NativeArray<int> indices =
                        new NativeArray<int>((int)colorCount, Allocator.Temp);
                    NativeArray<int> inputIndices = new NativeArray<int>(0, Allocator.Temp);

                    if (!renderPassStarted)
                    {
                        // Run through all ScriptableRenderPasses once to get all the attachments at the beginning of the block
                        // TODO: add some validation here (compare with previous/next rp descriptors)
                        for (int rpIdx = blockRanges[blockIndex]; rpIdx < endIndex; ++rpIdx)
                        {
                            var rp = m_ActiveRenderPassQueue[rpIdx];
                            if (!rp.useNativeRenderPass)
                                continue;

                            for (int i = 0; i < rp.colorAttachmentDescriptors.Length; i++)
                            {
                                if (rp.colorAttachmentDescriptors[i].loadStoreTarget == BuiltinRenderTextureType.None) //First invalid means we are done with the attachments
                                    break;
                                attachmentSet.Add(rp.colorAttachmentDescriptors[i]);
                            }

                            if (rp.hasInputAttachment)
                            {
                                for (int i = 0; i < rp.inputAttachmentDescriptors.Length; i++)
                                {
                                    attachmentSet.Add(rp.inputAttachmentDescriptors[i]);
                                }
                            }

                            if (rp.depthAttachmentDescriptor.graphicsFormat != GraphicsFormat.None && depthAttachmentIdx == -1)
                            {
                                attachmentSet.Add(rp.depthAttachmentDescriptor);
                                depthAttachmentIdx = attachmentSet.Count - 1; //This might be bad, but leaving for the time being
                            }
                        }
                    }

                    //Map color and input attachments for the subpass
                    descriptors = new NativeArray<AttachmentDescriptor>(attachmentSet.ToArray(), Allocator.Temp);
                    if (descriptors.Length > k_MaxAttachmentCount)
                    {
                        Debug.LogError("Maximum attachment count " + k_MaxAttachmentCount + " has been exceeded");
                        break;
                    }

                    for (int i = 0; i < colorCount; i++)
                    {
                        for (int j = 0; j < descriptors.Length; j++)
                        {
                            if (renderPass.colorAttachmentDescriptors[i] == descriptors[j])
                            {
                                indices[i] = j;
                                break;
                            }
                        }
                    }
                    if (renderPass.hasInputAttachment)
                    {
                        inputIndices = new NativeArray<int>(renderPass.inputAttachmentDescriptors.Length, Allocator.Temp);
                        for (int i = 0; i < renderPass.inputAttachmentDescriptors.Length; i++)
                        {
                            for (int j = 0; j < descriptors.Length; j++)
                            {
                                if (renderPass.inputAttachmentDescriptors[i] == descriptors[j])
                                {
                                    inputIndices[i] = j;
                                    break;
                                }
                            }
                        }
                    }

                    //Start the RenderPass
                    if (!renderPassStarted)
                    {
                        context.BeginRenderPass(desc.width, desc.height, desc.sampleCount, descriptors, depthAttachmentIdx);
                        descriptors.Dispose();
                        renderPassStarted = true;
                    }

                    if (renderPass.hasInputAttachment)
                        context.BeginSubPass(indices, inputIndices, desc.readOnlyDepth);
                    else
                        context.BeginSubPass(indices);

                    if (inputIndices.IsCreated)
                        inputIndices.Dispose();
                    if (indices.IsCreated)
                        indices.Dispose();

                    ExecuteNativeRenderPass(context, renderPass, ref renderingData);
                    context.EndSubPass();
                }
            }

            if (renderPassStarted)
            {
                attachmentSet.Clear();
                context.EndRenderPass();
            }

            if (submit)
                context.Submit();
        }

        void ExecuteRenderPass(ScriptableRenderContext context, ScriptableRenderPass renderPass, ref RenderingData renderingData, int eyeIndex)
        {
            ref CameraData cameraData = ref renderingData.cameraData;
            Camera camera = cameraData.camera;
            bool firstTimeStereo = false;

            CommandBuffer cmd = CommandBufferPool.Get(k_RenderPass);
            renderPass.Configure(cmd, cameraData.cameraTargetDescriptor);
            renderPass.eyeIndex = eyeIndex;

            ClearFlag cameraClearFlag = GetCameraClearFlag(ref cameraData);

            // We use a different code path for MRT since it calls a different version of API SetRenderTarget
            if (RenderingUtils.IsMRT(renderPass.colorAttachments))
            {
                // In the MRT path we assume that all color attachments are REAL color attachments,
                // and that the depth attachment is a REAL depth attachment too.

                // Determine what attachments need to be cleared. ----------------

                bool needCustomCameraColorClear = false;
                bool needCustomCameraDepthClear = false;

                int cameraColorTargetIndex = RenderingUtils.IndexOf(renderPass.colorAttachments, m_CameraColorTarget);
                if (cameraColorTargetIndex != -1 && (m_FirstTimeCameraColorTargetIsBound || (cameraData.isXRMultipass && m_XRRenderTargetNeedsClear) ))
                {
                    m_FirstTimeCameraColorTargetIsBound = false; // register that we did clear the camera target the first time it was bound
                    firstTimeStereo = true;

                    // Overlay cameras composite on top of previous ones. They don't clear.
                    // MTT: Commented due to not implemented yet
                    //                    if (renderingData.cameraData.renderType == CameraRenderType.Overlay)
                    //                        clearFlag = ClearFlag.None;

                    // We need to specifically clear the camera color target.
                    // But there is still a chance we don't need to issue individual clear() on each render-targets if they all have the same clear parameters.
                    needCustomCameraColorClear = (cameraClearFlag & ClearFlag.Color) != (renderPass.clearFlag & ClearFlag.Color)
                                                || CoreUtils.ConvertSRGBToActiveColorSpace(camera.backgroundColor) != renderPass.clearColor;

                    if(cameraData.isXRMultipass && m_XRRenderTargetNeedsClear)
                        // For multipass mode, if m_XRRenderTargetNeedsClear == true, then both color and depth buffer need clearing (not just color)
                        needCustomCameraDepthClear = (cameraClearFlag & ClearFlag.Depth) != (renderPass.clearFlag & ClearFlag.Depth);

                    m_XRRenderTargetNeedsClear = false; // register that the XR camera multi-pass target does not need clear any more (until next call to BeginXRRendering)
                }

                // Note: if we have to give up the assumption that no depthTarget can be included in the MRT colorAttachments, we might need something like this:
                // int cameraTargetDepthIndex = IndexOf(renderPass.colorAttachments, m_CameraDepthTarget);
                // if( !renderTargetAlreadySet && cameraTargetDepthIndex != -1 && m_FirstTimeCameraDepthTargetIsBound)
                // { ...
                // }

                if (renderPass.depthAttachment == m_CameraDepthTarget && m_FirstTimeCameraDepthTargetIsBound)
                // note: should be split m_XRRenderTargetNeedsClear into m_XRColorTargetNeedsClear and m_XRDepthTargetNeedsClear and use m_XRDepthTargetNeedsClear here?
                {
                    m_FirstTimeCameraDepthTargetIsBound = false;
                    //firstTimeStereo = true; // <- we do not call this here as the first render pass might be a shadow pass (non-stereo)
                    needCustomCameraDepthClear = (cameraClearFlag & ClearFlag.Depth) != (renderPass.clearFlag & ClearFlag.Depth);

                    //m_XRRenderTargetNeedsClear = false; // note: is it possible that XR camera multi-pass target gets clear first when bound as depth target?
                                                          //       in this case we might need need to register that it does not need clear any more (until next call to BeginXRRendering)
                }


                // Perform all clear operations needed. ----------------
                // We try to minimize calls to SetRenderTarget().

                // We get here only if cameraColorTarget needs to be handled separately from the rest of the color attachments.
                if (needCustomCameraColorClear)
                {
                    // Clear camera color render-target separately from the rest of the render-targets.

                    if ((cameraClearFlag & ClearFlag.Color) != 0)
                        SetRenderTarget(cmd, renderPass.colorAttachments[cameraColorTargetIndex], renderPass.depthAttachment, ClearFlag.Color, CoreUtils.ConvertSRGBToActiveColorSpace(camera.backgroundColor));

                    if ((renderPass.clearFlag & ClearFlag.Color) != 0)
                    {
                        uint otherTargetsCount = RenderingUtils.CountDistinct(renderPass.colorAttachments, m_CameraColorTarget);
                        var nonCameraAttachments = m_TrimmedColorAttachmentCopies[otherTargetsCount];
                        int writeIndex = 0;
                        for (int readIndex = 0; readIndex < renderPass.colorAttachments.Length; ++readIndex)
                        {
                            if (renderPass.colorAttachments[readIndex]!= m_CameraColorTarget && renderPass.colorAttachments[readIndex] != 0)
                            {
                                nonCameraAttachments[writeIndex] = renderPass.colorAttachments[readIndex];
                                ++writeIndex;
                            }
                        }
                        if (writeIndex != otherTargetsCount)
                            Debug.LogError("writeIndex and otherTargetsCount values differed. writeIndex:" + writeIndex + " otherTargetsCount:" + otherTargetsCount);
                        SetRenderTarget(cmd, nonCameraAttachments, m_CameraDepthTarget, ClearFlag.Color, renderPass.clearColor);
                    }
                }

                // Bind all attachments, clear color only if there was no custom behaviour for cameraColorTarget, clear depth as needed.
                ClearFlag finalClearFlag = ClearFlag.None;
                finalClearFlag |= needCustomCameraDepthClear ? (cameraClearFlag & ClearFlag.Depth) : (renderPass.clearFlag & ClearFlag.Depth);
                finalClearFlag |= needCustomCameraColorClear ? 0 : (renderPass.clearFlag & ClearFlag.Color);

                // Only setup render target if current render pass attachments are different from the active ones.
                if (!RenderingUtils.SequenceEqual(renderPass.colorAttachments, m_ActiveColorAttachments) || renderPass.depthAttachment != m_ActiveDepthAttachment || finalClearFlag != ClearFlag.None)
                {
                    int lastValidRTindex = RenderingUtils.LastValid(renderPass.colorAttachments);
                    if (lastValidRTindex >= 0)
                    {
                        int rtCount = lastValidRTindex + 1;
                        var trimmedAttachments = m_TrimmedColorAttachmentCopies[rtCount];
                        for (int i = 0; i < rtCount; ++i)
                            trimmedAttachments[i] = renderPass.colorAttachments[i];
                        SetRenderTarget(cmd, trimmedAttachments, renderPass.depthAttachment, finalClearFlag, renderPass.clearColor);
                    }
                }
            }
            else
            {
                // Currently in non-MRT case, color attachment can actually be a depth attachment.

                RenderTargetIdentifier passColorAttachment = renderPass.colorAttachment;
                RenderTargetIdentifier passDepthAttachment = renderPass.depthAttachment;

                // When render pass doesn't call ConfigureTarget we assume it's expected to render to camera target
                // which might be backbuffer or the framebuffer render textures.
                if (!renderPass.overrideCameraTarget)
                {
                    passColorAttachment = m_CameraColorTarget;
                    passDepthAttachment = m_CameraDepthTarget;
                }

                ClearFlag finalClearFlag = ClearFlag.None;
                Color finalClearColor;

                if (passColorAttachment == m_CameraColorTarget && (m_FirstTimeCameraColorTargetIsBound || (cameraData.isXRMultipass && m_XRRenderTargetNeedsClear)))
                {
                    m_FirstTimeCameraColorTargetIsBound = false; // register that we did clear the camera target the first time it was bound

                    finalClearFlag |= (cameraClearFlag & ClearFlag.Color);
                    finalClearColor = CoreUtils.ConvertSRGBToActiveColorSpace(camera.backgroundColor);
                    firstTimeStereo = true;

                    if (m_FirstTimeCameraDepthTargetIsBound || (cameraData.isXRMultipass && m_XRRenderTargetNeedsClear))
                    {
                        // m_CameraColorTarget can be an opaque pointer to a RenderTexture with depth-surface.
                        // We cannot infer this information here, so we must assume both camera color and depth are first-time bound here (this is the legacy behaviour).
                        m_FirstTimeCameraDepthTargetIsBound = false;
                        finalClearFlag |= (cameraClearFlag & ClearFlag.Depth);
                    }

                    m_XRRenderTargetNeedsClear = false; // register that the XR camera multi-pass target does not need clear any more (until next call to BeginXRRendering)
                }
                else
                {
                    finalClearFlag |= (renderPass.clearFlag & ClearFlag.Color);
                    finalClearColor = renderPass.clearColor;
                }

                // Condition (m_CameraDepthTarget!=BuiltinRenderTextureType.CameraTarget) below prevents m_FirstTimeCameraDepthTargetIsBound flag from being reset during non-camera passes (such as Color Grading LUT). This ensures that in those cases, cameraDepth will actually be cleared during the later camera pass.
                if (   (m_CameraDepthTarget != BuiltinRenderTextureType.CameraTarget ) && (passDepthAttachment == m_CameraDepthTarget || passColorAttachment == m_CameraDepthTarget) && m_FirstTimeCameraDepthTargetIsBound )
                // note: should be split m_XRRenderTargetNeedsClear into m_XRColorTargetNeedsClear and m_XRDepthTargetNeedsClear and use m_XRDepthTargetNeedsClear here?
                {
                    m_FirstTimeCameraDepthTargetIsBound = false;

                    finalClearFlag |= (cameraClearFlag & ClearFlag.Depth);

                    //firstTimeStereo = true; // <- we do not call this here as the first render pass might be a shadow pass (non-stereo)

                    // finalClearFlag |= (cameraClearFlag & ClearFlag.Color);  // <- m_CameraDepthTarget is never a color-surface, so no need to add this here.

                    //m_XRRenderTargetNeedsClear = false; // note: is it possible that XR camera multi-pass target gets clear first when bound as depth target?
                    //       in this case we might need need to register that it does not need clear any more (until next call to BeginXRRendering)
                }
                else
                    finalClearFlag |= (renderPass.clearFlag & ClearFlag.Depth);

                // Only setup render target if current render pass attachments are different from the active ones
                if (passColorAttachment != m_ActiveColorAttachments[0] || passDepthAttachment != m_ActiveDepthAttachment || finalClearFlag != ClearFlag.None)
                    SetRenderTarget(cmd, passColorAttachment, passDepthAttachment, finalClearFlag, finalClearColor);
            }

            // We must execute the commands recorded at this point because potential call to context.StartMultiEye(cameraData.camera) below will alter internal renderer states
            // Also, we execute the commands recorded at this point to ensure SetRenderTarget is called before RenderPass.Execute
            context.ExecuteCommandBuffer(cmd);
            CommandBufferPool.Release(cmd);

            if (firstTimeStereo && cameraData.isStereoEnabled )
            {
                // The following call alters internal renderer states (we can think of some of the states as global states).
                // So any cmd recorded before must be executed before calling into that built-in call.
                context.StartMultiEye(camera, eyeIndex);
                XRUtils.DrawOcclusionMesh(cmd, camera);
            }

            renderPass.Execute(context, ref renderingData);
        }

        void ExecuteNativeRenderPass(ScriptableRenderContext context, ScriptableRenderPass renderPass,
            ref RenderingData renderingData)
        {
            CommandBuffer cmd = CommandBufferPool.Get(k_SetRenderTarget);
            ref CameraData cameraData = ref renderingData.cameraData;

            int cameraColorTargetIndex = RenderingUtils.IndexOf(renderPass.colorAttachments, m_CameraColorTarget);
            m_FirstTimeCameraColorTargetIsBound = false;
            if (cameraColorTargetIndex != -1 && (m_FirstTimeCameraColorTargetIsBound || (cameraData.isXRMultipass && m_XRRenderTargetNeedsClear) ))
            {
                //Leaving this like that atm, cause i guess we could just clear with load action on first render pass
                //And also we need to say the renderer not to clear if first non-native render pass is executed later
                m_FirstTimeCameraColorTargetIsBound = false;
                m_XRRenderTargetNeedsClear = false;
            }

            context.ExecuteCommandBuffer(cmd);
            CommandBufferPool.Release(cmd);
            renderPass.Execute(context, ref renderingData);

        }
        void BeginXRRendering(ScriptableRenderContext context, Camera camera, int eyeIndex)
        {
            context.StartMultiEye(camera, eyeIndex);
            m_InsideStereoRenderBlock = true;
            m_XRRenderTargetNeedsClear = true;
        }

        void EndXRRendering(ScriptableRenderContext context, in RenderingData renderingData, int eyeIndex)
        {
            Camera camera = renderingData.cameraData.camera;
            context.StopMultiEye(camera);
            bool isLastPass = renderingData.cameraData.resolveFinalTarget && (eyeIndex == renderingData.cameraData.numberOfXRPasses - 1);
            context.StereoEndRender(camera, eyeIndex, isLastPass);
            m_InsideStereoRenderBlock = false;
        }

        internal static void SetRenderTarget(CommandBuffer cmd, RenderTargetHandle colorAttachment, RenderTargetHandle depthAttachment, ClearFlag clearFlag, Color clearColor)
        {
            SetRenderTarget(cmd, colorAttachment.Identifier(), depthAttachment.Identifier(), clearFlag, clearColor);
        }
        internal static void SetRenderTarget(CommandBuffer cmd, RenderTargetIdentifier colorAttachment, RenderTargetIdentifier depthAttachment, ClearFlag clearFlag, Color clearColor)
        {
            m_ActiveColorAttachments[0] = colorAttachment;
            for (int i = 1; i < m_ActiveColorAttachments.Length; ++i)
                m_ActiveColorAttachments[i] = 0;
            m_ActiveDepthAttachment = depthAttachment;

            RenderBufferLoadAction colorLoadAction = ((uint)clearFlag & (uint)ClearFlag.Color) != 0 ?
                RenderBufferLoadAction.DontCare : RenderBufferLoadAction.Load;

            RenderBufferLoadAction depthLoadAction = ((uint)clearFlag & (uint)ClearFlag.Depth) != 0 ?
                RenderBufferLoadAction.DontCare : RenderBufferLoadAction.Load;

            TextureDimension dimension = (m_InsideStereoRenderBlock) ? XRGraphics.eyeTextureDesc.dimension : TextureDimension.Tex2D;
            SetRenderTarget(cmd, colorAttachment, colorLoadAction, RenderBufferStoreAction.Store,
                depthAttachment, depthLoadAction, RenderBufferStoreAction.Store, clearFlag, clearColor, dimension);
        }

        static void SetRenderTarget(
            CommandBuffer cmd,
            RenderTargetIdentifier colorAttachment,
            RenderBufferLoadAction colorLoadAction,
            RenderBufferStoreAction colorStoreAction,
            ClearFlag clearFlags,
            Color clearColor,
            TextureDimension dimension)
        {
            if (dimension == TextureDimension.Tex2DArray)
                CoreUtils.SetRenderTarget(cmd, colorAttachment, clearFlags, clearColor, 0, CubemapFace.Unknown, -1);
            else
                CoreUtils.SetRenderTarget(cmd, colorAttachment, colorLoadAction, colorStoreAction, clearFlags, clearColor);
        }

        static void SetRenderTarget(
            CommandBuffer cmd,
            RenderTargetIdentifier colorAttachment,
            RenderBufferLoadAction colorLoadAction,
            RenderBufferStoreAction colorStoreAction,
            RenderTargetIdentifier depthAttachment,
            RenderBufferLoadAction depthLoadAction,
            RenderBufferStoreAction depthStoreAction,
            ClearFlag clearFlags,
            Color clearColor,
            TextureDimension dimension)
        {
            if (depthAttachment == BuiltinRenderTextureType.CameraTarget)
            {
                SetRenderTarget(cmd, colorAttachment, colorLoadAction, colorStoreAction, clearFlags, clearColor,
                    dimension);
            }
            else
            {
                if (dimension == TextureDimension.Tex2DArray)
                    CoreUtils.SetRenderTarget(cmd, colorAttachment, depthAttachment,
                        clearFlags, clearColor, 0, CubemapFace.Unknown, -1);
                else
                    CoreUtils.SetRenderTarget(cmd, colorAttachment, colorLoadAction, colorStoreAction,
                        depthAttachment, depthLoadAction, depthStoreAction, clearFlags, clearColor);
            }
        }

        static void SetRenderTarget(CommandBuffer cmd, RenderTargetIdentifier[] colorAttachments, RenderTargetIdentifier depthAttachment, ClearFlag clearFlag, Color clearColor)
        {
            m_ActiveColorAttachments = colorAttachments;
            m_ActiveDepthAttachment = depthAttachment;

            CoreUtils.SetRenderTarget(cmd, colorAttachments, depthAttachment, clearFlag, clearColor);
        }

        [Conditional("UNITY_EDITOR")]
        void DrawGizmos(ScriptableRenderContext context, Camera camera, GizmoSubset gizmoSubset)
        {
#if UNITY_EDITOR
            if (UnityEditor.Handles.ShouldRenderGizmos())
                context.DrawGizmos(camera, gizmoSubset);
#endif
        }

        // Fill in render pass indices for each block. End index is startIndex + 1.
        void FillBlockRanges(NativeArray<RenderPassEvent> blockEventLimits, NativeArray<int> blockRanges)
        {
            int currRangeIndex = 0;
            int currRenderPass = 0;
            blockRanges[currRangeIndex++] = 0;

            // For each block, it finds the first render pass index that has an event
            // higher than the block limit.
            for (int i = 0; i < blockEventLimits.Length - 1; ++i)
            {
                while (currRenderPass < m_ActiveRenderPassQueue.Count &&
                    m_ActiveRenderPassQueue[currRenderPass].renderPassEvent < blockEventLimits[i])
                    currRenderPass++;

                blockRanges[currRangeIndex++] = currRenderPass;
            }

            blockRanges[currRangeIndex] = m_ActiveRenderPassQueue.Count;
        }

        void InternalFinishRendering(ScriptableRenderContext context, bool resolveFinalTarget)
        {
            CommandBuffer cmd = CommandBufferPool.Get(k_ReleaseResourcesTag);

            for (int i = 0; i < m_ActiveRenderPassQueue.Count; ++i)
                m_ActiveRenderPassQueue[i].FrameCleanup(cmd);

            // Happens when rendering the last camera in the camera stack.
            if (resolveFinalTarget)
            {
                for (int i = 0; i < m_ActiveRenderPassQueue.Count; ++i)
                    m_ActiveRenderPassQueue[i].OnFinishCameraStackRendering(cmd);

                FinishRendering(cmd);
            }

            context.ExecuteCommandBuffer(cmd);
            CommandBufferPool.Release(cmd);
        }

        internal static void SortStable(List<ScriptableRenderPass> list)
        {
            int j;
            for (int i = 1; i < list.Count; ++i)
            {
                ScriptableRenderPass curr = list[i];

                j = i - 1;
                for (; j >= 0 && curr < list[j]; --j)
                    list[j + 1] = list[j];

                list[j + 1] = curr;
            }
        }

        internal void SetupBackbufferFormat(int msaaSamples, bool stereo)
        {
#if ENABLE_VR && ENABLE_VR_MODULE
            bool msaaSampleCountHasChanged = false;
            int currentQualitySettingsSampleCount = QualitySettings.antiAliasing;
            if (currentQualitySettingsSampleCount != msaaSamples &&
                !(currentQualitySettingsSampleCount == 0 && msaaSamples == 1))
            {
                msaaSampleCountHasChanged = true;
            }

            // There's no exposed API to control how a backbuffer is created with MSAA
            // By settings antiAliasing we match what the amount of samples in camera data with backbuffer
            // We only do this for the main camera and this only takes effect in the beginning of next frame.
            // This settings should not be changed on a frame basis so that's fine.
            QualitySettings.antiAliasing = msaaSamples;

            if (stereo && msaaSampleCountHasChanged)
                XR.XRDevice.UpdateEyeTextureMSAASetting();
#else
            QualitySettings.antiAliasing = msaaSamples;
#endif
        }
    }
}<|MERGE_RESOLUTION|>--- conflicted
+++ resolved
@@ -362,18 +362,7 @@
             ref CameraData cameraData = ref renderingData.cameraData;
             Camera camera = cameraData.camera;
             bool stereoEnabled = cameraData.isStereoEnabled;
-
-<<<<<<< HEAD
-            // Initialize Camera Render State
-            SetCameraRenderState(cmd, ref cameraData);
-            context.ExecuteCommandBuffer(cmd);
-            cmd.Clear();
-
-            // Sort the render pass queue
-            SortStable(m_ActiveRenderPassQueue);
-=======
             CommandBuffer cmd = CommandBufferPool.Get(k_SetCameraRenderStateTag);
->>>>>>> 01250bf1
 
             // Cache the time for after the call to `SetupCameraProperties` and set the time variables in shader
             // For now we set the time variables per camera, as we plan to remove `SetupCameraProperties`.
