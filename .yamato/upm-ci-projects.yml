--- conflicted
+++ resolved
@@ -27,30 +27,7 @@
   - dir
   dependencies:
   {% for project in projects %}
-<<<<<<< HEAD
-  {% for editor in editors %}
-  #{% for platform in platforms %}
-  {% for testplatform in testplatforms %}
-  {% if project.name == "VFX_LWRP" %}
-    {% if testplatform.name == "editmode" %}
-      #skip
-    {% else %}
-    - .yamato/upm-ci-vfx_lwrp.yml#VFX_LWRP_Windows64_{{ testplatform.name }}_{{ editor.version }}
-    {% endif %}
-  {% elsif project.name == "Universal_Stereo" and platform.name == "OSX" %}
-    #skip stereo tests on mac due to monoscopic screen capture and low consumer demand
-  {% elsif project.name == "Universal" or project.name == "Universal_Stereo" or project.name == "PostProcessing" or project.name == "VFXMain" or project.name == "HDRP" %}
-    {% if testplatform.name == "Standalone" %}
-    #skip standalone for these projects
-    {% else %}
-    - .yamato/upm-ci-{{ project.name | downcase }}.yml#{{ project.name }}_Windows64_{{ testplatform.name }}_{{ editor.version }}
-    {% endif %}  
-  {% else %}
-    - .yamato/upm-ci-{{ project.name | downcase }}.yml#{{ project.name }}_Windows64_{{ testplatform.name }}_{{ editor.version }}
-  {% endif %}
-=======
     - .yamato/upm-ci-{{ project.name | downcase }}.yml#All_{{ project.name }}
->>>>>>> b290cef1
   {% endfor %}
   triggers:
     recurring:
