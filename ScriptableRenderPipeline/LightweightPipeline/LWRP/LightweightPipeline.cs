--- conflicted
+++ resolved
@@ -119,7 +119,6 @@
 
         void InitializeCameraData(Camera camera, out CameraData cameraData)
         {
-<<<<<<< HEAD
             const float kRenderScaleThreshold = 0.05f;
             cameraData.camera = camera;
 
@@ -128,12 +127,6 @@
                 cameraData.msaaSamples = (camera.targetTexture != null) ? camera.targetTexture.antiAliasing : pipelineAsset.MsaaSampleCount;
             else
                 cameraData.msaaSamples = 1;
-=======
-            CommandBuffer cmd = CommandBufferPool.Get("Depth Prepass");
-            SetRenderTarget(cmd, m_DepthRT, RenderBufferLoadAction.DontCare, RenderBufferStoreAction.Store, ClearFlag.Depth);
-            context.ExecuteCommandBuffer(cmd);
-            CommandBufferPool.Release(cmd);
->>>>>>> 32b2a8f9
 
             cameraData.isSceneViewCamera = camera.cameraType == CameraType.SceneView;
             cameraData.isOffscreenRender = camera.targetTexture != null && !cameraData.isSceneViewCamera;
@@ -165,11 +158,7 @@
             cameraData.maxShadowDistance = (anyShadowsEnabled) ? pipelineAsset.ShadowDistance : 0.0f;
         }
 
-<<<<<<< HEAD
         void InitializeShadowData(bool hasDirectionalShadowCastingLight, bool hasLocalShadowCastingLight, out ShadowData shadowData)
-=======
-        private void OpaqueTexturePass(ref ScriptableRenderContext context, FrameRenderingConfiguration frameRenderingConfiguration, RenderTargetIdentifier depthRT)
->>>>>>> 32b2a8f9
         {
             // Until we can have keyword stripping forcing single cascade hard shadows on gles2
             bool supportsScreenSpaceShadows = SystemInfo.graphicsDeviceType != GraphicsDeviceType.OpenGLES2;
@@ -194,17 +183,6 @@
                     shadowData.directionalLightCascades = pipelineAsset.Cascade4Split;
                     break;
             }
-<<<<<<< HEAD
-=======
-            SetRenderTarget(cmd, m_CurrCameraColorRT, depthRT, RenderBufferLoadAction.Load, RenderBufferStoreAction.Store);
-            context.ExecuteCommandBuffer(cmd);
-            CommandBufferPool.Release(cmd);
-        }
-
-        private void ForwardPass(FrameRenderingConfiguration frameRenderingConfiguration, ref LightData lightData, ref ScriptableRenderContext context)
-        {
-            SetupShaderConstants(ref lightData, ref context);
->>>>>>> 32b2a8f9
 
             shadowData.renderLocalShadows = pipelineAsset.SupportsLocalShadows && hasLocalShadowCastingLight;
             shadowData.localShadowAtlasWidth = shadowData.localShadowAtlasHeight = pipelineAsset.LocalShadowAtlasResolution;
@@ -222,27 +200,9 @@
             bool hasDirectionalShadowCastingLight = false;
             bool hasLocalShadowCastingLight = false;
 
-<<<<<<< HEAD
             if (cameraData.maxShadowDistance > 0.0f)
             {
                 for (int i = 0; i < visibleLights.Count; ++i)
-=======
-        private void AfterOpaque(ref ScriptableRenderContext context, FrameRenderingConfiguration config)
-        {
-            RenderTargetIdentifier depthRT = m_DepthRT;
-            bool doOpaqueCopy = m_Asset.RequireOpaqueTexture;
-            if (m_RequireDepthTexture)
-            {
-                CommandBuffer cmd = CommandBufferPool.Get("After Opaque");
-                cmd.SetGlobalTexture(CameraRenderTargetID.depth, m_DepthRT);
-
-                bool setRenderTarget = false;
-
-                // TODO: There's currently an issue in the PostFX stack that has a one frame delay when an effect is enabled/disabled
-                // when an effect is disabled, HasOpaqueOnlyEffects returns true in the first frame, however inside render the effect
-                // state is update, causing RenderPostProcess here to not blit to FinalColorRT. Until the next frame the RT will have garbage.
-                if (CoreUtils.HasFlag(config, FrameRenderingConfiguration.BeforeTransparentPostProcess))
->>>>>>> 32b2a8f9
                 {
                     bool castShadows = visibleLights[i].light.shadows != LightShadows.None;
                     if (visibleLights[i].lightType == LightType.Directional)
@@ -250,127 +210,10 @@
                         hasDirectionalShadowCastingLight |= castShadows;
                     }
                     else
-<<<<<<< HEAD
-=======
-                        RenderPostProcess(cmd, m_CurrCameraColorRT, m_CurrCameraColorRT, true);
-
-                    setRenderTarget = true;
-                }
-
-                if (CoreUtils.HasFlag(config, FrameRenderingConfiguration.DepthCopy))
-                {
-                    bool forceBlit = false;
-                    if (m_MSAASamples > 1)
->>>>>>> 32b2a8f9
                     {
                         hasLocalShadowCastingLight |= castShadows;
                         m_LocalLightIndices.Add(i);
                     }
-<<<<<<< HEAD
-=======
-                    else
-                        cmd.DisableShaderKeyword(kMSAADepthKeyword);
-                    
-                    CopyTexture(cmd, m_DepthRT, m_CopyDepth, m_CopyDepthMaterial, forceBlit);
-                    depthRT = m_CopyDepth;
-                    setRenderTarget = true;
-                    cmd.SetGlobalTexture(CameraRenderTargetID.depth, m_CopyDepth);
-                }
-
-                if (setRenderTarget && !doOpaqueCopy)
-                    SetRenderTarget(cmd, m_CurrCameraColorRT, depthRT, RenderBufferLoadAction.Load, RenderBufferStoreAction.Store);
-                context.ExecuteCommandBuffer(cmd);
-                CommandBufferPool.Release(cmd);
-            }
-
-            if (doOpaqueCopy)
-            {
-                OpaqueTexturePass(ref context, config, depthRT);
-            }
-        }
-
-        private void RenderTransparents(ref ScriptableRenderContext context, RendererConfiguration config)
-        {
-            var transparentSettings = new DrawRendererSettings(m_CurrCamera, m_LitPassName);
-            transparentSettings.SetShaderPassName(1, m_UnlitPassName);
-            transparentSettings.sorting.flags = SortFlags.CommonTransparent;
-            transparentSettings.rendererConfiguration = config;
-
-            var transparentFilterSettings = new FilterRenderersSettings(true)
-            {
-                renderQueueRange = RenderQueueRange.transparent
-            };
-
-            context.DrawRenderers(m_CullResults.visibleRenderers, ref transparentSettings, transparentFilterSettings);
-
-            // Render objects that did not match any shader pass with error shader
-            RenderObjectsWithError(ref context, transparentFilterSettings, SortFlags.None);
-        }
-
-        private void AfterTransparent(ref ScriptableRenderContext context, FrameRenderingConfiguration config)
-        {
-            if (!CoreUtils.HasFlag(config, FrameRenderingConfiguration.PostProcess))
-                return;
-
-            CommandBuffer cmd = CommandBufferPool.Get("After Transparent");
-            RenderPostProcess(cmd, m_CurrCameraColorRT, BuiltinRenderTextureType.CameraTarget, false);
-            context.ExecuteCommandBuffer(cmd);
-            CommandBufferPool.Release(cmd);
-        }
-
-        [Conditional("DEVELOPMENT_BUILD"), Conditional("UNITY_EDITOR")]
-        private void RenderObjectsWithError(ref ScriptableRenderContext context, FilterRenderersSettings filterSettings, SortFlags sortFlags)
-        {
-            if (m_ErrorMaterial != null)
-            {
-                DrawRendererSettings errorSettings = new DrawRendererSettings(m_CurrCamera, s_LegacyPassNames[0]);
-                for (int i = 1; i < s_LegacyPassNames.Length; ++i)
-                    errorSettings.SetShaderPassName(i, s_LegacyPassNames[i]);
-
-                errorSettings.sorting.flags = sortFlags;
-                errorSettings.rendererConfiguration = RendererConfiguration.None;
-                errorSettings.SetOverrideMaterial(m_ErrorMaterial, 0);
-                context.DrawRenderers(m_CullResults.visibleRenderers, ref errorSettings, filterSettings);
-            }
-        }
-
-        private void SetupFrameRenderingConfiguration(out FrameRenderingConfiguration configuration, bool screenspaceShadows, bool stereoEnabled, bool sceneViewCamera)
-        {
-            configuration = (stereoEnabled) ? FrameRenderingConfiguration.Stereo : FrameRenderingConfiguration.None;
-            if (stereoEnabled && XRSettings.eyeTextureDesc.dimension == TextureDimension.Tex2DArray)
-                m_IntermediateTextureArray = true;
-            else
-                m_IntermediateTextureArray = false;
-
-            bool hdrEnabled = m_Asset.SupportsHDR && m_CurrCamera.allowHDR;
-
-            bool defaultRenderScale = Mathf.Approximately(GetRenderScale(), 1.0f);
-            bool intermediateTexture = m_CurrCamera.targetTexture != null || m_CurrCamera.cameraType == CameraType.SceneView ||
-                !defaultRenderScale || hdrEnabled;
-
-            m_ColorFormat = hdrEnabled ? RenderTextureFormat.DefaultHDR : RenderTextureFormat.Default;
-            m_RequireCopyColor = false;
-            m_DepthRenderBuffer = false;
-            m_CameraPostProcessLayer = m_CurrCamera.GetComponent<PostProcessLayer>();
-
-            bool msaaEnabled = m_CurrCamera.allowMSAA && m_Asset.MSAASampleCount > 1 && (m_CurrCamera.targetTexture == null || m_CurrCamera.targetTexture.antiAliasing > 1);
-
-            // TODO: PostProcessing and SoftParticles are currently not support for VR
-            bool postProcessEnabled = m_CameraPostProcessLayer != null && m_CameraPostProcessLayer.enabled && !stereoEnabled;
-            m_RequireDepthTexture = m_Asset.RequireDepthTexture && !stereoEnabled;
-            bool canSkipDepthCopy = !m_RequireDepthTexture;
-            if (postProcessEnabled)
-            {
-                m_RequireDepthTexture = true;
-                intermediateTexture = true;
-
-                configuration |= FrameRenderingConfiguration.PostProcess;
-                if (m_CameraPostProcessLayer.HasOpaqueOnlyEffects(m_PostProcessRenderContext))
-                {
-                    configuration |= FrameRenderingConfiguration.BeforeTransparentPostProcess;
-                    if (m_CameraPostProcessLayer.sortedBundles[PostProcessEvent.BeforeTransparent].Count == 1)
-                        m_RequireCopyColor = true;
->>>>>>> 32b2a8f9
                 }
             }
 
@@ -435,169 +278,6 @@
             Shader.SetGlobalVector(PerCameraBuffer._ScaledScreenParams, new Vector4(cameraWidth, cameraHeight, 1.0f + 1.0f / cameraWidth, 1.0f + 1.0f / cameraHeight));
         }
 
-<<<<<<< HEAD
-=======
-        private void SetupShaderLightConstants(CommandBuffer cmd, ref LightData lightData)
-        {
-            // Main light has an optimized shader path for main light. This will benefit games that only care about a single light.
-            // Lightweight pipeline also supports only a single shadow light, if available it will be the main light.
-            SetupMainLightConstants(cmd, ref lightData);
-            SetupAdditionalLightConstants(cmd, ref lightData);
-        }
-
-        private void SetupMainLightConstants(CommandBuffer cmd, ref LightData lightData)
-        {
-            Vector4 lightPos, lightColor, lightDistanceAttenuation, lightSpotDir, lightSpotAttenuation;
-            List<VisibleLight> lights = lightData.visibleLights;
-            InitializeLightConstants(lightData.visibleLights, lightData.mainLightIndex, out lightPos, out lightColor, out lightDistanceAttenuation, out lightSpotDir, out lightSpotAttenuation);
-
-            if (lightData.mainLightIndex >= 0)
-            {
-                VisibleLight mainLight = lights[lightData.mainLightIndex];
-                Light mainLightRef = mainLight.light;
-
-                if (IsSupportedCookieType(mainLight.lightType) && mainLightRef.cookie != null)
-                {
-                    Matrix4x4 lightCookieMatrix;
-                    GetLightCookieMatrix(mainLight, out lightCookieMatrix);
-                    cmd.SetGlobalTexture(PerCameraBuffer._MainLightCookie, mainLightRef.cookie);
-                    cmd.SetGlobalMatrix(PerCameraBuffer._WorldToLight, lightCookieMatrix);
-                }
-            }
-
-            cmd.SetGlobalVector(PerCameraBuffer._MainLightPosition, new Vector4(lightPos.x, lightPos.y, lightPos.z, lightDistanceAttenuation.w));
-            cmd.SetGlobalVector(PerCameraBuffer._MainLightColor, lightColor);
-        }
-
-        private void SetupAdditionalLightConstants(CommandBuffer cmd, ref LightData lightData)
-        {
-            List<VisibleLight> lights = lightData.visibleLights;
-            if (lightData.totalAdditionalLightsCount > 0)
-            {
-                int localLightsCount = 0;
-                for (int i = 0; i < lights.Count && localLightsCount < kMaxVisibleLocalLights; ++i)
-                {
-                    VisibleLight light = lights[i];
-                    if (light.lightType != LightType.Directional)
-                    {
-                        InitializeLightConstants(lights, i, out m_LightPositions[localLightsCount],
-                            out m_LightColors[localLightsCount],
-                            out m_LightDistanceAttenuations[localLightsCount],
-                            out m_LightSpotDirections[localLightsCount],
-                            out m_LightSpotAttenuations[localLightsCount]);
-                        localLightsCount++;
-                    }
-                }
-
-                cmd.SetGlobalVector(PerCameraBuffer._AdditionalLightCount, new Vector4(lightData.pixelAdditionalLightsCount,
-                        lightData.totalAdditionalLightsCount, 0.0f, 0.0f));
-
-                // if not using a compute buffer, engine will set indices in 2 vec4 constants
-                // unity_4LightIndices0 and unity_4LightIndices1
-                if (m_UseComputeBuffer)
-                    cmd.SetGlobalBuffer("_LightIndexBuffer", m_LightIndicesBuffer);
-            }
-            else
-            {
-                cmd.SetGlobalVector(PerCameraBuffer._AdditionalLightCount, Vector4.zero);
-            }
-
-            cmd.SetGlobalVectorArray(PerCameraBuffer._AdditionalLightPosition, m_LightPositions);
-            cmd.SetGlobalVectorArray(PerCameraBuffer._AdditionalLightColor, m_LightColors);
-            cmd.SetGlobalVectorArray(PerCameraBuffer._AdditionalLightDistanceAttenuation, m_LightDistanceAttenuations);
-            cmd.SetGlobalVectorArray(PerCameraBuffer._AdditionalLightSpotDir, m_LightSpotDirections);
-            cmd.SetGlobalVectorArray(PerCameraBuffer._AdditionalLightSpotAttenuation, m_LightSpotAttenuations);
-        }
-
-        private void SetShaderKeywords(CommandBuffer cmd, ref LightData lightData)
-        {
-            int vertexLightsCount = lightData.totalAdditionalLightsCount - lightData.pixelAdditionalLightsCount;
-
-            CoreUtils.SetKeyword(cmd, LightweightKeywords.AdditionalLightsText, lightData.totalAdditionalLightsCount > 0);
-            CoreUtils.SetKeyword(cmd, LightweightKeywords.MixedLightingSubtractiveText, m_MixedLightingSetup == MixedLightingSetup.Subtractive);
-            CoreUtils.SetKeyword(cmd, LightweightKeywords.VertexLightsText, vertexLightsCount > 0);
-
-            // TODO: We have to discuss cookie approach on LWRP.
-            // CoreUtils.SetKeyword(cmd, LightweightKeywords.MainLightCookieText, mainLightIndex != -1 && LightweightUtils.IsSupportedCookieType(visibleLights[mainLightIndex].lightType) && visibleLights[mainLightIndex].light.cookie != null);
-
-            bool anyShadowsEnabled = m_ShadowPass.IsDirectionalShadowsEnabled || m_ShadowPass.IsLocalShadowsEnabled;
-            CoreUtils.SetKeyword(cmd, LightweightKeywords.DirectionalShadowsText, m_ShadowPass.DirectionalShadowsRendered);
-            CoreUtils.SetKeyword(cmd, LightweightKeywords.LocalShadowsText, m_ShadowPass.LocalShadowsRendered);
-            CoreUtils.SetKeyword(cmd, LightweightKeywords.SoftShadowsText, m_ShadowPass.IsSoftShadowsEnabled && anyShadowsEnabled);
-
-            // TODO: Remove this. legacy particles support will be removed from Unity in 2018.3. This should be a shader_feature instead with prop exposed in the Standard particles shader.
-            CoreUtils.SetKeyword(cmd, "SOFTPARTICLES_ON", m_RequireDepthTexture && m_Asset.RequireSoftParticles);
-        }
-
-        private void BeginForwardRendering(ref ScriptableRenderContext context, FrameRenderingConfiguration renderingConfig)
-        {
-            RenderTargetIdentifier colorRT = BuiltinRenderTextureType.CameraTarget;
-            RenderTargetIdentifier depthRT = BuiltinRenderTextureType.None;
-
-            StartStereoRendering(m_CurrCamera, ref context, renderingConfig);
-
-            CommandBuffer cmd = CommandBufferPool.Get("SetCameraRenderTarget");
-            bool intermediateTexture = CoreUtils.HasFlag(renderingConfig, FrameRenderingConfiguration.IntermediateTexture);
-            if (intermediateTexture)
-            {
-                if (!m_IsOffscreenCamera)
-                    colorRT = m_CurrCameraColorRT;
-
-                if (m_DepthRenderBuffer)
-                    depthRT = m_DepthRT;
-            }
-
-            ClearFlag clearFlag = ClearFlag.None;
-            CameraClearFlags cameraClearFlags = m_CurrCamera.clearFlags;
-            if (cameraClearFlags != CameraClearFlags.Nothing)
-            {
-                clearFlag |= ClearFlag.Depth;
-                if (cameraClearFlags == CameraClearFlags.Color || cameraClearFlags == CameraClearFlags.Skybox)
-                    clearFlag |= ClearFlag.Color;
-            }
-
-            SetRenderTarget(cmd, colorRT, depthRT, RenderBufferLoadAction.DontCare, RenderBufferStoreAction.Store, clearFlag);
-
-            // If rendering to an intermediate RT we resolve viewport on blit due to offset not being supported
-            // while rendering to a RT.
-            if (!intermediateTexture && !CoreUtils.HasFlag(renderingConfig, FrameRenderingConfiguration.DefaultViewport))
-                cmd.SetViewport(m_CurrCamera.pixelRect);
-
-            context.ExecuteCommandBuffer(cmd);
-            CommandBufferPool.Release(cmd);
-        }
-
-        private void EndForwardRendering(ref ScriptableRenderContext context, FrameRenderingConfiguration renderingConfig)
-        {
-            // No additional rendering needs to be done if this is an off screen rendering camera
-            if (m_IsOffscreenCamera)
-                return;
-
-            bool isStereo = CoreUtils.HasFlag(renderingConfig, FrameRenderingConfiguration.Stereo);
-
-            var cmd = CommandBufferPool.Get("Blit");
-            if (m_IntermediateTextureArray)
-                cmd.Blit(m_CurrCameraColorRT, BuiltinRenderTextureType.CameraTarget);
-            else if (CoreUtils.HasFlag(renderingConfig, FrameRenderingConfiguration.IntermediateTexture) &&
-                !CoreUtils.HasFlag(renderingConfig, FrameRenderingConfiguration.PostProcess))
-            // If PostProcessing is enabled, it is already blit to CameraTarget.
-            {
-                Blit(cmd, renderingConfig, m_CurrCameraColorRT, BuiltinRenderTextureType.CameraTarget, isStereo ? null : m_BlitMaterial);
-            }
-            else
-                SetRenderTarget(cmd, BuiltinRenderTextureType.CameraTarget, RenderBufferLoadAction.Load, RenderBufferStoreAction.Store);
-
-            context.ExecuteCommandBuffer(cmd);
-            CommandBufferPool.Release(cmd);
-
-            if (isStereo)
-            {
-                context.StopMultiEye(m_CurrCamera);
-                context.StereoEndRender(m_CurrCamera);
-            }
-        }
-
->>>>>>> 32b2a8f9
         private bool IsStereoEnabled(Camera camera)
         {
             bool isSceneViewCamera = camera.cameraType == CameraType.SceneView;
@@ -619,62 +299,5 @@
             else
                 cameraData.postProcessLayer.Render(context);
         }
-
-<<<<<<< HEAD
-        public static void Blit(CommandBuffer cmd, ref CameraData cameraData, RenderTargetIdentifier sourceRT, RenderTargetIdentifier destRT, Material material = null)
-        {
-            cmd.SetGlobalTexture("_BlitTex", sourceRT);
-            if (cameraData.isDefaultViewport)
-=======
-        private void SetRenderTarget(CommandBuffer cmd, RenderTargetIdentifier colorRT, RenderBufferLoadAction loadAction, RenderBufferStoreAction storeAction, ClearFlag clearFlag = ClearFlag.None)
-        {
-            if (m_IntermediateTextureArray)
-                CoreUtils.SetRenderTarget(cmd, colorRT, clearFlag, CoreUtils.ConvertSRGBToActiveColorSpace(m_CurrCamera.backgroundColor), 0, CubemapFace.Unknown, -1);
-            else
-                CoreUtils.SetRenderTarget(cmd, colorRT, loadAction, storeAction, clearFlag, CoreUtils.ConvertSRGBToActiveColorSpace(m_CurrCamera.backgroundColor));
-        }
-
-        private void SetRenderTarget(CommandBuffer cmd, RenderTargetIdentifier colorRT, RenderBufferLoadAction colorLoadAction, RenderBufferStoreAction colorStoreAction,
-            RenderTargetIdentifier depthRT, RenderBufferLoadAction depthLoadAction, RenderBufferStoreAction depthStoreAction, ClearFlag clearFlag = ClearFlag.None)
-        {
-            if (depthRT == BuiltinRenderTextureType.None || !m_DepthRenderBuffer)
-            {
-                SetRenderTarget(cmd, colorRT, colorLoadAction, colorStoreAction, clearFlag);
-                return;
-            }
-
-            if (m_IntermediateTextureArray)
-                CoreUtils.SetRenderTarget(cmd, colorRT, depthRT, clearFlag, CoreUtils.ConvertSRGBToActiveColorSpace(m_CurrCamera.backgroundColor), 0, CubemapFace.Unknown, -1);
-            else
-                CoreUtils.SetRenderTarget(cmd, colorRT, colorLoadAction, colorStoreAction, depthRT, depthLoadAction, depthStoreAction, clearFlag, CoreUtils.ConvertSRGBToActiveColorSpace(m_CurrCamera.backgroundColor));
-        }
-
-        private void SetRenderTarget(CommandBuffer cmd, RenderTargetIdentifier colorRT, RenderTargetIdentifier depthRT, RenderBufferLoadAction loadAction, RenderBufferStoreAction storeAction, ClearFlag clearFlag = ClearFlag.None)
-        {
-            SetRenderTarget(cmd, colorRT, loadAction, storeAction, depthRT, loadAction, storeAction, clearFlag);
-        }
-
-        private void Blit(CommandBuffer cmd, FrameRenderingConfiguration renderingConfig, RenderTargetIdentifier sourceRT, RenderTargetIdentifier destRT, Material material = null)
-        {
-            cmd.SetGlobalTexture(m_BlitTexID, sourceRT);
-            if (CoreUtils.HasFlag(renderingConfig, FrameRenderingConfiguration.DefaultViewport))
->>>>>>> 32b2a8f9
-            {
-                cmd.Blit(sourceRT, destRT, material);
-            }
-            else
-            {
-                // Viewport doesn't work when rendering to an RT
-                // We have to manually blit by rendering a fullscreen quad
-<<<<<<< HEAD
-                CoreUtils.SetRenderTarget(cmd, destRT);
-=======
-                SetRenderTarget(cmd, destRT, RenderBufferLoadAction.DontCare, RenderBufferStoreAction.Store);
->>>>>>> 32b2a8f9
-                cmd.SetViewProjectionMatrices(Matrix4x4.identity, Matrix4x4.identity);
-                cmd.SetViewport(cameraData.camera.pixelRect);
-                DrawFullScreen(cmd, material);
-            }
-        }
     }
 }