--- conflicted
+++ resolved
@@ -17,13 +17,10 @@
 - Configure the VolumetricLightingSystem code path to be on by default
 - Trigger a build exception when trying to build an unsupported platform
 - Introduce the VolumetricLightingController component, which can (and should) be placed on the camera, and allows one to control the near and the far plane of the V-Buffer (volumetric "froxel" buffer) along with the depth distribution (from logarithmic to linear)
-<<<<<<< HEAD
-- Add a Volumetric Dimmer slider to lights to control the intensity of the scattered volumetric lighting
-=======
 - Add 3D texture support for DensityVolumes
 - Add a better mapping of roughness to mipmap for planar reflection
 - The VolumetricLightingSystem now uses RTHandles, which allows to save memory by sharing buffers between different cameras (history buffers are not shared), and reduce reallocation frequency by reallocating buffers only if the rendering resolution increases (and suballocating within existing buffers if the rendering resolution decreases)
->>>>>>> ab7c411f
+- Add a Volumetric Dimmer slider to lights to control the intensity of the scattered volumetric lighting
 
 ### Changed, Removals and deprecations
 - Remove Resource folder of PreIntegratedFGD and add the resource to RenderPipeline Asset
