--- conflicted
+++ resolved
@@ -4,15 +4,10 @@
 {
     public enum HDCameraFrameHistoryType
     {
-<<<<<<< HEAD
         DepthPyramid,
         ColorPyramid,
-        MotionVectors
-=======
-        DepthPyramid       = 0,
-        ColorPyramid       = 1,
-        VolumetricLighting = 2,
-        Count              = 3 // Keep this last
->>>>>>> bcb49dcf
+        MotionVectors,
+        VolumetricLighting,
+        Count
     }
 }