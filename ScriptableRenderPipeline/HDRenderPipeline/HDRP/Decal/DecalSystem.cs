﻿using System.Collections.Generic;
using UnityEngine.Experimental.Rendering;
using UnityEngine.Rendering;

namespace UnityEngine.Experimental.Rendering.HDPipeline
{
    public class DecalSystem
    {
        public const int kInvalidIndex = -1;  

        public class DecalHandle
        {
            public DecalHandle(int index, int materialID)
            {
                m_MaterialID = materialID;
                m_Index = index;
            }

            public static bool IsValid(DecalHandle handle)
            {
                if (handle == null)
                    return false;
                if (handle.m_Index == kInvalidIndex)
                    return false;
                return true;
            }
            public int m_MaterialID;    // identifies decal set
            public int m_Index;         // identifies decal within the set
        }

        static DecalSystem m_Instance;
        static public DecalSystem instance
        {
            get
            {
                if (m_Instance == null)
                    m_Instance = new DecalSystem();
                return m_Instance;
            }
        }

        private const int kDefaultDrawDistance = 1000;
        public int DrawDistance
        {
            get
            {
                HDRenderPipelineAsset hdrp = GraphicsSettings.renderPipelineAsset as HDRenderPipelineAsset;
                if (hdrp != null)
                {
                    return hdrp.renderPipelineSettings.decalSettings.drawDistance;
                }
                return kDefaultDrawDistance;
            }
        }

        public TextureCache2D TextureAtlas
        {
            get
            {
                if (m_DecalAtlas == null)
                {
                    m_DecalAtlas = new TextureCache2D();
                    m_DecalAtlas.AllocTextureArray(2048, 128, 128, TextureFormat.RGBA32, true);
                }
                return m_DecalAtlas;
            }
        }

        public Camera CurrentCamera
        {
            get
            {
                return m_Camera;
            }
            set
            {
                m_Camera = value;
            }
        }

        private static MaterialPropertyBlock m_PropertyBlock = new MaterialPropertyBlock();

        private const int kDecalBlockSize = 128;

        // to work on Vulkan Mobile?
        // Core\CoreRP\ShaderLibrary\UnityInstancing.hlsl
        // #if defined(SHADER_API_VULKAN) && defined(SHADER_API_MOBILE)
        //      #define UNITY_INSTANCED_ARRAY_SIZE  250
        private const int kDrawIndexedBatchSize = 250;

        // cube mesh bounds for decal
        static Vector4 kMin = new Vector4(-0.5f, -1.0f, -0.5f, 1.0f);
        static Vector4 kMax = new Vector4( 0.5f,  0.0f,  0.5f, 1.0f);

        static public Mesh m_DecalMesh = null;

        // clustered draw data
        static public DecalData[] m_DecalDatas = new DecalData[kDecalBlockSize];
        static public SFiniteLightBound[] m_Bounds = new SFiniteLightBound[kDecalBlockSize];
        static public LightVolumeData[] m_LightVolumes = new LightVolumeData[kDecalBlockSize];
        static public int m_DecalDatasCount = 0;

		static public float[] m_BoundingDistances = new float[1];

        private Dictionary<int, DecalSet> m_DecalSets = new Dictionary<int, DecalSet>();
        private TextureCache2D m_DecalAtlas = null;

        // current camera
        private Camera m_Camera;

        static public int m_DecalsVisibleThisFrame = 0;

        private class DecalSet
        {
            private void InitializeMaterialValues()
            {
                m_DiffuseTexture = m_Material.GetTexture("_BaseColorMap");
                m_NormalTexture = m_Material.GetTexture("_NormalMap");
                m_MaskTexture = m_Material.GetTexture("_MaskMap");
                m_Blend = m_Material.GetFloat("_DecalBlend");
            }

            public DecalSet(Material material)
            {
                m_Material = material;
                InitializeMaterialValues();
            }

            private BoundingSphere GetDecalProjectBoundingSphere(Matrix4x4 decalToWorld)
            {
                Vector4 min = new Vector4();
                Vector4 max = new Vector4();
                min = decalToWorld * kMin;
                max = decalToWorld * kMax;
                BoundingSphere res = new BoundingSphere();
                res.position = (max + min) / 2;
                res.radius = ((Vector3) (max - min)).magnitude / 2;
                return res;
            }

            public void UpdateCachedData(Transform transform, float drawDistance, float fadeScale, DecalHandle handle) 
            {
                int index = handle.m_Index;
                m_CachedDecalToWorld[index] = transform.localToWorldMatrix;

                Matrix4x4 decalRotation = Matrix4x4.Rotate(transform.rotation);
                // z/y axis swap for normal to decal space, Unity is column major
                float y0 = decalRotation.m01;
                float y1 = decalRotation.m11;
                float y2 = decalRotation.m21;
                decalRotation.m01 = decalRotation.m02;
                decalRotation.m11 = decalRotation.m12;
                decalRotation.m21 = decalRotation.m22;
                decalRotation.m02 = y0;
                decalRotation.m12 = y1;
                decalRotation.m22 = y2;

                m_CachedNormalToWorld[index] = decalRotation;
                // draw distance can't be more than global draw distance
                m_CachedDrawDistances[index].x = drawDistance < instance.DrawDistance
                    ? drawDistance
                    : instance.DrawDistance;
                m_CachedDrawDistances[index].y = fadeScale;
                m_BoundingSpheres[index] = GetDecalProjectBoundingSphere(m_CachedDecalToWorld[index]);
            }

            public DecalHandle AddDecal(Transform transform, float drawDistance, float fadeScale, int materialID)
            {
                // increase array size if no space left
                if (m_DecalsCount == m_Handles.Length)
                {
                    DecalHandle[] newHandles = new DecalHandle[m_DecalsCount + kDecalBlockSize];
                    BoundingSphere[] newSpheres = new BoundingSphere[m_DecalsCount + kDecalBlockSize];
                    Matrix4x4[] newCachedTransforms = new Matrix4x4[m_DecalsCount + kDecalBlockSize];
                    Matrix4x4[] newCachedNormalToWorld = new Matrix4x4[m_DecalsCount + kDecalBlockSize];
                    Vector2[] newCachedDrawDistances = new Vector2[m_DecalsCount + kDecalBlockSize];
                    m_ResultIndices = new int[m_DecalsCount + kDecalBlockSize];

                    m_Handles.CopyTo(newHandles, 0);
                    m_BoundingSpheres.CopyTo(newSpheres, 0);
                    m_CachedDecalToWorld.CopyTo(newCachedTransforms, 0);
                    m_CachedNormalToWorld.CopyTo(newCachedNormalToWorld, 0);
                    m_CachedDrawDistances.CopyTo(newCachedDrawDistances, 0);

                    m_Handles = newHandles;
                    m_BoundingSpheres = newSpheres;
                    m_CachedDecalToWorld = newCachedTransforms;
                    m_CachedNormalToWorld = newCachedNormalToWorld;
                    m_CachedDrawDistances = newCachedDrawDistances;
                }

                DecalHandle decalHandle = new DecalHandle(m_DecalsCount, materialID);
                m_Handles[m_DecalsCount] = decalHandle;
                UpdateCachedData(transform, drawDistance, fadeScale, decalHandle);
                m_DecalsCount++;
                return decalHandle;
            }

            public void RemoveDecal(DecalHandle handle)
            {
                int removeAtIndex = handle.m_Index;
                // replace with last decal in the list and update index
                m_Handles[removeAtIndex] = m_Handles[m_DecalsCount - 1]; // move the last decal in list
                m_Handles[removeAtIndex].m_Index = removeAtIndex;
                m_Handles[m_DecalsCount - 1] = null;

                // update cached data
                m_BoundingSpheres[removeAtIndex] = m_BoundingSpheres[m_DecalsCount - 1];
                m_CachedDecalToWorld[removeAtIndex] = m_CachedDecalToWorld[m_DecalsCount - 1];
                m_CachedNormalToWorld[removeAtIndex] = m_CachedNormalToWorld[m_DecalsCount - 1];
                m_CachedDrawDistances[removeAtIndex] = m_CachedDrawDistances[m_DecalsCount - 1];
                m_DecalsCount--;
                handle.m_Index = kInvalidIndex;
            }

            public void BeginCull()
            {
                if (m_CullingGroup != null)
                {
                    Debug.LogError("Begin/EndCull() called out of sequence for decal projectors.");
                }

                // let the culling group code do some of the heavy lifting for global draw distance
                m_BoundingDistances[0] = DecalSystem.instance.DrawDistance;
                m_NumResults = 0;
                m_CullingGroup = new CullingGroup();
                m_CullingGroup.targetCamera = instance.CurrentCamera;
                m_CullingGroup.SetDistanceReferencePoint( m_CullingGroup.targetCamera.transform.position);
                m_CullingGroup.SetBoundingDistances(m_BoundingDistances);
                m_CullingGroup.SetBoundingSpheres(m_BoundingSpheres);
                m_CullingGroup.SetBoundingSphereCount(m_DecalsCount);
            }

            public int QueryCullResults()
            {
                m_NumResults = m_CullingGroup.QueryIndices(true, m_ResultIndices, 0);
                return m_NumResults;
            }


            private void GetDecalVolumeDataAndBound(Matrix4x4 decalToWorld, Matrix4x4 worldToView)
            {
                var influenceX = decalToWorld.GetColumn(0) * 0.5f;
                var influenceY = decalToWorld.GetColumn(1) * 0.5f;
                var influenceZ = decalToWorld.GetColumn(2) * 0.5f;
                var pos = decalToWorld.GetColumn(3) - influenceY; // decal cube mesh pivot is at 0,0,0, with bottom face at -1 on the y plane

                Vector3 influenceExtents = new Vector3();
                influenceExtents.x = influenceX.magnitude;
                influenceExtents.y = influenceY.magnitude;
                influenceExtents.z = influenceZ.magnitude;

                // transform to camera space (becomes a left hand coordinate frame in Unity since Determinant(worldToView)<0)
                var influenceRightVS = worldToView.MultiplyVector(influenceX / influenceExtents.x);
                var influenceUpVS = worldToView.MultiplyVector(influenceY / influenceExtents.y);
                var influenceForwardVS = worldToView.MultiplyVector(influenceZ / influenceExtents.z);
                var influencePositionVS = worldToView.MultiplyPoint(pos); // place the mesh pivot in the center

                m_Bounds[m_DecalDatasCount].center = influencePositionVS;
                m_Bounds[m_DecalDatasCount].boxAxisX = influenceRightVS * influenceExtents.x;
                m_Bounds[m_DecalDatasCount].boxAxisY = influenceUpVS * influenceExtents.y;
                m_Bounds[m_DecalDatasCount].boxAxisZ = influenceForwardVS * influenceExtents.z;
                m_Bounds[m_DecalDatasCount].scaleXY.Set(1.0f, 1.0f);
                m_Bounds[m_DecalDatasCount].radius = influenceExtents.magnitude;

                // The culling system culls pixels that are further
                //   than a threshold to the box influence extents.
                // So we use an arbitrary threshold here (k_BoxCullingExtentOffset)
                m_LightVolumes[m_DecalDatasCount].lightCategory = (uint)LightCategory.Decal;
                m_LightVolumes[m_DecalDatasCount].lightVolume = (uint)LightVolumeType.Box;
                m_LightVolumes[m_DecalDatasCount].featureFlags = (uint)LightFeatureFlags.Env;
                m_LightVolumes[m_DecalDatasCount].lightPos = influencePositionVS;
                m_LightVolumes[m_DecalDatasCount].lightAxisX = influenceRightVS;
                m_LightVolumes[m_DecalDatasCount].lightAxisY = influenceUpVS;
                m_LightVolumes[m_DecalDatasCount].lightAxisZ = influenceForwardVS;
                m_LightVolumes[m_DecalDatasCount].boxInnerDist = influenceExtents - LightLoop.k_BoxCullingExtentThreshold;
                m_LightVolumes[m_DecalDatasCount].boxInvRange.Set(1.0f / LightLoop.k_BoxCullingExtentThreshold.x, 1.0f /LightLoop. k_BoxCullingExtentThreshold.y, 1.0f / LightLoop.k_BoxCullingExtentThreshold.z);
            }

            private void AssignCurrentBatches(ref Matrix4x4[] decalToWorldBatch, ref Matrix4x4[] normalToWorldBatch, int batchCount)
            {
                if (m_DecalToWorld.Count == batchCount)
                {
                    decalToWorldBatch = new Matrix4x4[kDrawIndexedBatchSize];
                    m_DecalToWorld.Add(decalToWorldBatch);
                    normalToWorldBatch = new Matrix4x4[kDrawIndexedBatchSize];
                    m_NormalToWorld.Add(normalToWorldBatch);
                }
                else
                {
                    decalToWorldBatch = m_DecalToWorld[batchCount];
                    normalToWorldBatch = m_NormalToWorld[batchCount];
                }
            }

            public void CreateDrawData()
            {
                if (m_NumResults == 0)
                    return;

                int instanceCount = 0;
                int batchCount = 0;
                Matrix4x4[] decalToWorldBatch = null;
                Matrix4x4[] normalToWorldBatch = null;

                AssignCurrentBatches(ref decalToWorldBatch, ref normalToWorldBatch, batchCount);

                Vector3 cameraPos = instance.CurrentCamera.transform.position;
                Matrix4x4 worldToView = LightLoop.WorldToCamera(instance.CurrentCamera);
                for (int resultIndex = 0; resultIndex < m_NumResults; resultIndex++)
                {
                    int decalIndex = m_ResultIndices[resultIndex];
                    // do additional culling based on individual decal draw distances
                    float distanceToDecal = (cameraPos - m_BoundingSpheres[decalIndex].position).magnitude;
                    float cullDistance = m_CachedDrawDistances[decalIndex].x + m_BoundingSpheres[decalIndex].radius;
                    if (distanceToDecal < cullDistance)
                    {
                        // d-buffer data
                        decalToWorldBatch[instanceCount] = m_CachedDecalToWorld[decalIndex];
                        normalToWorldBatch[instanceCount] = m_CachedNormalToWorld[decalIndex];
                        float fadeFactor = Mathf.Clamp((cullDistance - distanceToDecal) / (cullDistance * (1.0f - m_CachedDrawDistances[decalIndex].y)), 0.0f, 1.0f);
                        normalToWorldBatch[instanceCount].m03 = fadeFactor * m_Blend;   // vector3 rotation matrix so bottom row and last column can be used for other data to save space
                        normalToWorldBatch[instanceCount].m13 = m_DiffuseTexIndex;      // texture atlas indices needed for clustered
                        normalToWorldBatch[instanceCount].m23 = m_NormalTexIndex;
                        normalToWorldBatch[instanceCount].m33 = m_MaskTexIndex;

                        // clustered forward data
                        m_DecalDatas[m_DecalDatasCount].worldToDecal = decalToWorldBatch[instanceCount].inverse;
                        m_DecalDatas[m_DecalDatasCount].normalToWorld = normalToWorldBatch[instanceCount];
                        GetDecalVolumeDataAndBound(decalToWorldBatch[instanceCount], worldToView);
                        m_DecalDatasCount++;

                        instanceCount++;
                        if (instanceCount == kDrawIndexedBatchSize)
                        {
                            instanceCount = 0;
                            batchCount++;
                            AssignCurrentBatches(ref decalToWorldBatch, ref normalToWorldBatch, batchCount);
                        }
                    }
                }
            }

            public void EndCull()
            {
                if (m_CullingGroup == null)
                {
                    Debug.LogError("Begin/EndCull() called out of sequence for decal projectors.");
                }
                else
                {
                    m_CullingGroup.Dispose();
                    m_CullingGroup = null;
                }
            }

            void UpdateTextureCache(CommandBuffer cmd)
            {
                m_DiffuseTexIndex = (m_DiffuseTexture != null) ? instance.TextureAtlas.FetchSlice(cmd, m_DiffuseTexture) : -1;
                m_NormalTexIndex = (m_NormalTexture != null) ? instance.TextureAtlas.FetchSlice(cmd, m_NormalTexture) : -1;
                m_MaskTexIndex = (m_MaskTexture != null) ? instance.TextureAtlas.FetchSlice(cmd, m_MaskTexture) : -1;             
            }

            public void RemoveFromTextureCache()
            {
                if (m_DiffuseTexture != null)
                {
                    instance.TextureAtlas.RemoveEntryFromSlice(m_DiffuseTexture);
                }
                if (m_NormalTexture != null)
                {
                    instance.TextureAtlas.RemoveEntryFromSlice(m_NormalTexture);
                }
                if (m_MaskTexture != null)
                {
                    instance.TextureAtlas.RemoveEntryFromSlice(m_MaskTexture);
                }
            }

            public void UpdateCachedMaterialData(CommandBuffer cmd)
            {
                InitializeMaterialValues(); // refresh in case they changed in the UI
                UpdateTextureCache(cmd);
            }

            public void RenderIntoDBuffer(CommandBuffer cmd)
            {
                if(m_NumResults == 0)
                    return;
                int batchIndex = 0;
                int totalToDraw = m_NumResults;
                for (; batchIndex < m_NumResults / kDrawIndexedBatchSize; batchIndex++)
                {
                    m_PropertyBlock.SetMatrixArray(HDShaderIDs._NormalToWorldID, m_NormalToWorld[batchIndex]);
                    cmd.DrawMeshInstanced(m_DecalMesh, 0, KeyMaterial, 0, m_DecalToWorld[batchIndex], kDrawIndexedBatchSize, m_PropertyBlock);
                    totalToDraw -= kDrawIndexedBatchSize;
                }

                if(totalToDraw > 0)
                {
                    m_PropertyBlock.SetMatrixArray(HDShaderIDs._NormalToWorldID, m_NormalToWorld[batchIndex]);
                    cmd.DrawMeshInstanced(m_DecalMesh, 0, KeyMaterial, 0, m_DecalToWorld[batchIndex], totalToDraw, m_PropertyBlock);
                }
            }

            public Material KeyMaterial
            {
                get
                {
                    return this.m_Material;
                }
            }

            public int Count
            {
                get
                {
                    return this.m_DecalsCount;
                }
            }

            private List<Matrix4x4[]> m_DecalToWorld = new List<Matrix4x4[]>();
            private List<Matrix4x4[]> m_NormalToWorld = new List<Matrix4x4[]>();

            private CullingGroup m_CullingGroup = null;
            private BoundingSphere[] m_BoundingSpheres = new BoundingSphere[kDecalBlockSize];
            private DecalHandle[] m_Handles = new DecalHandle[kDecalBlockSize];
            private int[] m_ResultIndices = new int[kDecalBlockSize];
            private int m_NumResults = 0;
            private int m_DecalsCount = 0;
            private Matrix4x4[] m_CachedDecalToWorld = new Matrix4x4[kDecalBlockSize];
            private Matrix4x4[] m_CachedNormalToWorld = new Matrix4x4[kDecalBlockSize];
			private Vector2[] m_CachedDrawDistances = new Vector2[kDecalBlockSize]; // x - draw distance, y - fade scale
            private Material m_Material;
            private Texture m_DiffuseTexture = null;
            private Texture m_NormalTexture = null;
            private Texture m_MaskTexture = null;
            private float m_Blend = 0;
            private int m_DiffuseTexIndex = -1;
            private int m_NormalTexIndex = -1;
            private int m_MaskTexIndex = -1;
        }

        public DecalHandle AddDecal(Transform transform, float drawDistance, float fadeScale, Material material)
        {			
            DecalSet decalSet = null;
            int key = material.GetInstanceID();
            if (!m_DecalSets.TryGetValue(key, out decalSet))
            {
                decalSet = new DecalSet(material);
                m_DecalSets.Add(key, decalSet);
            }
            return decalSet.AddDecal(transform, drawDistance, fadeScale, key);
        }

        public void RemoveDecal(DecalHandle handle)
        {
            if (!DecalHandle.IsValid(handle))
                return;

            DecalSet decalSet = null;
            int key = handle.m_MaterialID;
            if (m_DecalSets.TryGetValue(key, out decalSet))
            {
                decalSet.RemoveDecal(handle);
                if (decalSet.Count == 0)
                {
                    decalSet.RemoveFromTextureCache();
                    m_DecalSets.Remove(key);
                }
            }
        }

        public void UpdateCachedData(Transform transform, float drawDistance, float fadeScale, DecalHandle handle)
        {
            if(!DecalHandle.IsValid(handle))
                return;

            DecalSet decalSet = null;
            int key = handle.m_MaterialID;
            if (m_DecalSets.TryGetValue(key, out decalSet))
            {
                decalSet.UpdateCachedData(transform, drawDistance, fadeScale, handle);
            }
        }

        public void BeginCull()
        {
            foreach (var pair in m_DecalSets)
            {
                pair.Value.BeginCull();
            }
        }

		private int QueryCullResults()
		{
		    int totalVisibleDecals = 0;
            foreach (var pair in m_DecalSets)
            {
                totalVisibleDecals += pair.Value.QueryCullResults();
            }
		    return totalVisibleDecals;
		}

        public void EndCull()
        {
            m_DecalsVisibleThisFrame = QueryCullResults();
            foreach (var pair in m_DecalSets)
            {
                pair.Value.EndCull();
            }
        }
       
        public void RenderIntoDBuffer(CommandBuffer cmd)
        {
            if (m_DecalMesh == null)
                m_DecalMesh = CoreUtils.CreateCubeMesh(kMin, kMax);

            foreach (var pair in m_DecalSets)
            {
                pair.Value.RenderIntoDBuffer(cmd);
            }
        }

        public void SetAtlas(CommandBuffer cmd)
        {
			cmd.SetGlobalTexture(HDShaderIDs._DecalAtlasID, TextureAtlas.GetTexCache());
        }

        // updates textures, texture atlas indices and blend value
        public void UpdateCachedMaterialData(CommandBuffer cmd)
        {
            foreach (var pair in m_DecalSets)
            {
                pair.Value.UpdateCachedMaterialData(cmd);
            }
        }

        public void CreateDrawData()
        {
            m_DecalDatasCount = 0;
            // reallocate if needed
            if (m_DecalsVisibleThisFrame > m_DecalDatas.Length)
            {
                int newDecalDatasSize = ((m_DecalsVisibleThisFrame + kDecalBlockSize - 1) / kDecalBlockSize) * kDecalBlockSize;
                m_DecalDatas = new DecalData[newDecalDatasSize];
                m_Bounds = new  SFiniteLightBound[newDecalDatasSize];
                m_LightVolumes = new LightVolumeData[newDecalDatasSize];
            }
            foreach (var pair in m_DecalSets)
            {
                pair.Value.CreateDrawData();
            }
        }

        public void Cleanup()
        {
            if (m_DecalAtlas != null)
                m_DecalAtlas.Release();
            CoreUtils.Destroy(m_DecalMesh);
<<<<<<< HEAD
            m_DecalAtlas = null; // set to null so that it gets recreated correctly
=======
            // set to null so that they get recreated
            m_DecalAtlas = null;
>>>>>>> 79464428
            m_DecalMesh = null;
        }
    }
}<|MERGE_RESOLUTION|>--- conflicted
+++ resolved
@@ -558,12 +558,8 @@
             if (m_DecalAtlas != null)
                 m_DecalAtlas.Release();
             CoreUtils.Destroy(m_DecalMesh);
-<<<<<<< HEAD
-            m_DecalAtlas = null; // set to null so that it gets recreated correctly
-=======
             // set to null so that they get recreated
             m_DecalAtlas = null;
->>>>>>> 79464428
             m_DecalMesh = null;
         }
     }
