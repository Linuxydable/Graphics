--- conflicted
+++ resolved
@@ -65,23 +65,17 @@
             public Vector3 specularColor;
 
             // SSS
-<<<<<<< HEAD
             [SurfaceDataAttributes("Diffusion Profile")]
             public int diffusionProfile;
             [SurfaceDataAttributes("Subsurface Mask")]
             public float subsurfaceMask;
+
+            // Transmission
+            // + Diffusion Profile
             [SurfaceDataAttributes("Thickness")]
             public float thickness;
             [SurfaceDataAttributes("Specular SSS")]
             public float specularSSS;
-=======
-            [SurfaceDataAttributes("Subsurface Radius")]
-            public float subsurfaceMask;
-            [SurfaceDataAttributes("Thickness")]
-            public float thickness;
-            [SurfaceDataAttributes("Subsurface Profile")]
-            public int diffusionProfile;
->>>>>>> 370705c1
 
             // Aniso
             [SurfaceDataAttributes("Tangent", true)]
@@ -98,7 +92,7 @@
             // Reuse thickness from SSS
 
             [SurfaceDataAttributes("Index of refraction")]
-            public float ior;            
+            public float ior;
             [SurfaceDataAttributes("Transmittance Color")]
             public Vector3 transmittanceColor;
             [SurfaceDataAttributes("Transmittance Absorption Distance")]
@@ -133,10 +127,13 @@
             // SpecularColor fold into fresnel0
 
             // SSS
-            public int subsurfaceProfile;
+            public int diffusionProfile;
             public float subsurfaceMask;
+
+            // Transmission
+            // Transmission
+            // + Diffusion Profile
             public float thickness;
-
             public bool useThickObjectMode; // Read from the diffusion profile
             public Vector3 transmittance;   // Precomputation of transmittance
 
@@ -149,22 +146,6 @@
             public float roughnessB;
             public float anisotropy;
 
-<<<<<<< HEAD
-=======
-            // fold into fresnel0
-
-            // SSS
-            public float   subsurfaceMask;
-            public float   thickness;
-            public int     diffusionProfile;
-            public bool    enableTransmission; // Read from the SSS profile
-            public bool    useThickObjectMode; // Read from the SSS profile
-            public Vector3 transmittance;
-
-            // SpecColor
-            // fold into fresnel0
-
->>>>>>> 370705c1
             // ClearCoat
             public float coatRoughness; // Automatically fill
 
