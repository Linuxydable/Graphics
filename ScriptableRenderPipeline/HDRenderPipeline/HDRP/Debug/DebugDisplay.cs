--- conflicted
+++ resolved
@@ -86,7 +86,7 @@
         DebugUI.Widget[] m_DebugRenderingItems;
         DebugUI.Widget[] m_DebugScreenSpaceTracingItems;
         DebugUI.Widget[] m_DebugDecalsItems;
-
+        
 
         public float debugOverlayRatio = 0.33f;
         public FullScreenDebugMode  fullScreenDebugMode = FullScreenDebugMode.None;
@@ -111,18 +111,13 @@
 
         Lit.ProjectionModel m_LastProjectionModel = Lit.ProjectionModel.None;
         ScreenSpaceTracingDebug m_ScreenSpaceTracingDebugData;
-        public ScreenSpaceTracingDebug screenSpaceTracingDebugData
+        public ScreenSpaceTracingDebug screenSpaceTracingDebugData 
         {
             get { return m_ScreenSpaceTracingDebugData; }
-            internal set
-            {
-<<<<<<< HEAD
+            internal set 
+            {
                 m_ScreenSpaceTracingDebugData = value; 
                 if (m_LastProjectionModel != m_ScreenSpaceTracingDebugData.tracingModel)
-=======
-                m_ScreenSpaceTracingDebugData = value;
-                if (m_LastSSRayModel != m_ScreenSpaceTracingDebugData.tracingModel)
->>>>>>> 659ddaca
                 {
                     m_LastProjectionModel = m_ScreenSpaceTracingDebugData.tracingModel;
                     RefreshScreenSpaceTracingDebug<Lit.ProjectionModel>(null, m_LastProjectionModel);
@@ -288,7 +283,7 @@
 
         bool IsScreenSpaceTracingRefractionDebugEnabled()
         {
-            return fullScreenDebugMode == FullScreenDebugMode.ScreenSpaceTracing
+            return fullScreenDebugMode == FullScreenDebugMode.ScreenSpaceTracing 
                 && lightingDebugSettings.debugLightingMode == DebugLightingMode.ScreenSpaceTracingRefraction;
         }
 
@@ -374,13 +369,8 @@
 
             var settingsContainer = new DebugUI.Container
             {
-<<<<<<< HEAD
                 displayName = "Refraction / Reflection",
                 children = 
-=======
-                displayName = "Refraction",
-                children =
->>>>>>> 659ddaca
                 {
                     new DebugUI.BoolField { displayName = "Debug Refraction Enabled", getter = IsScreenSpaceTracingRefractionDebugEnabled, setter = SetScreenSpaceTracingRefractionDebugEnabled, onValueChanged = RefreshScreenSpaceTracingDebug },
                     new DebugUI.BoolField { displayName = "Debug Reflection Enabled", getter = IsScreenSpaceTracingReflectionDebugEnabled, setter = SetScreenSpaceTracingReflectionDebugEnabled, onValueChanged = RefreshScreenSpaceTracingDebug },
