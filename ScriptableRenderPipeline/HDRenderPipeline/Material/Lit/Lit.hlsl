//-----------------------------------------------------------------------------
// SurfaceData and BSDFData
//-----------------------------------------------------------------------------

// SurfaceData is define in Lit.cs which generate Lit.cs.hlsl
#include "Lit.cs.hlsl"
#include "SubsurfaceScatteringSettings.cs.hlsl"

// Enables attenuation of light source contributions by participating media (fog).
#define VOLUMETRIC_SHADOWING_ENABLED

#ifdef VOLUMETRIC_SHADOWING_ENABLED
    // Apparently, not all shaders include "ShaderVariables.hlsl".
    #include "../../ShaderVariables.hlsl"
    #include "../../../Core/ShaderLibrary/VolumeRendering.hlsl"
#endif

// Define refraction keyword helpers
#define HAS_REFRACTION (defined(_REFRACTION_PLANE) || defined(_REFRACTION_SPHERE))

// In case we pack data uint16 buffer we need to change the output render target format to uint16
// TODO: Is there a way to automate these output type based on the format declare in lit.cs ?
#if SHADEROPTIONS_PACK_GBUFFER_IN_U16
#define GBufferType0 uint4
#define GBufferType1 uint4

// TODO: How to abstract that ? We would like to avoid this PS4 test here
#ifdef SHADER_API_PS4
// On PS4 we need to specify manually the format of the output render target, output type is not enough
#pragma PSSL_target_output_format(target 0 FMT_UINT16_ABGR)
#pragma PSSL_target_output_format(target 1 FMT_UINT16_ABGR)
#endif

#else
#define GBufferType0 float4
#define GBufferType1 float4
#define GBufferType2 float4
#define GBufferType3 float4
#endif

// Reference Lambert diffuse / GGX Specular for IBL and area lights
#ifdef HAS_LIGHTLOOP // Both reference define below need to be define only if LightLoop is present, else we get a compile error
// #define LIT_DISPLAY_REFERENCE_AREA
// #define LIT_DISPLAY_REFERENCE_IBL
#endif
// Use Lambert diffuse instead of Disney diffuse
// #define LIT_DIFFUSE_LAMBERT_BRDF
// Use optimization of Precomputing LambdaV
// TODO: Test if this is a win
// #define LIT_USE_BSDF_PRE_LAMBDAV
#define LIT_USE_GGX_ENERGY_COMPENSATION

// Sampler use by area light, gaussian pyramid, ambient occlusion etc...
SamplerState s_linear_clamp_sampler;
SamplerState s_trilinear_clamp_sampler;

// Rough refraction texture
// Color pyramid (width, height, lodcount, Unused)
TEXTURE2D(_GaussianPyramidColorTexture);
// Depth pyramid (width, height, lodcount, Unused)
TEXTURE2D(_PyramidDepthTexture);

CBUFFER_START(UnityGaussianPyramidParameters)
float4 _GaussianPyramidColorMipSize;
float4 _PyramidDepthMipSize;
CBUFFER_END

// Ambient occlusion texture
TEXTURE2D(_AmbientOcclusionTexture);

CBUFFER_START(UnityAmbientOcclusionParameters)
float4 _AmbientOcclusionParam; // xyz occlusion color, w directLightStrenght
CBUFFER_END

// Area light textures
// TODO: This one should be set into a constant Buffer at pass frequency (with _Screensize)
TEXTURE2D(_PreIntegratedFGD);
TEXTURE2D_ARRAY(_LtcData); // We pack the 3 Ltc data inside a texture array
#define LTC_GGX_MATRIX_INDEX 0 // RGBA
#define LTC_DISNEY_DIFFUSE_MATRIX_INDEX 1 // RGBA
#define LTC_MULTI_GGX_FRESNEL_DISNEY_DIFFUSE_INDEX 2 // RGB, A unused
#define LTC_LUT_SIZE   64
#define LTC_LUT_SCALE  ((LTC_LUT_SIZE - 1) * rcp(LTC_LUT_SIZE))
#define LTC_LUT_OFFSET (0.5 * rcp(LTC_LUT_SIZE))

// Subsurface scattering constant
#define SSS_WRAP_ANGLE (PI/12)              // Used for wrap lighting
#define SSS_WRAP_LIGHT cos(PI/2 - SSS_WRAP_ANGLE)

CBUFFER_START(UnitySSSParameters)
uint   _EnableSSSAndTransmission;           // Globally toggles subsurface and transmission scattering on/off
uint   _TexturingModeFlags;                 // 1 bit/profile; 0 = PreAndPostScatter, 1 = PostScatter
uint   _TransmissionFlags;                  // 2 bit/profile; 0 = inf. thick, 1 = thin, 2 = regular
// Old SSS Model >>>
uint   _UseDisneySSS;
float4 _HalfRcpVariancesAndWeights[SSS_N_PROFILES][2]; // 2x Gaussians in RGB, A is interpolation weights
// <<< Old SSS Model
// Use float4 to avoid any packing issue between compute and pixel shaders
float4  _ThicknessRemaps[SSS_N_PROFILES];   // R: start, G = end - start, BA unused
float4 _ShapeParams[SSS_N_PROFILES];        // RGB = S = 1 / D, A = filter radius
float4 _TransmissionTints[SSS_N_PROFILES];  // RGB = 1/4 * color, A = unused
CBUFFER_END

// General constant
#define MIN_N_DOT_V    0.0001               // The minimum value of 'NdotV'

//-----------------------------------------------------------------------------
// Ligth and material classification for the deferred rendering path
// Configure what kind of combination is supported
//-----------------------------------------------------------------------------

// Lighting architecture and material are suppose to be decoupled files.
// However as we use material classification it is hard to be fully separated
// the dependecy is define in this include where there is shared define for material and lighting in case of deferred material.
// If a user do a lighting architecture without material classification, this can be remove
#include "../../Lighting/TilePass/TilePass.cs.hlsl"

static int g_FeatureFlags = 0xFFFFFFFF;

// This method allows us to know at compile time what shader features should be removed from the code when the materialID cannot be known on the whole tile (any combination of 2 or more differnet materials in the same tile)
// This is only useful for classification during lighting, so it's not needed in EncodeIntoGBuffer and ConvertSurfaceDataToBSDFData (where we always know exactly what the MaterialID is)
bool HasMaterialFeatureFlag(int flag)
{
    return ((g_FeatureFlags & flag) != 0);
}

// Combination need to be define in increasing "comlexity" order as define by FeatureFlagsToTileVariant
static const uint kFeatureVariantFlags[NUM_FEATURE_VARIANTS] =
{
    // Precomputed illumination (no dynamic lights) for all material types (except for the clear coat)
    /*  0 */ LIGHTFEATUREFLAGS_SKY | LIGHTFEATUREFLAGS_ENV | (MATERIAL_FEATURE_MASK_FLAGS & (~MATERIALFEATUREFLAGS_LIT_CLEAR_COAT)),

    // Standard>Specular
    /*  1 */ LIGHTFEATUREFLAGS_SKY | LIGHTFEATUREFLAGS_DIRECTIONAL | LIGHTFEATUREFLAGS_PUNCTUAL | MATERIALFEATUREFLAGS_LIT_STANDARD,
    /*  2 */ LIGHTFEATUREFLAGS_SKY | LIGHTFEATUREFLAGS_DIRECTIONAL | LIGHTFEATUREFLAGS_AREA | MATERIALFEATUREFLAGS_LIT_STANDARD,
    /*  3 */ LIGHTFEATUREFLAGS_SKY | LIGHTFEATUREFLAGS_DIRECTIONAL | LIGHTFEATUREFLAGS_ENV | MATERIALFEATUREFLAGS_LIT_STANDARD,
    /*  4 */ LIGHTFEATUREFLAGS_SKY | LIGHTFEATUREFLAGS_DIRECTIONAL | LIGHTFEATUREFLAGS_PUNCTUAL | LIGHTFEATUREFLAGS_ENV | MATERIALFEATUREFLAGS_LIT_STANDARD,
    /*  5 */ LIGHT_FEATURE_MASK_FLAGS_OPAQUE | MATERIALFEATUREFLAGS_LIT_STANDARD,

    // SSS
    /*  6 */ LIGHTFEATUREFLAGS_SKY | LIGHTFEATUREFLAGS_DIRECTIONAL | LIGHTFEATUREFLAGS_PUNCTUAL | MATERIALFEATUREFLAGS_LIT_SSS,
    /*  7 */ LIGHTFEATUREFLAGS_SKY | LIGHTFEATUREFLAGS_DIRECTIONAL | LIGHTFEATUREFLAGS_AREA | MATERIALFEATUREFLAGS_LIT_SSS,
    /*  8 */ LIGHTFEATUREFLAGS_SKY | LIGHTFEATUREFLAGS_DIRECTIONAL | LIGHTFEATUREFLAGS_ENV | MATERIALFEATUREFLAGS_LIT_SSS,
    /*  9 */ LIGHTFEATUREFLAGS_SKY | LIGHTFEATUREFLAGS_DIRECTIONAL | LIGHTFEATUREFLAGS_PUNCTUAL | LIGHTFEATUREFLAGS_ENV | MATERIALFEATUREFLAGS_LIT_SSS,
    /* 10 */ LIGHT_FEATURE_MASK_FLAGS_OPAQUE | MATERIALFEATUREFLAGS_LIT_SSS,

    // Aniso
    /* 11 */ LIGHTFEATUREFLAGS_SKY | LIGHTFEATUREFLAGS_DIRECTIONAL | LIGHTFEATUREFLAGS_PUNCTUAL | MATERIALFEATUREFLAGS_LIT_ANISO,
    /* 12 */ LIGHTFEATUREFLAGS_SKY | LIGHTFEATUREFLAGS_DIRECTIONAL | LIGHTFEATUREFLAGS_AREA | MATERIALFEATUREFLAGS_LIT_ANISO,
    /* 13 */ LIGHTFEATUREFLAGS_SKY | LIGHTFEATUREFLAGS_DIRECTIONAL | LIGHTFEATUREFLAGS_ENV | MATERIALFEATUREFLAGS_LIT_ANISO,
    /* 14 */ LIGHTFEATUREFLAGS_SKY | LIGHTFEATUREFLAGS_DIRECTIONAL | LIGHTFEATUREFLAGS_PUNCTUAL | LIGHTFEATUREFLAGS_ENV | MATERIALFEATUREFLAGS_LIT_ANISO,
    /* 15 */ LIGHT_FEATURE_MASK_FLAGS_OPAQUE | MATERIALFEATUREFLAGS_LIT_ANISO,

    // With foliage or crowd with SSS and standard can overlap a lot, better to have a dedicated combination
    /* 16 */ LIGHTFEATUREFLAGS_SKY | LIGHTFEATUREFLAGS_DIRECTIONAL | LIGHTFEATUREFLAGS_PUNCTUAL | MATERIALFEATUREFLAGS_LIT_SSS | MATERIALFEATUREFLAGS_LIT_STANDARD,
    /* 17 */ LIGHTFEATUREFLAGS_SKY | LIGHTFEATUREFLAGS_DIRECTIONAL | LIGHTFEATUREFLAGS_AREA | MATERIALFEATUREFLAGS_LIT_SSS | MATERIALFEATUREFLAGS_LIT_STANDARD,
    /* 18 */ LIGHTFEATUREFLAGS_SKY | LIGHTFEATUREFLAGS_DIRECTIONAL | LIGHTFEATUREFLAGS_ENV | MATERIALFEATUREFLAGS_LIT_SSS | MATERIALFEATUREFLAGS_LIT_STANDARD,
    /* 19 */ LIGHTFEATUREFLAGS_SKY | LIGHTFEATUREFLAGS_DIRECTIONAL | LIGHTFEATUREFLAGS_PUNCTUAL | LIGHTFEATUREFLAGS_ENV | MATERIALFEATUREFLAGS_LIT_SSS | MATERIALFEATUREFLAGS_LIT_STANDARD,
    /* 20 */ LIGHT_FEATURE_MASK_FLAGS_OPAQUE | MATERIALFEATUREFLAGS_LIT_SSS | MATERIALFEATUREFLAGS_LIT_STANDARD,

    // ClearCoat
    /* 21 */ LIGHTFEATUREFLAGS_SKY | LIGHTFEATUREFLAGS_DIRECTIONAL | LIGHTFEATUREFLAGS_PUNCTUAL | MATERIALFEATUREFLAGS_LIT_CLEAR_COAT,
    /* 22 */ LIGHTFEATUREFLAGS_SKY | LIGHTFEATUREFLAGS_DIRECTIONAL | LIGHTFEATUREFLAGS_AREA | MATERIALFEATUREFLAGS_LIT_CLEAR_COAT,
    /* 23 */ LIGHTFEATUREFLAGS_SKY | LIGHTFEATUREFLAGS_DIRECTIONAL | LIGHTFEATUREFLAGS_ENV | MATERIALFEATUREFLAGS_LIT_CLEAR_COAT,
    /* 24 */ LIGHTFEATUREFLAGS_SKY | LIGHTFEATUREFLAGS_DIRECTIONAL | LIGHTFEATUREFLAGS_PUNCTUAL | LIGHTFEATUREFLAGS_ENV | MATERIALFEATUREFLAGS_LIT_CLEAR_COAT,
    /* 25 */ LIGHT_FEATURE_MASK_FLAGS_OPAQUE | MATERIALFEATUREFLAGS_LIT_CLEAR_COAT,

    /* 26 */ LIGHT_FEATURE_MASK_FLAGS_OPAQUE | MATERIAL_FEATURE_MASK_FLAGS, // Catch all case with MATERIAL_FEATURE_MASK_FLAGS is needed in case we disable material classification
};

uint FeatureFlagsToTileVariant(uint featureFlags)
{
    for (int i = 0; i < NUM_FEATURE_VARIANTS; i++)
    {
        if ((featureFlags & kFeatureVariantFlags[i]) == featureFlags)
            return i;
    }
    return NUM_FEATURE_VARIANTS - 1;
}

// This function need to return a compile time value, else there is no optimization
uint TileVariantToFeatureFlags(uint variant)
{
    return kFeatureVariantFlags[variant];
}

//-----------------------------------------------------------------------------
// Helper functions/variable specific to this material
//-----------------------------------------------------------------------------

float PackMaterialId(int materialId)
{
    return float(materialId) / 3.0;
}

int UnpackMaterialId(float f)
{
    return int(round(f * 3.0));
}

void FillMaterialIdStandardData(float3 baseColor, float metallic, inout BSDFData bsdfData)
{
    bsdfData.diffuseColor = baseColor * (1.0 - metallic);
    float val = DEFAULT_SPECULAR_VALUE;
    bsdfData.fresnel0 = lerp(val.xxx, baseColor, metallic);
}

void FillMaterialIdAnisoData(float roughness, float3 normalWS, float3 tangentWS, float anisotropy, inout BSDFData bsdfData)
{
    bsdfData.tangentWS = tangentWS;
    bsdfData.bitangentWS = cross(normalWS, tangentWS);
    ConvertAnisotropyToRoughness(roughness, anisotropy, bsdfData.roughnessT, bsdfData.roughnessB);
    bsdfData.anisotropy = anisotropy;
}

void FillMaterialIdSSSData(float3 baseColor, int subsurfaceProfile, float subsurfaceRadius, float thickness, inout BSDFData bsdfData)
{
    bsdfData.diffuseColor = baseColor;

    bsdfData.fresnel0 = SKIN_SPECULAR_VALUE; // TODO take from subsurfaceProfile instead
    bsdfData.subsurfaceProfile = subsurfaceProfile;
    bsdfData.subsurfaceRadius  = subsurfaceRadius;
    bsdfData.thickness = _ThicknessRemaps[subsurfaceProfile].x + _ThicknessRemaps[subsurfaceProfile].y * thickness;

    uint transmissionMode = BitFieldExtract(_TransmissionFlags, 2u, 2u * subsurfaceProfile);

    bsdfData.enableTransmission = transmissionMode != SSS_TRSM_MODE_NONE && (_EnableSSSAndTransmission > 0);
    bsdfData.useThinObjectMode  = transmissionMode == SSS_TRSM_MODE_THIN;

    bool performPostScatterTexturing = IsBitSet(_TexturingModeFlags, subsurfaceProfile);

#if defined(SHADERPASS) && (SHADERPASS == SHADERPASS_LIGHT_TRANSPORT) // In case of GI pass don't modify the diffuseColor
    bool enableSssAndTransmission = false;
#elif defined(SHADERPASS) && (SHADERPASS == SHADERPASS_SUBSURFACE_SCATTERING)
    bool enableSssAndTransmission = true;
#else
    bool enableSssAndTransmission = _EnableSSSAndTransmission != 0;
#endif

    if (enableSssAndTransmission) // If we globally disable SSS effect, don't modify diffuseColor
    {
        // We modify the albedo here as this code is used by all lighting (including light maps and GI).
        if (performPostScatterTexturing)
        {
        #if !defined(SHADERPASS) || (SHADERPASS != SHADERPASS_SUBSURFACE_SCATTERING)
            bsdfData.diffuseColor = float3(1.0, 1.0, 1.0);
        #endif
        }
        else
        {
            bsdfData.diffuseColor = sqrt(bsdfData.diffuseColor);
        }
    }

    if (bsdfData.enableTransmission)
    {
        if (_UseDisneySSS)
        {
            bsdfData.transmittance = ComputeTransmittance(_ShapeParams[subsurfaceProfile].rgb,
                                                          _TransmissionTints[subsurfaceProfile].rgb,
                                                          bsdfData.thickness, bsdfData.subsurfaceRadius);
        }
        else
        {
            bsdfData.transmittance = ComputeTransmittanceJimenez(_HalfRcpVariancesAndWeights[subsurfaceProfile][0].rgb,
                                                                 _HalfRcpVariancesAndWeights[subsurfaceProfile][0].a,
                                                                 _HalfRcpVariancesAndWeights[subsurfaceProfile][1].rgb,
                                                                 _HalfRcpVariancesAndWeights[subsurfaceProfile][1].a,
                                                                 _TransmissionTints[subsurfaceProfile].rgb,
                                                                 bsdfData.thickness, bsdfData.subsurfaceRadius);
        }

        bsdfData.transmittance *= bsdfData.diffuseColor; // Premultiply
    }
}

void FillMaterialIdClearCoatData(float3 coatNormalWS, float coatCoverage, float coatIOR, inout BSDFData bsdfData)
{
    bsdfData.coatNormalWS = lerp(bsdfData.normalWS, coatNormalWS, coatCoverage);
    bsdfData.coatIOR = lerp(1.0, 1.0 + coatIOR, coatCoverage);
    bsdfData.coatCoverage = coatCoverage;
}

void FillMaterialIdTransparencyData(float ior, float3 transmittanceColor, float atDistance, float thickness, float transmittanceMask, inout BSDFData bsdfData)
{
    // Uses thickness from SSS's property set
    bsdfData.ior = ior;
    // Absorption coefficient from Disney: http://blog.selfshadow.com/publications/s2015-shading-course/burley/s2015_pbs_disney_bsdf_notes.pdf
    bsdfData.absorptionCoefficient = -log(transmittanceColor + 0.00001) / max(atDistance, 0.000001);
    bsdfData.transmittanceMask = transmittanceMask;
    bsdfData.thickness = max(thickness, 0.0001);
}

// For image based lighting, a part of the BSDF is pre-integrated.
// This is done both for specular and diffuse (in case of DisneyDiffuse)
void GetPreIntegratedFGD(float NdotV, float perceptualRoughness, float3 fresnel0, out float3 specularFGD, out float diffuseFGD, out float reflectivity)
{
    // Pre-integrate GGX FGD
    // Integral{BSDF * <N,L> dw} =
    // Integral{(F0 + (1 - F0) * (1 - <V,H>)^5) * (BSDF / F) * <N,L> dw} =
    // F0 * Integral{(BSDF / F) * <N,L> dw} +
    // (1 - F0) * Integral{(1 - <V,H>)^5 * (BSDF / F) * <N,L> dw} =
    // (1 - F0) * x + F0 * y = lerp(x, y, F0)
    // Pre integrate DisneyDiffuse FGD:
    // z = DisneyDiffuse
    float3 preFGD = SAMPLE_TEXTURE2D_LOD(_PreIntegratedFGD, s_linear_clamp_sampler, float2(NdotV, perceptualRoughness), 0).xyz;

    specularFGD = lerp(preFGD.xxx, preFGD.yyy, fresnel0);

#ifdef LIT_DIFFUSE_LAMBERT_BRDF
    diffuseFGD = 1.0;
#else
    // Remap from the [0, 1] to the [0.5, 1.5] range.
    diffuseFGD = preFGD.z + 0.5;
#endif

    reflectivity = preFGD.y;
}

void ApplyDebugToSurfaceData(inout SurfaceData surfaceData)
{
#ifdef DEBUG_DISPLAY
    if (_DebugLightingMode == DEBUGLIGHTINGMODE_SPECULAR_LIGHTING)
    {
        bool overrideSmoothness = _DebugLightingSmoothness.x != 0.0;
        float overrideSmoothnessValue = _DebugLightingSmoothness.y;

        if (overrideSmoothness)
        {
            surfaceData.perceptualSmoothness = overrideSmoothnessValue;
        }
    }

    if (_DebugLightingMode == DEBUGLIGHTINGMODE_DIFFUSE_LIGHTING)
    {
        surfaceData.baseColor = _DebugLightingAlbedo.xyz;
    }
#endif
}

//-----------------------------------------------------------------------------
// conversion function for forward
//-----------------------------------------------------------------------------

BSDFData ConvertSurfaceDataToBSDFData(SurfaceData surfaceData)
{
    ApplyDebugToSurfaceData(surfaceData);

    BSDFData bsdfData;
    ZERO_INITIALIZE(BSDFData, bsdfData);

    bsdfData.specularOcclusion = surfaceData.specularOcclusion;
    bsdfData.normalWS = surfaceData.normalWS;
    bsdfData.perceptualRoughness = PerceptualSmoothnessToPerceptualRoughness(surfaceData.perceptualSmoothness);
    bsdfData.roughness = PerceptualRoughnessToRoughness(bsdfData.perceptualRoughness);
    bsdfData.materialId = surfaceData.materialId;

    // IMPORTANT: In case of foward or gbuffer pass we must know what we are statically, so compiler can do compile time optimization
    if (bsdfData.materialId == MATERIALID_LIT_STANDARD)
    {
        FillMaterialIdStandardData(surfaceData.baseColor, surfaceData.metallic, bsdfData);
    }
    else if (bsdfData.materialId == MATERIALID_LIT_SPECULAR)
    {
        // Note: Specular is not a material id but just a way to parameterize the standard materialid, thus we reset materialId to MATERIALID_LIT_STANDARD
        bsdfData.materialId = MATERIALID_LIT_STANDARD;
        bsdfData.diffuseColor = surfaceData.baseColor;
        bsdfData.fresnel0 = surfaceData.specularColor;
    }
    else if (bsdfData.materialId == MATERIALID_LIT_SSS)
    {
        FillMaterialIdSSSData(surfaceData.baseColor, surfaceData.subsurfaceProfile, surfaceData.subsurfaceRadius, surfaceData.thickness, bsdfData);
    }
    else if (bsdfData.materialId == MATERIALID_LIT_ANISO)
    {
        FillMaterialIdStandardData(surfaceData.baseColor, surfaceData.metallic, bsdfData);
        FillMaterialIdAnisoData(bsdfData.roughness, surfaceData.normalWS, surfaceData.tangentWS, surfaceData.anisotropy, bsdfData);
    }
    else if (bsdfData.materialId == MATERIALID_LIT_CLEAR_COAT)
    {
        // When using clear coat we assume that bottom layer is regular
        FillMaterialIdStandardData(surfaceData.baseColor, surfaceData.metallic, bsdfData);
        FillMaterialIdClearCoatData(surfaceData.coatNormalWS, surfaceData.coatCoverage, surfaceData.coatIOR, bsdfData);
    }

#if HAS_REFRACTION
    // Note: Will override thickness of SSS's property set
    FillMaterialIdTransparencyData(
        surfaceData.ior, surfaceData.transmittanceColor, surfaceData.atDistance, surfaceData.thickness, surfaceData.transmittanceMask,
        bsdfData);
#endif

    return bsdfData;
}

//-----------------------------------------------------------------------------
// conversion function for deferred
//-----------------------------------------------------------------------------

// Encode SurfaceData (BSDF parameters) into GBuffer
// Must be in sync with RT declared in HDRenderPipeline.cs ::Rebuild
void EncodeIntoGBuffer( SurfaceData surfaceData,
                        float3 bakeDiffuseLighting,
                        #if SHADEROPTIONS_PACK_GBUFFER_IN_U16
                        out GBufferType0 outGBufferU0,
                        out GBufferType1 outGBufferU1
                        #else
                        out GBufferType0 outGBuffer0,
                        out GBufferType1 outGBuffer1,
                        out GBufferType2 outGBuffer2,
                        out GBufferType3 outGBuffer3
                        #endif
                        )
{
#if SHADEROPTIONS_PACK_GBUFFER_IN_U16
    float4 outGBuffer0, outGBuffer1, outGBuffer2, outGBuffer3;
#endif

    ApplyDebugToSurfaceData(surfaceData);

    // RT0 - 8:8:8:8 sRGB
    outGBuffer0 = float4(surfaceData.baseColor, surfaceData.specularOcclusion);

    // RT1 - 10:10:10:2
    // We store perceptualRoughness instead of roughness because it save a sqrt ALU when decoding
    // (as we want both perceptualRoughness and roughness for the lighting due to Disney Diffuse model)
    // Encode normal on 20bit with oct compression + 2bit of sign
    float2 octNormalWS = PackNormalOctEncode((surfaceData.materialId == MATERIALID_LIT_CLEAR_COAT) ? surfaceData.coatNormalWS : surfaceData.normalWS);
    // To have more precision encode the sign of xy in a separate uint
    uint octNormalSign = (octNormalWS.x < 0.0 ? 1 : 0) | (octNormalWS.y < 0.0 ? 2 : 0);
    // Store octNormalSign on two bits with perceptualRoughness
    outGBuffer1 = float4(abs(octNormalWS), PackFloatInt10bit(PerceptualSmoothnessToPerceptualRoughness(surfaceData.perceptualSmoothness), octNormalSign, 4.0), PackMaterialId(surfaceData.materialId));

    // RT2 - 8:8:8:8
    if (surfaceData.materialId == MATERIALID_LIT_STANDARD)
    {
        outGBuffer2 = float4(float3(0.0, 0.0, 0.0), PackFloatInt8bit(surfaceData.metallic, GBUFFER_LIT_STANDARD_REGULAR_ID, 4.0));
    }
    else if (surfaceData.materialId == MATERIALID_LIT_SPECULAR)
    {
        outGBuffer1.a = PackMaterialId(MATERIALID_LIT_STANDARD); // Encode MATERIALID_LIT_SPECULAR as MATERIALID_LIT_STANDARD + GBUFFER_LIT_STANDARD_SPECULAR_COLOR_ID value in GBuffer2
        outGBuffer2 = float4(surfaceData.specularColor, PackFloatInt8bit(0.0, GBUFFER_LIT_STANDARD_SPECULAR_COLOR_ID, 4.0));
    }
    else if (surfaceData.materialId == MATERIALID_LIT_SSS)
    {
        outGBuffer2 = float4(surfaceData.subsurfaceRadius, surfaceData.thickness, 0.0, PackByte(surfaceData.subsurfaceProfile));
    }
    else if (surfaceData.materialId == MATERIALID_LIT_ANISO)
    {
        // Encode tangent on 16bit with oct compression
        float2 octTangentWS = PackNormalOctEncode(surfaceData.tangentWS);
        // To have more precision encode the sign of xy in a separate uint
        uint octTangentSign = (octTangentWS.x < 0.0 ? 1 : 0) | (octTangentWS.y < 0.0 ? 2 : 0);

        outGBuffer2 = float4(abs(octTangentWS), surfaceData.anisotropy * 0.5 + 0.5, PackFloatInt8bit(surfaceData.metallic, octTangentSign, 4.0));
    }
    else if (surfaceData.materialId == MATERIALID_LIT_CLEAR_COAT)
    {
        // In the cae of clear coat, we want more precision for the coat normal than for the bottom normal (as it is expected to be smooth). So swap the normal encoding storage in Gbuffer.
        // It also allow to use clear coat normal for SSR
        float2 octBottomNormalWS = PackNormalOctEncode(surfaceData.normalWS);
        outGBuffer2 = float4(octBottomNormalWS * 0.5 + 0.5, surfaceData.coatCoverage, PackFloatInt8bit(surfaceData.coatIOR, (int)(surfaceData.metallic * 15.5f), 16.0) );
    }

    // Lighting
    outGBuffer3 = float4(bakeDiffuseLighting, 0.0);

#if SHADEROPTIONS_PACK_GBUFFER_IN_U16
    // Now pack all buffer into 2 uint buffer

    // We don't have hardware sRGB to store base color in case we pack int u16, so rather than perform full sRGB encoding just use cheap gamma20
    // TODO: test alternative like FastLinearToSRGB to better match unpacked gbuffer
    outGBuffer0.xyz = LinearToGamma20(outGBuffer0.xyz);

    uint packedGBuffer1 = PackR10G10B10A2(outGBuffer1);

    outGBufferU0 = uint4(   PackFloatToUInt(outGBuffer0.x, 8, 0)  | PackFloatToUInt(outGBuffer0.y, 8, 8),
                            PackFloatToUInt(outGBuffer0.z, 8, 0)  | PackFloatToUInt(outGBuffer0.w, 8, 8),
                            (packedGBuffer1 & 0x0000FFFF),
                            (packedGBuffer1 & 0xFFFF0000) >> 16);

    uint packedGBuffer3 = PackToR11G11B10f(outGBuffer3.xyz);

    outGBufferU1 = uint4(   PackFloatToUInt(outGBuffer2.x, 8, 0)  | PackFloatToUInt(outGBuffer2.y, 8, 8),
                            PackFloatToUInt(outGBuffer2.z, 8, 0)  | PackFloatToUInt(outGBuffer2.w, 8, 8),
                            (packedGBuffer3 & 0x0000FFFF),
                            (packedGBuffer3 & 0xFFFF0000) >> 16);
#endif
}

float4 DecodeGBuffer0(GBufferType0 encodedGBuffer0)
{
    float4 decodedGBuffer0;
#if SHADEROPTIONS_PACK_GBUFFER_IN_U16
    decodedGBuffer0.x = UnpackUIntToFloat(encodedGBuffer0.x, 8, 0);
    decodedGBuffer0.y = UnpackUIntToFloat(encodedGBuffer0.x, 8, 8);
    decodedGBuffer0.z = UnpackUIntToFloat(encodedGBuffer0.y, 8, 0);
    decodedGBuffer0.w = UnpackUIntToFloat(encodedGBuffer0.y, 8, 8);

    decodedGBuffer0.xyz = Gamma20ToLinear(encodedGBuffer0.xyz);
#else
    decodedGBuffer0 = encodedGBuffer0;
#endif
    return decodedGBuffer0;
}

void DecodeFromGBuffer(
#if SHADEROPTIONS_PACK_GBUFFER_IN_U16
    GBufferType0 inGBufferU0,
    GBufferType1 inGBufferU1,
#else
    GBufferType0 inGBuffer0,
    GBufferType1 inGBuffer1,
    GBufferType2 inGBuffer2,
    GBufferType3 inGBuffer3,
#endif
    uint featureFlags,
    out BSDFData bsdfData,
    out float3 bakeDiffuseLighting)
{
    ZERO_INITIALIZE(BSDFData, bsdfData);

    g_FeatureFlags = featureFlags;

#if SHADEROPTIONS_PACK_GBUFFER_IN_U16
    float4 inGBuffer0, inGBuffer1, inGBuffer2, inGBuffer3;

    inGBuffer0 = DecodeGBuffer0(inGBufferU0);

    uint packedGBuffer1 = inGBufferU0.z | inGBufferU0.w << 16;
    inGBuffer1 = UnpackR10G10B10A2(packedGBuffer1);

    inGBuffer2.x = UnpackUIntToFloat(inGBufferU1.x, 8, 0);
    inGBuffer2.y = UnpackUIntToFloat(inGBufferU1.x, 8, 8);
    inGBuffer2.z = UnpackUIntToFloat(inGBufferU1.y, 8, 0);
    inGBuffer2.w = UnpackUIntToFloat(inGBufferU1.y, 8, 8);

    uint packedGBuffer3 = inGBufferU1.z | inGBufferU1.w << 16;
    inGBuffer3.xyz = UnpackFromR11G11B10f(packedGBuffer1);
    inGBuffer3.w = 0.0;
#endif

    float3 baseColor = inGBuffer0.rgb;
    bsdfData.specularOcclusion = inGBuffer0.a;

    int octNormalSign;
    UnpackFloatInt10bit(inGBuffer1.b, 4.0, bsdfData.perceptualRoughness, octNormalSign);
    inGBuffer1.r = (octNormalSign & 1) ? -inGBuffer1.r : inGBuffer1.r;
    inGBuffer1.g = (octNormalSign & 2) ? -inGBuffer1.g : inGBuffer1.g;

    bsdfData.normalWS = UnpackNormalOctEncode(float2(inGBuffer1.r, inGBuffer1.g));

    bsdfData.roughness = PerceptualRoughnessToRoughness(bsdfData.perceptualRoughness);

    // The material features system for material classification must allow compile time optimization (i.e everything should be static)
    // Note that as we store materialId for Aniso based on content of RT2 we need to add few extra condition.
    // The code is also call from MaterialFeatureFlagsFromGBuffer, so must work fully dynamic if featureFlags is 0xFFFFFFFF
    int supportsStandard = HasMaterialFeatureFlag(MATERIALFEATUREFLAGS_LIT_STANDARD);
    int supportsSSS = HasMaterialFeatureFlag(MATERIALFEATUREFLAGS_LIT_SSS);
    int supportsAniso = HasMaterialFeatureFlag(MATERIALFEATUREFLAGS_LIT_ANISO);
    int supportClearCoat = HasMaterialFeatureFlag(MATERIALFEATUREFLAGS_LIT_CLEAR_COAT);

    if (supportsStandard + supportsSSS + supportsAniso + supportClearCoat > 1)
    {
        // only fetch materialid if it is not statically known from feature flags
        bsdfData.materialId = UnpackMaterialId(inGBuffer1.a);
    }
    else
    {
        // materialid is statically known. this allows the compiler to eliminate a lot of code.
        if (supportsStandard)
            bsdfData.materialId = MATERIALID_LIT_STANDARD;
        else if (supportsSSS)
            bsdfData.materialId = MATERIALID_LIT_SSS;
        else if (supportsAniso)
            bsdfData.materialId = MATERIALID_LIT_ANISO;
        else
            bsdfData.materialId = MATERIALID_LIT_CLEAR_COAT;
    }

    if (bsdfData.materialId == MATERIALID_LIT_STANDARD && HasMaterialFeatureFlag(MATERIALFEATUREFLAGS_LIT_STANDARD))
    {
        float metallic;
        int materialIdExtent;
        UnpackFloatInt8bit(inGBuffer2.a, 4.0, metallic, materialIdExtent);

        if (materialIdExtent == GBUFFER_LIT_STANDARD_SPECULAR_COLOR_ID)
        {
            // Note: Specular is not a material id but just a way to parameterize the standard materialid, thus we reset materialId to MATERIALID_LIT_STANDARD
            // For material classification it will be consider as Standard as well, thus no need to create special case
            bsdfData.diffuseColor = baseColor;
            bsdfData.fresnel0 = inGBuffer2.rgb;
        }
        else // GBUFFER_LIT_STANDARD_REGULAR_ID
        {
            FillMaterialIdStandardData(baseColor, metallic, bsdfData);
        }
    }
    else if (bsdfData.materialId == MATERIALID_LIT_SSS && HasMaterialFeatureFlag(MATERIALFEATUREFLAGS_LIT_SSS))
    {
        float subsurfaceRadius  = inGBuffer2.x;
        float thickness         = inGBuffer2.y;
        int   subsurfaceProfile = UnpackByte(inGBuffer2.w);

        FillMaterialIdSSSData(baseColor, subsurfaceProfile, subsurfaceRadius, thickness, bsdfData);
    }
    else if (bsdfData.materialId == MATERIALID_LIT_ANISO && HasMaterialFeatureFlag(MATERIALFEATUREFLAGS_LIT_ANISO))
    {
        float metallic;
        int octTangentSign;
        UnpackFloatInt8bit(inGBuffer2.a, 4.0, metallic, octTangentSign);
        FillMaterialIdStandardData(baseColor, metallic, bsdfData);

        inGBuffer2.r = (octTangentSign & 1) ? -inGBuffer2.r : inGBuffer2.r;
        inGBuffer2.g = (octTangentSign & 2) ? -inGBuffer2.g : inGBuffer2.g;
        float3 tangentWS = UnpackNormalOctEncode(inGBuffer2.rg);
        float anisotropy = inGBuffer2.b * 2 - 1;

        FillMaterialIdAnisoData(bsdfData.roughness, bsdfData.normalWS, tangentWS, anisotropy, bsdfData);
    }
    else if (bsdfData.materialId == MATERIALID_LIT_CLEAR_COAT && HasMaterialFeatureFlag(MATERIALFEATUREFLAGS_LIT_CLEAR_COAT))
    {
        // We have swap the encoding of the normal to have more precision for coat normal as it is more smooth
        float3 coatNormalWS = bsdfData.normalWS;
        bsdfData.normalWS = UnpackNormalOctEncode(float2(inGBuffer2.rg * 2.0 - 1.0));

        float coatCoverage = inGBuffer2.b;
        float coatIOR;
        int metallic;
        UnpackFloatInt8bit(inGBuffer2.a, 16.0, coatIOR, metallic);

        // When using clear coat we assume that bottom layer is regular
        FillMaterialIdStandardData(baseColor, metallic / 15.0f, bsdfData);
        FillMaterialIdClearCoatData(coatNormalWS, coatCoverage, coatIOR, bsdfData);
    }

    bakeDiffuseLighting = inGBuffer3.rgb;
}

// Function call from the material classification compute shader
// Note that as we store materialId on two buffer (for anisotropy case), the code need to load 2 RGBA8 buffer
uint MaterialFeatureFlagsFromGBuffer(
#if SHADEROPTIONS_PACK_GBUFFER_IN_U16
    GBufferType0 inGBufferU0,
    GBufferType1 inGBufferU1
#else
    GBufferType0 inGBuffer0,
    GBufferType1 inGBuffer1,
    GBufferType2 inGBuffer2,
    GBufferType3 inGBuffer3
#endif
)
{
    BSDFData bsdfData;
    float3 unused;

    DecodeFromGBuffer(
#if SHADEROPTIONS_PACK_GBUFFER_IN_U16
        inGBufferU0, inGBufferU1,
#else
        inGBuffer0, inGBuffer1, inGBuffer2, inGBuffer3,
#endif
        0xFFFFFFFF,
        bsdfData,
        unused
    );

    return (1 << bsdfData.materialId); // This match all the MATERIALFEATUREFLAGS_LIT_XXX flag
}


//-----------------------------------------------------------------------------
// Debug method (use to display values)
//-----------------------------------------------------------------------------

void GetSurfaceDataDebug(uint paramId, SurfaceData surfaceData, inout float3 result, inout bool needLinearToSRGB)
{
    GetGeneratedSurfaceDataDebug(paramId, surfaceData, result, needLinearToSRGB);
}

void GetBSDFDataDebug(uint paramId, BSDFData bsdfData, inout float3 result, inout bool needLinearToSRGB)
{
    GetGeneratedBSDFDataDebug(paramId, bsdfData, result, needLinearToSRGB);
}

//-----------------------------------------------------------------------------
// PreLightData
//-----------------------------------------------------------------------------

// Precomputed lighting data to send to the various lighting functions
struct PreLightData
{
    // General
    float NdotV;                         // Geometric version (could be negative)

    // GGX
    float partLambdaV;
    float energyCompensation;
    float TdotV;
    float BdotV;

    // Clear coat
    float coatNdotV;
    float ieta;
    float coatFresnel0;
    float3 coatV;
    float3 refractV; // The view vector refracted through clear coat interface

    // IBL
    float3 iblDirWS;                     // Dominant specular direction, used for IBL in EvaluateBSDF_Env()
    float  iblMipLevel;

    // IBL clear coat
    float3 coatIblDirWS;

    float3 specularFGD;                  // Store preconvoled BRDF for both specular and diffuse
    float diffuseFGD;

    // Area lights (17 VGPRs)
    float3x3 orthoBasisViewNormal; // Right-handed view-dependent orthogonal basis around the normal (6x VGPRs)
    float3x3 ltcTransformDiffuse;  // Inverse transformation for Lambertian or Disney Diffuse        (4x VGPRs)
    float3x3 ltcTransformSpecular; // Inverse transformation for GGX                                 (4x VGPRs)
    float    ltcMagnitudeDiffuse;
    float3   ltcMagnitudeFresnel;

    // area light clear coat
    float3x3 ltcXformClearCoat;                // TODO: make sure the compiler not wasting VGPRs on constants
    float    ltcClearCoatFresnelTerm;
    float3x3 ltcCoatT;

#ifdef VOLUMETRIC_SHADOWING_ENABLED
    float    globalFogExtinction;
#endif
};

// This is a refract - TODO: do we call original refract or this one, original maybe slightly emore expensive, to check
float3 ClearCoatTransform(float3 X, float3 N, float ieta)
{
    float XdotN = saturate(dot(N, X));
    return ieta * X + (sqrt(1 + ieta * ieta * (XdotN * XdotN - 1)) - ieta * XdotN) * N;
}

PreLightData GetPreLightData(float3 V, PositionInputs posInput, BSDFData bsdfData)
{
    PreLightData preLightData;

    if (bsdfData.materialId == MATERIALID_LIT_CLEAR_COAT && HasMaterialFeatureFlag(MATERIALFEATUREFLAGS_LIT_CLEAR_COAT))
    {
        float ieta = 1.0 / bsdfData.coatIOR; // inverse eta
        preLightData.ieta = ieta;
        preLightData.coatFresnel0 = Sqr(bsdfData.coatIOR - 1.0) / Sqr(bsdfData.coatIOR + 1.0);

        preLightData.coatNdotV = dot(bsdfData.coatNormalWS, V);

        // Clear coat IBL

        // In the case of IBL we want  shift a bit the normal that are not toward the viewver to reduce artifact
        float3 coatIblNormalWS = GetViewShiftedNormal(bsdfData.coatNormalWS, V, preLightData.coatNdotV, MIN_N_DOT_V); // Use non-clamped NdotV
        preLightData.coatIblDirWS = reflect(-V, coatIblNormalWS);

        float coatNdotV = max(preLightData.coatNdotV, MIN_N_DOT_V); // Use the modified (clamped) version

        // Clear coat area light
        float theta = FastACosPos(coatNdotV);
        float2 uv = LTC_LUT_OFFSET + LTC_LUT_SCALE * float2(0.0, theta * INV_HALF_PI); // Use Roughness of 0.0 for clearCoat roughness

                                                                                       // Get the inverse LTC matrix for GGX
                                                                                       // Note we load the matrix transpose (avoid to have to transpose it in shader)
        preLightData.ltcXformClearCoat = 0.0;
        preLightData.ltcXformClearCoat._m22 = 1.0;
        preLightData.ltcXformClearCoat._m00_m02_m11_m20 = SAMPLE_TEXTURE2D_ARRAY_LOD(_LtcData, s_linear_clamp_sampler, uv, LTC_GGX_MATRIX_INDEX, 0);

        float3 ltcMagnitude = SAMPLE_TEXTURE2D_ARRAY_LOD(_LtcData, s_linear_clamp_sampler, uv, LTC_MULTI_GGX_FRESNEL_DISNEY_DIFFUSE_INDEX, 0).rgb;
        float ltcClearCoatFresnelMagnitudeDiff = ltcMagnitude.r; // The difference of magnitudes of GGX and Fresnel
        float ltcClearCoatFresnelMagnitude = ltcMagnitude.g;
        preLightData.ltcClearCoatFresnelTerm = preLightData.coatFresnel0 * ltcClearCoatFresnelMagnitudeDiff + ltcClearCoatFresnelMagnitude;

        // TODO: Convert the area light with respect to Fresnel transmission
        float3 N = bsdfData.coatNormalWS; // TODO : check with Laurentb
        preLightData.ltcCoatT = float3x3(   ieta + (1.0 - ieta) * N.x * N.x, 0.0 + (1.0 - ieta) * N.y * N.x, 0.0 + (1.0 - ieta) * N.z * N.x,
                                            0.0 + (1.0 - ieta) * N.x * N.y, ieta + (1.0 - ieta) * N.y * N.y, 0.0 + (1.0 - ieta) * N.z * N.y,
                                            0.0 + (1.0 - ieta) * N.x * N.z, 0.0 + (1.0 - ieta) * N.y * N.z, ieta + (1.0 - ieta) * N.z * N.z );

        // Modify V for following calculation
        preLightData.refractV = ClearCoatTransform(V, bsdfData.coatNormalWS, ieta);
        V = preLightData.refractV;
    }

    preLightData.NdotV = dot(bsdfData.normalWS, V); // Store the unaltered (geometric) version

    // In the case of IBL we want  shift a bit the normal that are not toward the viewver to reduce artifact
    float3 iblNormalWS = GetViewShiftedNormal(bsdfData.normalWS, V, preLightData.NdotV, MIN_N_DOT_V); // Use non-clamped NdotV
    float3 iblR;

    float NdotV = max(preLightData.NdotV, MIN_N_DOT_V); // Use the modified (clamped) version

    // GGX aniso
    if (bsdfData.materialId == MATERIALID_LIT_ANISO && HasMaterialFeatureFlag(MATERIALFEATUREFLAGS_LIT_ANISO))
    {
        preLightData.TdotV       = dot(bsdfData.tangentWS, V);
        preLightData.BdotV       = dot(bsdfData.bitangentWS, V);
        preLightData.partLambdaV = GetSmithJointGGXAnisoPartLambdaV(preLightData.TdotV, preLightData.BdotV, NdotV, bsdfData.roughnessT, bsdfData.roughnessB);

        // For GGX aniso and IBL we have done an empirical (eye balled) approximation compare to the reference.
        // We use a single fetch, and we stretch the normal to use based on various criteria.
        // result are far away from the reference but better than nothing
        // For positive anisotropy values: tangent = highlight stretch (anisotropy) direction, bitangent = grain (brush) direction.
        float3 grainDirWS = (bsdfData.anisotropy >= 0) ? bsdfData.bitangentWS : bsdfData.tangentWS;
        // Reduce stretching for (perceptualRoughness < 0.2).
        float  stretch = abs(bsdfData.anisotropy) * saturate(5 * bsdfData.perceptualRoughness);
        // NOTE: If we follow the theory we should use the modified normal for the different calculation implying a normal (like NdotV) and use iblNormalWS
        // into function like GetSpecularDominantDir(). However modified normal is just a hack. The goal is just to stretch a cubemap, no accuracy here.
        // With this in mind and for performance reasons we chose to only use modified normal to calculate R.
        float3 anisoIblNormalWS = GetAnisotropicModifiedNormal(grainDirWS, iblNormalWS, V, stretch);
        iblR = reflect(-V, anisoIblNormalWS);
    }
    else // GGX iso
    {
        preLightData.TdotV       = 0;
        preLightData.BdotV       = 0;
        preLightData.partLambdaV = GetSmithJointGGXPartLambdaV(NdotV, bsdfData.roughness);
        iblR                     = reflect(-V, iblNormalWS);
    }

    float reflectivity;

    // IBL
    GetPreIntegratedFGD(NdotV, bsdfData.perceptualRoughness, bsdfData.fresnel0, preLightData.specularFGD, preLightData.diffuseFGD, reflectivity);

    if (bsdfData.materialId == MATERIALID_LIT_CLEAR_COAT && HasMaterialFeatureFlag(MATERIALFEATUREFLAGS_LIT_CLEAR_COAT))
    {
        // Update the roughness and the IBL miplevel
        // Bottom layer is affected by upper layer BRDF, result can't be more sharp than input (it is to mimic what a path tracer will do)
        float roughness = PerceptualRoughnessToRoughness(bsdfData.perceptualRoughness);
        float shininess = Sqr(preLightData.ieta) * (2.0 / Sqr(roughness) - 2.0);
        roughness = sqrt(2.0 / (shininess + 2.0));
        preLightData.iblDirWS = GetSpecularDominantDir(iblNormalWS, iblR, roughness, NdotV);
        preLightData.iblMipLevel = PerceptualRoughnessToMipmapLevel(RoughnessToPerceptualRoughness(roughness));
    }
    else
    {
        // Note: this is a ad-hoc tweak.
        float iblRoughness, iblPerceptualRoughness;

        if (bsdfData.materialId == MATERIALID_LIT_ANISO && HasMaterialFeatureFlag(MATERIALFEATUREFLAGS_LIT_ANISO))
        {
            // Use the min roughness, and bias it for higher values of anisotropy and roughness.
            float roughnessBias    = 0.075 * bsdfData.anisotropy * bsdfData.roughness;
            iblRoughness           = saturate(min(bsdfData.roughnessT, bsdfData.roughnessB) + roughnessBias);
            iblPerceptualRoughness = RoughnessToPerceptualRoughness(iblRoughness);
        }
        else
        {
            iblRoughness           = bsdfData.roughness;
            iblPerceptualRoughness = bsdfData.perceptualRoughness;
        }

        preLightData.iblDirWS    = GetSpecularDominantDir(iblNormalWS, iblR, iblRoughness, NdotV);
        preLightData.iblMipLevel = PerceptualRoughnessToMipmapLevel(iblPerceptualRoughness);
    }

#ifdef LIT_USE_GGX_ENERGY_COMPENSATION
    // Ref: Practical multiple scattering compensation for microfacet models.
    // We only apply the formulation for metals.
    // For dielectrics, the change of reflectance is negligible.
    // We deem the intensity difference of a couple of percent for high values of roughness
    // to not be worth the cost of another precomputed table.
    // Note: this formulation bakes the BSDF non-symmetric!
    preLightData.energyCompensation = 1.0 / reflectivity - 1.0;
#else
    preLightData.energyCompensation = 0.0;
#endif // LIT_USE_GGX_ENERGY_COMPENSATION

    // Area light
    // UVs for sampling the LUTs
    float theta = FastACosPos(NdotV); // For Area light - UVs for sampling the LUTs
    float2 uv = LTC_LUT_OFFSET + LTC_LUT_SCALE * float2(bsdfData.perceptualRoughness, theta * INV_HALF_PI);

    // Note we load the matrix transpose (avoid to have to transpose it in shader)
#ifdef LIT_DIFFUSE_LAMBERT_BRDF
    preLightData.ltcTransformDiffuse = k_identity3x3;
#else
    // Get the inverse LTC matrix for Disney Diffuse
    preLightData.ltcTransformDiffuse      = 0.0;
    preLightData.ltcTransformDiffuse._m22 = 1.0;
    preLightData.ltcTransformDiffuse._m00_m02_m11_m20 = SAMPLE_TEXTURE2D_ARRAY_LOD(_LtcData, s_linear_clamp_sampler, uv, LTC_DISNEY_DIFFUSE_MATRIX_INDEX, 0);
#endif

    // Get the inverse LTC matrix for GGX
    // Note we load the matrix transpose (avoid to have to transpose it in shader)
    preLightData.ltcTransformSpecular      = 0.0;
    preLightData.ltcTransformSpecular._m22 = 1.0;
    preLightData.ltcTransformSpecular._m00_m02_m11_m20 = SAMPLE_TEXTURE2D_ARRAY_LOD(_LtcData, s_linear_clamp_sampler, uv, LTC_GGX_MATRIX_INDEX, 0);

    // Construct a right-handed view-dependent orthogonal basis around the normal
    preLightData.orthoBasisViewNormal[0] = normalize(V - bsdfData.normalWS * preLightData.NdotV);
    preLightData.orthoBasisViewNormal[2] = bsdfData.normalWS;
    preLightData.orthoBasisViewNormal[1] = normalize(cross(preLightData.orthoBasisViewNormal[2], preLightData.orthoBasisViewNormal[0]));

    float3 ltcMagnitude = SAMPLE_TEXTURE2D_ARRAY_LOD(_LtcData, s_linear_clamp_sampler, uv, LTC_MULTI_GGX_FRESNEL_DISNEY_DIFFUSE_INDEX, 0).rgb;
    float  ltcGGXFresnelMagnitudeDiff = ltcMagnitude.r; // The difference of magnitudes of GGX and Fresnel
    float  ltcGGXFresnelMagnitude     = ltcMagnitude.g;
    float  ltcDisneyDiffuseMagnitude  = ltcMagnitude.b;

#ifdef LIT_DIFFUSE_LAMBERT_BRDF
    preLightData.ltcMagnitudeDiffuse = 1;
#else
    preLightData.ltcMagnitudeDiffuse = ltcDisneyDiffuseMagnitude;
#endif

    // TODO: the fit seems rather poor. The scaling factor of 0.5 allows us
    // to match the reference for rough metals, but further darkens dielectrics.
    if (bsdfData.materialId == MATERIALID_LIT_CLEAR_COAT && HasMaterialFeatureFlag(MATERIALFEATUREFLAGS_LIT_CLEAR_COAT))
    {
        // Change the Fresnel term to account for transmission through Clear Coat and reflection on the base layer
        float F = F_Schlick(preLightData.coatFresnel0, preLightData.coatNdotV);
        F = Sqr(-F * bsdfData.coatCoverage + 1.0);
        F /= preLightData.ieta; //TODO: LaurentB why / ieta here and not for other lights ?

        preLightData.ltcMagnitudeFresnel = F * bsdfData.fresnel0 * ltcGGXFresnelMagnitudeDiff + (float3)ltcGGXFresnelMagnitude;
    }
    else
    {
        preLightData.ltcMagnitudeFresnel = bsdfData.fresnel0 * ltcGGXFresnelMagnitudeDiff + (float3)ltcGGXFresnelMagnitude;
    }

#ifdef VOLUMETRIC_SHADOWING_ENABLED
    preLightData.globalFogExtinction = _GlobalFog_Extinction;
#endif

    return preLightData;
}

//-----------------------------------------------------------------------------
// bake lighting function
//-----------------------------------------------------------------------------

// GetBakedDiffuseLigthing function compute the bake lighting + emissive color to be store in emissive buffer (Deferred case)
// In forward it must be add to the final contribution.
// This function require the 3 structure surfaceData, builtinData, bsdfData because it may require both the engine side data, and data that will not be store inside the gbuffer.
float3 GetBakedDiffuseLigthing(SurfaceData surfaceData, BuiltinData builtinData, BSDFData bsdfData, PreLightData preLightData)
{
    // Premultiply bake diffuse lighting information with DisneyDiffuse pre-integration
    return builtinData.bakeDiffuseLighting * preLightData.diffuseFGD * surfaceData.ambientOcclusion * bsdfData.diffuseColor + builtinData.emissiveColor;
}

//-----------------------------------------------------------------------------
// light transport functions
//-----------------------------------------------------------------------------

LightTransportData GetLightTransportData(SurfaceData surfaceData, BuiltinData builtinData, BSDFData bsdfData)
{
    LightTransportData lightTransportData;

    // diffuseColor for lightmapping should basically be diffuse color.
    // But rough metals (black diffuse) still scatter quite a lot of light around, so
    // we want to take some of that into account too.

    lightTransportData.diffuseColor = bsdfData.diffuseColor + bsdfData.fresnel0 * bsdfData.roughness * 0.5 * surfaceData.metallic;
    lightTransportData.emissiveColor = builtinData.emissiveColor;

    return lightTransportData;
}

//-----------------------------------------------------------------------------
// LightLoop related function (Only include if required)
// HAS_LIGHTLOOP is define in Lighting.hlsl
//-----------------------------------------------------------------------------

#ifdef HAS_LIGHTLOOP

//-----------------------------------------------------------------------------
<<<<<<< HEAD
//
//-----------------------------------------------------------------------------

// This structure allow to accumulate lighting accross the Lit material
// It is init to zero and transfer by the LightLoop, but the LightLoop can't access its content.
struct Lighting
{
    float3 directDiffuse;
    float3 directSpecular;
    float3 refraction;
    float3 envSpecular;
};

=======
// Lighting structure for light accumulation
//-----------------------------------------------------------------------------

// These structure allow to accumulate lighting accross the Lit material
// AggregateLighting is init to zero and transfer to EvaluateBSDF, but the LightLoop can't access its content.
struct DirectLighting
{
    float3 diffuse;
    float3 specular;
};

struct IndirectLighting
{
    float3 specularReflected;
    float3 specularTransmitted;
};

struct AggregateLighting
{
    DirectLighting   direct;
    IndirectLighting indirect;
};

void AccumulateDirectLighting(DirectLighting src, inout AggregateLighting dst)
{
    dst.direct.diffuse += src.diffuse;
    dst.direct.specular += src.specular;
}

void AccumulateIndirectLighting(IndirectLighting src, inout AggregateLighting dst)
{
    dst.indirect.specularReflected += src.specularReflected;
    dst.indirect.specularTransmitted += src.specularTransmitted;
}

>>>>>>> 6abfd25a
//-----------------------------------------------------------------------------
// BSDF share between directional light, punctual light and area light (reference)
//-----------------------------------------------------------------------------

void BSDF(  float3 V, float3 L, float3 positionWS, PreLightData preLightData, BSDFData bsdfData,
            out float3 diffuseLighting,
            out float3 specularLighting)
{
    float3 F = 1.0;
    specularLighting = float3(0.0, 0.0, 0.0);

    if (bsdfData.materialId == MATERIALID_LIT_CLEAR_COAT && HasMaterialFeatureFlag(MATERIALFEATUREFLAGS_LIT_CLEAR_COAT) )
    {
        // Optimized math. Ref: PBR Diffuse Lighting for GGX + Smith Microsurfaces (slide 114).
        float NdotL = saturate(dot(bsdfData.coatNormalWS, L));
        float NdotV = preLightData.coatNdotV;
        float LdotV = dot(L, V);
        float invLenLV = rsqrt(abs(2 * LdotV + 2));
        float NdotH = saturate((NdotL + NdotV) * invLenLV);
        float LdotH = saturate(invLenLV * LdotV + invLenLV);

        // Evaluate Fresnel on the Clear Coat
        F = F_Schlick(preLightData.coatFresnel0, LdotH);
        // TODO: No need to call D (to see with LaurentB) + question on * NdotL
        specularLighting += F * D_GGX(NdotH, 0.01) * NdotL * bsdfData.coatCoverage;

        // Change the Fresnel term to account for transmission through Clear Coat and reflection on the base layer
        F = Sqr(-F * bsdfData.coatCoverage + 1.0);

        // Change the Light and View direction to account for IOR change.
        // Update the half vector accordingly
        V = preLightData.refractV;
        L = ClearCoatTransform(L, bsdfData.coatNormalWS, preLightData.ieta);
    }

    // Optimized math. Ref: PBR Diffuse Lighting for GGX + Smith Microsurfaces (slide 114).
    float NdotL    = saturate(dot(bsdfData.normalWS, L)); // Must have the same value without the clamp
    float NdotV    = preLightData.NdotV;                  // Get the unaltered (geometric) version
    float LdotV    = dot(L, V);
    float invLenLV = rsqrt(abs(2 * LdotV + 2));           // invLenLV = rcp(length(L + V))
    float NdotH    = saturate((NdotL + NdotV) * invLenLV);
    float LdotH    = saturate(invLenLV * LdotV + invLenLV);

    NdotV          = max(NdotV, MIN_N_DOT_V);             // Use the modified (clamped) version

    F *= F_Schlick(bsdfData.fresnel0, LdotH);

    float DV;

    if (bsdfData.materialId == MATERIALID_LIT_ANISO && HasMaterialFeatureFlag(MATERIALFEATUREFLAGS_LIT_ANISO))
    {
        float3 H = (L + V) * invLenLV;
        // For anisotropy we must not saturate these values
        float TdotH = dot(bsdfData.tangentWS, H);
        float TdotL = dot(bsdfData.tangentWS, L);
        float BdotH = dot(bsdfData.bitangentWS, H);
        float BdotL = dot(bsdfData.bitangentWS, L);

        bsdfData.roughnessT = ClampRoughnessForAnalyticalLights(bsdfData.roughnessT);
        bsdfData.roughnessB = ClampRoughnessForAnalyticalLights(bsdfData.roughnessB);

        // TODO: Do comparison between this correct version and the one from isotropic and see if there is any visual difference
        DV = DV_SmithJointGGXAniso(TdotH, BdotH, NdotH,
                                   preLightData.TdotV, preLightData.BdotV, preLightData.NdotV,
                                   TdotL, BdotL, NdotL,
                                   bsdfData.roughnessT, bsdfData.roughnessB
        #ifdef LIT_USE_BSDF_PRE_LAMBDAV
                                 , preLightData.partLambdaV);
        #else
                                   );
        #endif
    }
    else
    {
        bsdfData.roughness = ClampRoughnessForAnalyticalLights(bsdfData.roughness);

        DV = DV_SmithJointGGX(NdotH, NdotL, NdotV, bsdfData.roughness
        #ifdef LIT_USE_BSDF_PRE_LAMBDAV
                            , preLightData partLambdaV);
        #else
                              );
        #endif
    }
    specularLighting += F * DV;

#ifdef LIT_DIFFUSE_LAMBERT_BRDF
    float  diffuseTerm = Lambert();
#elif LIT_DIFFUSE_GGX_BRDF
    float3 diffuseTerm = DiffuseGGX(bsdfData.diffuseColor, NdotV, NdotL, NdotH, LdotV, bsdfData.roughness);
#else
    float  diffuseTerm = DisneyDiffuse(NdotV, NdotL, LdotV, bsdfData.perceptualRoughness);
#endif

    diffuseLighting = bsdfData.diffuseColor * diffuseTerm;
}

// Currently, we only model diffuse transmission. Specular transmission is not yet supported.
// We assume that the back side of the object is a uniformly illuminated infinite plane
// with the reversed normal (and the view vector) of the current sample.
float3 EvaluateTransmission(BSDFData bsdfData, float intensity, float shadow)
{
    // For low thickness, we can reuse the shadowing status for the back of the object.
    shadow = bsdfData.useThinObjectMode ? shadow : 1;

    float backLight = intensity * shadow;

    return backLight * bsdfData.transmittance; // Premultiplied with the diffuse color
}

//-----------------------------------------------------------------------------
// EvaluateBSDF_Directional (supports directional and box projector lights)
//-----------------------------------------------------------------------------

float4 EvaluateCookie_Directional(LightLoopContext lightLoopContext, DirectionalLightData lightData,
                                  float3 lighToSample)
{
    // Compute the NDC position (in [-1, 1]^2) by projecting 'positionWS' onto the near plane.
    // 'lightData.right' and 'lightData.up' are pre-scaled on CPU.
    float3x3 lightToWorld = float3x3(lightData.right, lightData.up, lightData.forward);
    float3   positionLS   = mul(lighToSample, transpose(lightToWorld));
    float2   positionNDC  = positionLS.xy;

    bool isInBounds;

    // Remap the texture coordinates from [-1, 1]^2 to [0, 1]^2.
    float2 coord = positionNDC * 0.5 + 0.5;

    if (lightData.tileCookie)
    {
        // Tile the texture if the 'repeat' wrap mode is enabled.
        coord = frac(coord);
        isInBounds = true;
    }
    else
    {
        isInBounds = Max3(abs(positionNDC.x), abs(positionNDC.y), 1.0 - positionLS.z) <= 1.0;
    }

    // We let the sampler handle tiling or clamping to border.
    // Note: tiling (the repeat mode) is not currently supported.
    float4 cookie = SampleCookie2D(lightLoopContext, coord, lightData.cookieIndex);

    cookie.a = isInBounds ? cookie.a : 0.0;

    return cookie;
}

<<<<<<< HEAD
void EvaluateBSDF_Directional(LightLoopContext lightLoopContext,
                              float3 V, PositionInputs posInput, PreLightData preLightData,
                              DirectionalLightData lightData, BSDFData bsdfData,
                              inout Lighting lighting)
=======
DirectLighting EvaluateBSDF_Directional(    LightLoopContext lightLoopContext,
                                            float3 V, PositionInputs posInput, PreLightData preLightData,
                                            DirectionalLightData lightData, BSDFData bsdfData)
>>>>>>> 6abfd25a
{
    DirectLighting lighting;
    ZERO_INITIALIZE(DirectLighting, lighting);

    float3 positionWS = posInput.positionWS;

    float3 L = -lightData.forward; // Lights are pointing backward in Unity
    float NdotL = dot(bsdfData.normalWS, L);
    float illuminance = saturate(NdotL);

<<<<<<< HEAD
    float3 diffuseLighting  = float3(0, 0, 0);
    float3 specularLighting = float3(0, 0, 0);
    float shadow     = 1;
=======
    float shadow     = 1.0;
>>>>>>> 6abfd25a

    [branch] if (lightData.shadowIndex >= 0)
    {
#ifdef _SURFACE_TYPE_TRANSPARENT
        shadow = GetDirectionalShadowAttenuation(lightLoopContext.shadowContext, positionWS, bsdfData.normalWS, lightData.shadowIndex, L, posInput.unPositionSS);
#else
        shadow = LOAD_TEXTURE2D(_DeferredShadowTexture, posInput.unPositionSS).x;
#endif
        illuminance *= shadow;
    }

    [branch] if (lightData.cookieIndex >= 0)
    {
        float3 lightToSurface = positionWS - lightData.positionWS;
        float4 cookie = EvaluateCookie_Directional(lightLoopContext, lightData, lightToSurface);

        // Premultiply.
        lightData.color         *= cookie.rgb;
        lightData.diffuseScale  *= cookie.a;
        lightData.specularScale *= cookie.a;
    }

    [branch] if (illuminance > 0.0)
    {
        BSDF(V, L, positionWS, preLightData, bsdfData, lighting.diffuse, lighting.specular);

        lighting.diffuse *= illuminance * lightData.diffuseScale;
        lighting.specular *= illuminance * lightData.specularScale;
    }

    [branch] if (bsdfData.enableTransmission)
    {
        // We apply wrapped lighting instead of the regular Lambertian diffuse
        // to compensate for approximations within EvaluateTransmission().
        float illuminance = Lambert() * ComputeWrappedDiffuseLighting(-NdotL, SSS_WRAP_LIGHT);

        // We use diffuse lighting for accumulation since it is going to be blurred during the SSS pass.
        lighting.diffuse += EvaluateTransmission(bsdfData, illuminance * lightData.diffuseScale, shadow);
    }

    // Save ALU by applying 'lightData.color' only once.
<<<<<<< HEAD
    diffuseLighting  *= lightData.color;
    specularLighting *= lightData.color;

    lighting.directDiffuse += diffuseLighting;
    lighting.directSpecular += specularLighting;
=======
    lighting.diffuse *= lightData.color;
    lighting.specular *= lightData.color;

    return lighting;
>>>>>>> 6abfd25a
}

//-----------------------------------------------------------------------------
// EvaluateBSDF_Punctual (supports spot, point and projector lights)
//-----------------------------------------------------------------------------

float4 EvaluateCookie_Punctual(LightLoopContext lightLoopContext, LightData lightData,
                               float3 lighToSample)
{
    int lightType = lightData.lightType;

    // Translate and rotate 'positionWS' into the light space.
    // 'lightData.right' and 'lightData.up' are pre-scaled on CPU.
    float3x3 lightToWorld = float3x3(lightData.right, lightData.up, lightData.forward);
    float3   positionLS   = mul(lighToSample, transpose(lightToWorld));

    float4 cookie;

    [branch] if (lightType == GPULIGHTTYPE_POINT)
    {
        cookie = SampleCookieCube(lightLoopContext, positionLS, lightData.cookieIndex);
    }
    else
    {
        // Compute the NDC position (in [-1, 1]^2) by projecting 'positionWS' onto the plane at 1m distance.
        // Box projector lights require no perspective division.
        float  perspectiveZ = (lightType != GPULIGHTTYPE_PROJECTOR_BOX) ? positionLS.z : 1;
        float2 positionNDC  = positionLS.xy / perspectiveZ;
        bool   isInBounds   = Max3(abs(positionNDC.x), abs(positionNDC.y), 1 - positionLS.z) <= 1;

        // Remap the texture coordinates from [-1, 1]^2 to [0, 1]^2.
        float2 coord = positionNDC * 0.5 + 0.5;

        // We let the sampler handle clamping to border.
        cookie = SampleCookie2D(lightLoopContext, coord, lightData.cookieIndex);
        cookie.a = isInBounds ? cookie.a : 0;
    }

    return cookie;
}

float GetPunctualShapeAttenuation(LightData lightData, float3 L, float distSq)
{
    // Note: lightData.invSqrAttenuationRadius is 0 when applyRangeAttenuation is false
    float attenuation = GetDistanceAttenuation(distSq, lightData.invSqrAttenuationRadius);
    // Reminder: lights are oriented backward (-Z)
    return attenuation * GetAngleAttenuation(L, -lightData.forward, lightData.angleScale, lightData.angleOffset);
}

<<<<<<< HEAD
void EvaluateBSDF_Punctual( LightLoopContext lightLoopContext,
                            float3 V, PositionInputs posInput,
                            PreLightData preLightData, LightData lightData, BSDFData bsdfData, int GPULightType,
                            inout Lighting lighting)
=======
DirectLighting EvaluateBSDF_Punctual(   LightLoopContext lightLoopContext,
                                        float3 V, PositionInputs posInput,
                                        PreLightData preLightData, LightData lightData, BSDFData bsdfData, int GPULightType)
>>>>>>> 6abfd25a
{
    DirectLighting lighting;
    ZERO_INITIALIZE(DirectLighting, lighting);

    float3 positionWS = posInput.positionWS;
    int    lightType  = GPULightType;

    // All punctual light type in the same formula, attenuation is neutral depends on light type.
    // light.positionWS is the normalize light direction in case of directional light and invSqrAttenuationRadius is 0
    // mean dot(unL, unL) = 1 and mean GetDistanceAttenuation() will return 1
    // For point light and directional GetAngleAttenuation() return 1

    float3 lightToSurface = positionWS - lightData.positionWS;
    float3 unL    = -lightToSurface;
    float  distSq = dot(unL, unL);
    float  dist   = sqrt(distSq);
    float3 L      = (lightType != GPULIGHTTYPE_PROJECTOR_BOX) ? unL * rsqrt(distSq) : -lightData.forward;
    float  NdotL  = dot(bsdfData.normalWS, L);
    float  illuminance = saturate(NdotL);

    float attenuation = GetPunctualShapeAttenuation(lightData, L, distSq);

    // Premultiply.
    lightData.diffuseScale  *= attenuation;
    lightData.specularScale *= attenuation;

<<<<<<< HEAD
    float3 diffuseLighting  = float3(0.0, 0.0, 0.0);
    float3 specularLighting = float3(0.0, 0.0, 0.0);
=======
>>>>>>> 6abfd25a
    float shadow = 1.0;

    [branch] if (lightData.shadowIndex >= 0)
    {
        // TODO: make projector lights cast shadows.
        float3 offset = float3(0.0, 0.0, 0.0); // GetShadowPosOffset(nDotL, normal);
        float4 L_dist = { L, dist };
        shadow = GetPunctualShadowAttenuation(lightLoopContext.shadowContext, positionWS + offset, bsdfData.normalWS, lightData.shadowIndex, L_dist, posInput.unPositionSS);
        shadow = lerp(1.0, shadow, lightData.shadowDimmer);
        illuminance *= shadow;
    }

#ifdef VOLUMETRIC_SHADOWING_ENABLED
    float volumetricShadow = Transmittance(OpticalDepthHomogeneous(preLightData.globalFogExtinction, dist));

    // Premultiply.
    lightData.diffuseScale  *= volumetricShadow;
    lightData.specularScale *= volumetricShadow;
#endif

    // Projector lights always have a cookies, so we can perform clipping inside the if().
    [branch] if (lightData.cookieIndex >= 0)
    {
        float4 cookie = EvaluateCookie_Punctual(lightLoopContext, lightData, lightToSurface);

        // Premultiply.
        lightData.color         *= cookie.rgb;
        lightData.diffuseScale  *= cookie.a;
        lightData.specularScale *= cookie.a;
    }

    [branch] if (illuminance > 0.0)
    {
        bsdfData.roughness = max(bsdfData.roughness, lightData.minRoughness); // Simulate that a punctual light have a radius with this hack
        BSDF(V, L, positionWS, preLightData, bsdfData, lighting.diffuse, lighting.specular);

        lighting.diffuse *= illuminance * lightData.diffuseScale;
        lighting.specular *= illuminance * lightData.specularScale;
    }

    [branch] if (bsdfData.enableTransmission)
    {
        // We apply wrapped lighting instead of the regular Lambertian diffuse
        // to compensate for approximations within EvaluateTransmission().
        float illuminance = Lambert() * ComputeWrappedDiffuseLighting(-NdotL, SSS_WRAP_LIGHT);

        // We use diffuse lighting for accumulation since it is going to be blurred during the SSS pass.
        lighting.diffuse += EvaluateTransmission(bsdfData, illuminance * lightData.diffuseScale, shadow);
    }

    // Save ALU by applying 'lightData.color' only once.
<<<<<<< HEAD
    diffuseLighting  *= lightData.color;
    specularLighting *= lightData.color;

    lighting.directDiffuse += diffuseLighting;
    lighting.directSpecular += specularLighting;
=======
    lighting.diffuse *= lightData.color;
    lighting.specular *= lightData.color;

    return lighting;
>>>>>>> 6abfd25a
}

#include "LitReference.hlsl"

//-----------------------------------------------------------------------------
// EvaluateBSDF_Line - Approximation with Linearly Transformed Cosines
//-----------------------------------------------------------------------------

<<<<<<< HEAD
void EvaluateBSDF_Line(LightLoopContext lightLoopContext,
                       float3 V, PositionInputs posInput,
                       PreLightData preLightData, LightData lightData, BSDFData bsdfData,
                       inout Lighting lighting)
=======
DirectLighting EvaluateBSDF_Line(   LightLoopContext lightLoopContext,
                                    float3 V, PositionInputs posInput,
                                    PreLightData preLightData, LightData lightData, BSDFData bsdfData)
>>>>>>> 6abfd25a
{
    DirectLighting lighting;
    ZERO_INITIALIZE(DirectLighting, lighting);

    float3 positionWS = posInput.positionWS;
    float3 diffuseLighting = float3(0.0, 0.0, 0.0);
    float3 specularLighting = float3(0.0, 0.0, 0.0);

#ifdef LIT_DISPLAY_REFERENCE_AREA
    IntegrateBSDF_LineRef(V, positionWS, preLightData, lightData, bsdfData,
                          lighting.diffuse, lighting.specular);
#else
    float  len = lightData.size.x;
    float3 T   = lightData.right;

    float3 unL = lightData.positionWS - positionWS;

    // Pick the major axis of the ellipsoid.
    float3 axis = lightData.right;

    // We define the ellipsoid s.t. r1 = (r + len / 2), r2 = r3 = r.
    // TODO: This could be precomputed.
    float radius         = rsqrt(lightData.invSqrAttenuationRadius);
    float invAspectRatio = radius / (radius + (0.5 * len));

    // Compute the light attenuation.
    float intensity = GetEllipsoidalDistanceAttenuation(unL,  lightData.invSqrAttenuationRadius,
                                                        axis, invAspectRatio);

    // Terminate if the shaded point is too far away.
    if (intensity == 0.0) 
        return lighting;

    lightData.diffuseScale  *= intensity;
    lightData.specularScale *= intensity;

    // Translate the light s.t. the shaded point is at the origin of the coordinate system.
    lightData.positionWS -= positionWS;

    // TODO: some of this could be precomputed.
    float3 P1 = lightData.positionWS - T * (0.5 * len);
    float3 P2 = lightData.positionWS + T * (0.5 * len);

    // Rotate the endpoints into the local coordinate system.
    P1 = mul(P1, transpose(preLightData.orthoBasisViewNormal));
    P2 = mul(P2, transpose(preLightData.orthoBasisViewNormal));

    // Compute the binormal in the local coordinate system.
    float3 B = normalize(cross(P1, P2));

    float ltcValue;

    // Evaluate the diffuse part
    {
        ltcValue  = LTCEvaluate(P1, P2, B, preLightData.ltcTransformDiffuse);
        ltcValue *= lightData.diffuseScale;
        lighting.diffuse = bsdfData.diffuseColor * (preLightData.ltcMagnitudeDiffuse * ltcValue);
    }

    [branch] if (bsdfData.enableTransmission)
    {
        // Flip the view vector and the normal. The bitangent stays the same.
        float3x3 flipMatrix = float3x3(-1,  0,  0,
                                        0,  1,  0,
                                        0,  0, -1);

        // Use the Lambertian approximation for performance reasons.
        // The matrix multiplication should not generate any extra ALU on GCN.
        ltcValue  = LTCEvaluate(P1, P2, B, mul(flipMatrix, k_identity3x3));
        ltcValue *= lightData.diffuseScale;

        // We use diffuse lighting for accumulation since it is going to be blurred during the SSS pass.
        lighting.diffuse += EvaluateTransmission(bsdfData, ltcValue, 1);
    }

    // Evaluate the coat part
    if (bsdfData.materialId == MATERIALID_LIT_CLEAR_COAT && HasMaterialFeatureFlag(MATERIALFEATUREFLAGS_LIT_CLEAR_COAT))
    {
        // TODO
        // ltcValue  = LTCEvaluate(P1, P2, B, preLightData.ltcXformClearCoat);
        // ltcValue *= lightData.specularScale;
        // specularLighting = preLightData.ltcClearCoatFresnelTerm * (ltcValue * bsdfData.coatCoverage);
    }

    // Evaluate the specular part
    {
        ltcValue  = LTCEvaluate(P1, P2, B, preLightData.ltcTransformSpecular);
        ltcValue *= lightData.specularScale;
        lighting.specular += preLightData.ltcMagnitudeFresnel * ltcValue;
    }

    // Save ALU by applying 'lightData.color' only once.
    lighting.diffuse *= lightData.color;
    lighting.specular *= lightData.color;
#endif // LIT_DISPLAY_REFERENCE_AREA

<<<<<<< HEAD
    lighting.directDiffuse += diffuseLighting;
    lighting.directSpecular += specularLighting;
=======
    return lighting;
>>>>>>> 6abfd25a
}

//-----------------------------------------------------------------------------
// EvaluateBSDF_Area - Approximation with Linearly Transformed Cosines
//-----------------------------------------------------------------------------

// #define ELLIPSOIDAL_ATTENUATION

<<<<<<< HEAD
void EvaluateBSDF_Rect( LightLoopContext lightLoopContext,
                        float3 V, PositionInputs posInput,
                        PreLightData preLightData, LightData lightData, BSDFData bsdfData,
                        inout Lighting lighting)
=======
DirectLighting EvaluateBSDF_Rect(   LightLoopContext lightLoopContext,
                                    float3 V, PositionInputs posInput,
                                    PreLightData preLightData, LightData lightData, BSDFData bsdfData)
>>>>>>> 6abfd25a
{
    DirectLighting lighting;
    ZERO_INITIALIZE(DirectLighting, lighting);

    float3 positionWS = posInput.positionWS;
    float3 diffuseLighting = float3(0.0, 0.0, 0.0);
    float3 specularLighting = float3(0.0, 0.0, 0.0);

#ifdef LIT_DISPLAY_REFERENCE_AREA
    IntegrateBSDF_AreaRef(V, positionWS, preLightData, lightData, bsdfData,
                          lighting.diffuse, lighting.specular);
#else
    float3 unL = lightData.positionWS - positionWS;

    [branch]
    if (dot(lightData.forward, unL) >= 0.0001)
    {
        // The light is back-facing.
        return lighting;
    }

    // Rotate the light direction into the light space.
    float3x3 lightToWorld = float3x3(lightData.right, lightData.up, -lightData.forward);
    unL = mul(unL, transpose(lightToWorld));

    // TODO: This could be precomputed.
    float halfWidth  = lightData.size.x * 0.5;
    float halfHeight = lightData.size.y * 0.5;

    // Define the dimensions of the attenuation volume.
    // TODO: This could be precomputed.
    float  radius     = rsqrt(lightData.invSqrAttenuationRadius);
    float3 invHalfDim = rcp(float3(radius + halfWidth,
                                   radius + halfHeight,
                                   radius));

    // Compute the light attenuation.
#ifdef ELLIPSOIDAL_ATTENUATION
    // The attenuation volume is an axis-aligned ellipsoid s.t.
    // r1 = (r + w / 2), r2 = (r + h / 2), r3 = r.
    float intensity = GetEllipsoidalDistanceAttenuation(unL, invHalfDim);
#else
    // The attenuation volume is an axis-aligned box s.t.
    // hX = (r + w / 2), hY = (r + h / 2), hZ = r.
    float intensity = GetBoxDistanceAttenuation(unL, invHalfDim);
#endif

    // Terminate if the shaded point is too far away.
    if (intensity == 0.0) 
        return lighting;

    lightData.diffuseScale  *= intensity;
    lightData.specularScale *= intensity;

    // Translate the light s.t. the shaded point is at the origin of the coordinate system.
    lightData.positionWS -= positionWS;

    float4x3 lightVerts;

    // TODO: some of this could be precomputed.
    lightVerts[0] = lightData.positionWS + lightData.right *  halfWidth + lightData.up *  halfHeight;
    lightVerts[1] = lightData.positionWS + lightData.right *  halfWidth + lightData.up * -halfHeight;
    lightVerts[2] = lightData.positionWS + lightData.right * -halfWidth + lightData.up * -halfHeight;
    lightVerts[3] = lightData.positionWS + lightData.right * -halfWidth + lightData.up *  halfHeight;

    // Rotate the endpoints into the local coordinate system.
    lightVerts = mul(lightVerts, transpose(preLightData.orthoBasisViewNormal));

    float ltcValue;

    // Evaluate the diffuse part
    {
        // Polygon irradiance in the transformed configuration.
        ltcValue  = PolygonIrradiance(mul(lightVerts, preLightData.ltcTransformDiffuse));
        ltcValue *= lightData.diffuseScale;
        lighting.diffuse = bsdfData.diffuseColor * (preLightData.ltcMagnitudeDiffuse * ltcValue);
    }

    [branch] if (bsdfData.enableTransmission)
    {
        // Flip the view vector and the normal. The bitangent stays the same.
        float3x3 flipMatrix = float3x3(-1,  0,  0,
                                        0,  1,  0,
                                        0,  0, -1);

        // Use the Lambertian approximation for performance reasons.
        // The matrix multiplication should not generate any extra ALU on GCN.
        float3x3 ltcTransform = mul(flipMatrix, k_identity3x3);

        // Polygon irradiance in the transformed configuration.
        ltcValue  = PolygonIrradiance(mul(lightVerts, ltcTransform));
        ltcValue *= lightData.diffuseScale;

        // We use diffuse lighting for accumulation since it is going to be blurred during the SSS pass.
        lighting.diffuse += EvaluateTransmission(bsdfData, ltcValue, 1);
    }

    // Evaluate the coat part
    if (bsdfData.materialId == MATERIALID_LIT_CLEAR_COAT && HasMaterialFeatureFlag(MATERIALFEATUREFLAGS_LIT_CLEAR_COAT))
    {
        // TODO
        // ltcValue = LTCEvaluate(lightVerts, V, bsdfData.coatNormalWS, preLightData.coatNdotV, preLightData.ltcXformClearCoat);
        // lighting.specular = preLightData.ltcClearCoatFresnelTerm  * (ltcValue * bsdfData.coatCoverage);

        // modify matL value based on Fresnel transmission
        // matL = mul(matL, preLightData.ltcCoatT);

        // V = preLightData.refractV;
    }

    // Evaluate the specular part
    {
        // Polygon irradiance in the transformed configuration.
        ltcValue  = PolygonIrradiance(mul(lightVerts, preLightData.ltcTransformSpecular));
        ltcValue *= lightData.specularScale;
        lighting.specular += preLightData.ltcMagnitudeFresnel * ltcValue;
    }

    // Save ALU by applying 'lightData.color' only once.
    lighting.diffuse *= lightData.color;
    lighting.specular *= lightData.color;
#endif // LIT_DISPLAY_REFERENCE_AREA

<<<<<<< HEAD
    lighting.directDiffuse += diffuseLighting;
    lighting.directSpecular += specularLighting;
}

void EvaluateBSDF_Area( LightLoopContext lightLoopContext,
                        float3 V, PositionInputs posInput,
                        PreLightData preLightData, LightData lightData, BSDFData bsdfData, int GPULightType,
                        inout Lighting lighting)
{
    if (GPULightType == GPULIGHTTYPE_LINE)
    {
        EvaluateBSDF_Line(lightLoopContext, V, posInput, preLightData, lightData, bsdfData, lighting);
    }
    else
    {
        EvaluateBSDF_Rect(lightLoopContext, V, posInput, preLightData, lightData, bsdfData, lighting);
=======
    return lighting;
}

DirectLighting EvaluateBSDF_Area(   LightLoopContext lightLoopContext,
                                    float3 V, PositionInputs posInput,
                                    PreLightData preLightData, LightData lightData, BSDFData bsdfData, int GPULightType)
{
    if (GPULightType == GPULIGHTTYPE_LINE)
    {
        return EvaluateBSDF_Line(lightLoopContext, V, posInput, preLightData, lightData, bsdfData);
    }
    else
    {
        return EvaluateBSDF_Rect(lightLoopContext, V, posInput, preLightData, lightData, bsdfData);
>>>>>>> 6abfd25a
    }
}

//-----------------------------------------------------------------------------
// EvaluateBSDF_SSLighting for screen space lighting
// ----------------------------------------------------------------------------

<<<<<<< HEAD
void EvaluateBSDF_SSReflection( LightLoopContext lightLoopContext,
                                float3 V, PositionInputs posInput,
                                PreLightData preLightData, BSDFData bsdfData,
                                inout Lighting lighting, inout float hierarchyWeight)
{
    // TODO
}
=======
IndirectLighting EvaluateBSDF_SSReflection(LightLoopContext lightLoopContext,
                                            float3 V, PositionInputs posInput,
                                            PreLightData preLightData, BSDFData bsdfData,
                                            inout float hierarchyWeight)
{
    IndirectLighting lighting;
    ZERO_INITIALIZE(IndirectLighting, lighting);

    // TODO

    return lighting;
}

IndirectLighting EvaluateBSDF_SSRefraction(LightLoopContext lightLoopContext,
                                            float3 V, PositionInputs posInput,
                                            PreLightData preLightData, BSDFData bsdfData,
                                            inout float hierarchyWeight)
{
    IndirectLighting lighting;
    ZERO_INITIALIZE(IndirectLighting, lighting);
>>>>>>> 6abfd25a

void EvaluateBSDF_SSRefraction( LightLoopContext lightLoopContext,
                                float3 V, PositionInputs posInput,
                                PreLightData preLightData, BSDFData bsdfData,
                                inout Lighting lighting, inout float hierarchyWeight)
{
#if HAS_REFRACTION
    // Refraction process:
    //  1. Depending on the shape model, we calculate the refracted point in world space and the optical depth
    //  2. We calculate the screen space position of the refracted point
    //  3. If this point is available (ie: in color buffer and point is not in front of the object)
    //    a. Get the corresponding color depending on the roughness from the gaussian pyramid of the color buffer
    //    b. Multiply by the transmittance for absorption (depends on the optical depth)

<<<<<<< HEAD
    float3 diffuseLighting = float3(0.0, 0.0, 0.0);
=======
>>>>>>> 6abfd25a
    float3 refractedBackPointWS = float3(0.0, 0.0, 0.0);
    float opticalDepth = 0.0;

    uint2 depthSize = uint2(_PyramidDepthMipSize.xy);

    // For all refraction approximation, to calculate the refracted point in world space,
    //   we approximate the scene as a plane (back plane) with normal -V at the depth hit point.
    //   (We avoid to raymarch the depth texture to get the refracted point.)
#if defined(_REFRACTION_PLANE)
    // Plane shape model:
    //  We approximate locally the shape of the object as a plane with normal {bsdfData.normalWS} at {bsdfData.positionWS}
    //  with a thickness {bsdfData.thickness}

    // Refracted ray
    float3 R = refract(-V, bsdfData.normalWS, 1.0 / bsdfData.ior);

    // Get the depth of the approximated back plane
    float pyramidDepth = LOAD_TEXTURE2D_LOD(_PyramidDepthTexture, posInput.positionSS * (depthSize >> 2), 2).r;
    float depth = LinearEyeDepth(pyramidDepth, _ZBufferParams);

    // Distance from point to the back plane
    float distFromP = depth - posInput.depthVS;

    // Optical depth within the thin plane
    opticalDepth = bsdfData.thickness / dot(R, -bsdfData.normalWS);

    // The refracted ray exiting the thin plane is the same as the incident ray (parallel interfaces and same ior)
    float VoR = dot(-V, R);
    float VoN = dot(V, bsdfData.normalWS);
    refractedBackPointWS = posInput.positionWS + R * opticalDepth - V * (distFromP - VoR * opticalDepth);

#elif defined(_REFRACTION_SPHERE)
    // Sphere shape model:
    //  We approximate locally the shape of the object as sphere, that is tangent to the shape.
    //  The sphere has a diameter of {bsdfData.thickness}
    //  The center of the sphere is at {bsdfData.positionWS} - {bsdfData.normalWS} * {bsdfData.thickness}
    //
    //  So the light is refracted twice: in and out of the tangent sphere

    // Get the depth of the approximated back plane
    float pyramidDepth = LOAD_TEXTURE2D_LOD(_PyramidDepthTexture, posInput.positionSS * (depthSize >> 2), 2).r;
    float depth = LinearEyeDepth(pyramidDepth, _ZBufferParams);

    // Distance from point to the back plane
    float depthFromPosition = depth - posInput.depthVS;

    // First refraction (tangent sphere in)
    // Refracted ray
    float3 R1 = refract(-V, bsdfData.normalWS, 1.0 / bsdfData.ior);
    // Center of the tangent sphere
    float3 C = posInput.positionWS - bsdfData.normalWS * bsdfData.thickness * 0.5;

    // Second refraction (tangent sphere out)
    float NoR1 = dot(bsdfData.normalWS, R1);
    // Optical depth within the sphere
    opticalDepth = -NoR1 * bsdfData.thickness;
    // Out hit point in the tangent sphere
    float3 P1 = posInput.positionWS + R1 * opticalDepth;
    // Out normal
    float3 N1 = normalize(C - P1);
    // Out refracted ray
    float3 R2 = refract(R1, N1, bsdfData.ior);
    float N1oR2 = dot(N1, R2);
    float VoR1 = dot(V, R1);

    // Refracted source point
    refractedBackPointWS = P1 - R2 * (depthFromPosition - NoR1 * VoR1 * bsdfData.thickness) / N1oR2;

#endif

    // Calculate screen space coordinates of refracted point in back plane
    float4 refractedBackPointCS = mul(_ViewProjMatrix, float4(refractedBackPointWS, 1.0));
    float2 refractedBackPointSS = ComputeScreenSpacePosition(refractedBackPointCS);
    float refractedBackPointDepth = LinearEyeDepth(LOAD_TEXTURE2D_LOD(_PyramidDepthTexture, refractedBackPointSS * depthSize, 0).r, _ZBufferParams);

    // Exit if texel is out of color buffer
    // Or if the texel is from an object in front of the object
    if (refractedBackPointDepth < posInput.depthVS
        || any(refractedBackPointSS < 0.0)
        || any(refractedBackPointSS > 1.0))
    {
<<<<<<< HEAD
        // Do nothing and don't update the hierarchy weight so we can fall back on refraction probe
        return;
=======
        lighting.specularTransmitted = SAMPLE_TEXTURE2D_LOD(_GaussianPyramidColorTexture, s_trilinear_clamp_sampler, posInput.positionSS, 0.0).rgb;
        // TODO: check with fred. If a pixel is in front of the object we should not sample at all and put hierarchyWeight to 1.0 so we discard the effect as it is occlusion
        // Otherwise fallback on cubemap
        return lighting;
>>>>>>> 6abfd25a
    }

    // Map the roughness to the correct mip map level of the color pyramid
    float mipLevel = PerceptualRoughnessToMipmapLevel(bsdfData.perceptualRoughness, uint(_GaussianPyramidColorMipSize.z));
    lighting.specularTransmitted = SAMPLE_TEXTURE2D_LOD(_GaussianPyramidColorTexture, s_trilinear_clamp_sampler, refractedBackPointSS, mipLevel).rgb;

    // Beer-Lamber law for absorption
    float3 transmittance = exp(-bsdfData.absorptionCoefficient * opticalDepth);
<<<<<<< HEAD
    diffuseLighting *= transmittance;

    float weight = 1.0;
    UpdateLightingHierarchyWeights(hierarchyWeight, weight);
    lighting.refraction += diffuseLighting * weight;
=======
    lighting.specularTransmitted *= transmittance;

    float weight = 1.0;
    UpdateLightingHierarchyWeights(hierarchyWeight, weight); // Shouldn't be needed, but safer in case we decide to change hiearchy priority
    lighting.specularTransmitted *= weight;
>>>>>>> 6abfd25a
#else
    // No refraction, no need to go further
    hierarchyWeight = 1.0;
#endif
<<<<<<< HEAD
=======

    return lighting;
>>>>>>> 6abfd25a
}

//-----------------------------------------------------------------------------
// EvaluateBSDF_Env
// ----------------------------------------------------------------------------

// _preIntegratedFGD and _CubemapLD are unique for each BRDF
<<<<<<< HEAD
void EvaluateBSDF_Env(  LightLoopContext lightLoopContext,
                        float3 V, PositionInputs posInput,
                        PreLightData preLightData, EnvLightData lightData, BSDFData bsdfData, int envShapeType, int GPUImageBasedLightingType,
                        inout Lighting lighting, inout float hierarchyWeight)
{
#if !HAS_REFRACTION
    if (GPUImageBasedLightingType == GPUIMAGEBASEDLIGHTINGTYPE_REFRACTION)
        return ;
#endif

    float3 positionWS = posInput.positionWS;
    float3 specularLighting = float3(0.0, 0.0, 0.0);
=======
IndirectLighting EvaluateBSDF_Env(  LightLoopContext lightLoopContext,
                                    float3 V, PositionInputs posInput,
                                    PreLightData preLightData, EnvLightData lightData, BSDFData bsdfData, int envShapeType,
                                    inout float hierarchyWeight)
{
    IndirectLighting lighting;
    ZERO_INITIALIZE(IndirectLighting, lighting);

    float3 positionWS = posInput.positionWS;
>>>>>>> 6abfd25a
    float weight = 1.0;

#ifdef LIT_DISPLAY_REFERENCE_IBL

    lighting.specularReflected = IntegrateSpecularGGXIBLRef(lightLoopContext, V, preLightData, lightData, bsdfData);

/*
    #ifdef LIT_DIFFUSE_LAMBERT_BRDF
    lighting.directDiffuse += IntegrateLambertIBLRef(lightData, V, bsdfData);
    #else
    lighting.directDiffuse += IntegrateDisneyDiffuseIBLRef(lightLoopContext, V, preLightData, lightData, bsdfData);
    #endif
*/
    hierarchyWeight = 0.0;

#else

    // TODO: factor this code in common, so other material authoring don't require to rewrite everything,
    // TODO: test the strech from Tomasz
    // float shrinkedRoughness = AnisotropicStrechAtGrazingAngle(bsdfData.roughness, bsdfData.perceptualRoughness, NdotV);

    // Guideline for reflection volume: In HDRenderPipeline we separate the projection volume (the proxy of the scene) from the influence volume (what pixel on the screen is affected)
    // However we add the constrain that the shape of the projection and influence volume is the same (i.e if we have a sphere shape projection volume, we have a shape influence).
    // It allow to have more coherence for the dynamic if in shader code.
    // Users can also chose to not have any projection, in this case we use the property minProjectionDistance to minimize code change. minProjectionDistance is set to huge number
    // that simulate effect of no shape projection

    float3 R = preLightData.iblDirWS;
    float3 coatR = preLightData.coatIblDirWS;

    if (GPUImageBasedLightingType == GPUIMAGEBASEDLIGHTINGTYPE_REFRACTION)
    {
        // This is the same code than what is use in screen space refraction
        // TODO: put this code into a function
#if defined(_REFRACTION_PLANE)
        R = refract(-V, bsdfData.normalWS, 1.0 / bsdfData.ior);
#elif defined(_REFRACTION_SPHERE)
        float3 R1 = refract(-V, bsdfData.normalWS, 1.0 / bsdfData.ior);
        // Center of the tangent sphere
        float3 C = posInput.positionWS - bsdfData.normalWS * bsdfData.thickness * 0.5;
        // Second refraction (tangent sphere out)
        float NoR1 = dot(bsdfData.normalWS, R1);
        // Optical depth within the sphere
        float opticalDepth = -NoR1 * bsdfData.thickness;
        // Out hit point in the tangent sphere
        float3 P1 = posInput.positionWS + R1 * opticalDepth;
        // Out normal
        float3 N1 = normalize(C - P1);
        // Out refracted ray
        R = refract(R1, N1, bsdfData.ior);
#endif
    }

    // In Unity the cubemaps are capture with the localToWorld transform of the component.
    // This mean that location and orientation matter. So after intersection of proxy volume we need to convert back to world.

    // CAUTION: localToWorld is the transform use to convert the cubemap capture point to world space (mean it include the offset)
    // the center of the bounding box is thus in locals space: positionLS - offsetLS
    // We use this formulation as it is the one of legacy unity that was using only AABB box.
    float3x3 worldToLocal = transpose(float3x3(lightData.right, lightData.up, lightData.forward)); // worldToLocal assume no scaling
    float3 positionLS = positionWS - lightData.positionWS;
    positionLS = mul(positionLS, worldToLocal).xyz - lightData.offsetLS; // We want to calculate the intersection from the center of the bounding box.

    // Note: using envShapeType instead of lightData.envShapeType allow to make compiler optimization in case the type is know (like for sky)
    if (envShapeType == ENVSHAPETYPE_SPHERE)
    {
        // 1. First process the projection
        float3 dirLS = mul(R, worldToLocal);
        float sphereOuterDistance = lightData.innerDistance.x + lightData.blendDistance;
        float dist = SphereRayIntersectSimple(positionLS, dirLS, sphereOuterDistance);
        dist = max(dist, lightData.minProjectionDistance); // Setup projection to infinite if requested (mean no projection shape)
        // We can reuse dist calculate in LS directly in WS as there is no scaling. Also the offset is already include in lightData.positionWS
        R = (positionWS + dist * R) - lightData.positionWS;

        // Test again for clear code
        if (bsdfData.materialId == MATERIALID_LIT_CLEAR_COAT && HasMaterialFeatureFlag(MATERIALFEATUREFLAGS_LIT_CLEAR_COAT))
        {
            dirLS = mul(coatR, worldToLocal);
            dist = SphereRayIntersectSimple(positionLS, dirLS, sphereOuterDistance);
            coatR = (positionWS + dist * coatR) - lightData.positionWS;
        }

        // 2. Process the influence
        float distFade = max(length(positionLS) - lightData.innerDistance.x, 0.0);
        weight = saturate(1.0 - distFade / max(lightData.blendDistance, 0.0001)); // avoid divide by zero
    }
    else if (envShapeType == ENVSHAPETYPE_BOX)
    {
        float3 dirLS = mul(R, worldToLocal);
        float3 boxOuterDistance = lightData.innerDistance + float3(lightData.blendDistance, lightData.blendDistance, lightData.blendDistance);
        float dist = BoxRayIntersectSimple(positionLS, dirLS, -boxOuterDistance, boxOuterDistance);
        dist = max(dist, lightData.minProjectionDistance); // Setup projection to infinite if requested (mean no projection shape)
        // No need to normalize for fetching cubemap
        // We can reuse dist calculate in LS directly in WS as there is no scaling. Also the offset is already include in lightData.positionWS
        R = (positionWS + dist * R) - lightData.positionWS;

        // TODO: add distance based roughness

        // Test again for clear code
        if (bsdfData.materialId == MATERIALID_LIT_CLEAR_COAT && HasMaterialFeatureFlag(MATERIALFEATUREFLAGS_LIT_CLEAR_COAT))
        {
            dirLS = mul(coatR, worldToLocal);
            dist = BoxRayIntersectSimple(positionLS, dirLS, -boxOuterDistance, boxOuterDistance);
            coatR = (positionWS + dist * coatR) - lightData.positionWS;
        }

        // Influence volume
        // Calculate falloff value, so reflections on the edges of the volume would gradually blend to previous reflection.
        float distFade = DistancePointBox(positionLS, -lightData.innerDistance, lightData.innerDistance);
        weight = saturate(1.0 - distFade / max(lightData.blendDistance, 0.0001)); // avoid divide by zero
    }

    // Smooth weighting
    weight = Smoothstep01(weight);

    float3 F = 1.0;

    // Evaluate the Clear Coat component if needed and change the BSDF roughness to match Fresnel transmission
    if (bsdfData.materialId == MATERIALID_LIT_CLEAR_COAT && HasMaterialFeatureFlag(MATERIALFEATUREFLAGS_LIT_CLEAR_COAT))
    {
        F = F_Schlick(preLightData.coatFresnel0, preLightData.coatNdotV);

        // Evaluate the Clear Coat color
        float4 preLD = SampleEnv(lightLoopContext, lightData.envIndex, coatR, 0.0);
        lighting.specularReflected += F * preLD.rgb * bsdfData.coatCoverage;

        // Change the Fresnel term to account for transmission through Clear Coat and reflection on the base layer.
        F = Sqr(-F * bsdfData.coatCoverage + 1.0);
    }

    float4 preLD = SampleEnv(lightLoopContext, lightData.envIndex, R, preLightData.iblMipLevel);
<<<<<<< HEAD
    specularLighting += F * preLD.rgb * preLightData.specularFGD;
=======
    lighting.specularReflected += F * preLD.rgb * preLightData.specularFGD;
>>>>>>> 6abfd25a

#endif

    UpdateLightingHierarchyWeights(hierarchyWeight, weight);
<<<<<<< HEAD

    if (GPUImageBasedLightingType == GPUIMAGEBASEDLIGHTINGTYPE_REFLECTION)
        lighting.envSpecular += specularLighting * weight;
    else
        lighting.refraction += specularLighting * weight;

=======
    lighting.specularReflected *= weight;

    return lighting;
>>>>>>> 6abfd25a
}

//-----------------------------------------------------------------------------
// PostEvaluateBSDF
// ----------------------------------------------------------------------------

void PostEvaluateBSDF(  LightLoopContext lightLoopContext,
                        float3 V, PositionInputs posInput,
<<<<<<< HEAD
                        PreLightData preLightData, BSDFData bsdfData, float3 bakeDiffuseLighting, Lighting lighting,
=======
                        PreLightData preLightData, BSDFData bsdfData, float3 bakeDiffuseLighting, AggregateLighting lighting,
>>>>>>> 6abfd25a
                        out float3 diffuseLighting, out float3 specularLighting)
{
    // Use GTAOMultiBounce approximation for ambient occlusion (allow to get a tint from the baseColor)
#define GTAO_MULTIBOUNCE_APPROX 1

    // Note: When we ImageLoad outside of texture size, the value returned by Load is 0 (Note: On Metal maybe it clamp to value of texture which is also fine)
    // We use this property to have a neutral value for AO that doesn't consume a sampler and work also with compute shader (i.e use ImageLoad)
    // We store inverse AO so neutral is black. So either we sample inside or outside the texture it return 0 in case of neutral

    // Ambient occlusion use for indirect lighting (reflection probe, baked diffuse lighting)
    float indirectAmbientOcclusion = 1.0 - LOAD_TEXTURE2D(_AmbientOcclusionTexture, posInput.unPositionSS).x;
    // Ambient occlusion use for direct lighting (directional, punctual, area)
    float directAmbientOcclusion = lerp(1.0, indirectAmbientOcclusion, _AmbientOcclusionParam.w);

    // Add indirect diffuse + emissive (if any) - Ambient occlusion is multiply by emissive which is wrong but not a big deal
#if GTAO_MULTIBOUNCE_APPROX
    bakeDiffuseLighting *= GTAOMultiBounce(indirectAmbientOcclusion, bsdfData.diffuseColor);
#else
    bakeDiffuseLighting *= lerp(_AmbientOcclusionParam.rgb, float3(1.0, 1.0, 1.0), indirectAmbientOcclusion);
#endif

    float specularOcclusion = GetSpecularOcclusionFromAmbientOcclusion(preLightData.NdotV, indirectAmbientOcclusion, bsdfData.roughness);
    // Try to mimic multibounce with specular color. Not the point of the original formula but ok result.
    // Take the min of screenspace specular occlusion and visibility cone specular occlusion
#if GTAO_MULTIBOUNCE_APPROX
<<<<<<< HEAD
    lighting.envSpecular *= GTAOMultiBounce(min(bsdfData.specularOcclusion, specularOcclusion), bsdfData.fresnel0);
#else
    lighting.envSpecular *= lerp(_AmbientOcclusionParam.rgb, float3(1.0, 1.0, 1.0), min(bsdfData.specularOcclusion, specularOcclusion));
=======
    lighting.indirect.specularReflected *= GTAOMultiBounce(min(bsdfData.specularOcclusion, specularOcclusion), bsdfData.fresnel0);
#else
    lighting.indirect.specularReflected *= lerp(_AmbientOcclusionParam.rgb, float3(1.0, 1.0, 1.0), min(bsdfData.specularOcclusion, specularOcclusion));
>>>>>>> 6abfd25a
#endif

    // TODO: we could call a function like PostBSDF that will apply albedo and divide by PI once for the loop

<<<<<<< HEAD
    lighting.directDiffuse *=
=======
    lighting.direct.diffuse *=
>>>>>>> 6abfd25a
#if GTAO_MULTIBOUNCE_APPROX
                                GTAOMultiBounce(directAmbientOcclusion, bsdfData.diffuseColor);
#else
                                lerp(_AmbientOcclusionParam.rgb, float3(1.0, 1.0, 1.0), directAmbientOcclusion);
#endif

<<<<<<< HEAD
    diffuseLighting = lighting.directDiffuse + bakeDiffuseLighting;
    // If refraction is enable we use the transmittanceMask to lerp between current diffuse lighting and refraction value
    // Physically speaking, it should be transmittanceMask should be 1, but for artistic reasons, we let the value varie
#if HAS_REFRACTION
    diffuseLighting = lerp(diffuseLighting, lighting.refraction, bsdfData.transmittanceMask);
#endif

    specularLighting = lighting.directSpecular + lighting.envSpecular;
=======
    diffuseLighting = lighting.direct.diffuse + bakeDiffuseLighting;
    // If refraction is enable we use the transmittanceMask to lerp between current diffuse lighting and refraction value
    // Physically speaking, it should be transmittanceMask should be 1, but for artistic reasons, we let the value vary
#if HAS_REFRACTION
    diffuseLighting = lerp(diffuseLighting, lighting.indirect.specularTransmitted, bsdfData.transmittanceMask);
#endif

    specularLighting = lighting.direct.specular + lighting.indirect.specularReflected;
>>>>>>> 6abfd25a
    // Rescale the GGX to account for the multiple scattering.
    specularLighting *= 1.0 + bsdfData.fresnel0 * preLightData.energyCompensation;

#ifdef DEBUG_DISPLAY
    if (_DebugLightingMode == DEBUGLIGHTINGMODE_INDIRECT_DIFFUSE_OCCLUSION_FROM_SSAO)
    {
        diffuseLighting = indirectAmbientOcclusion;
        specularLighting = float3(0.0, 0.0, 0.0); // Disable specular lighting
    }
    else if (_DebugLightingMode == DEBUGLIGHTINGMODE_INDIRECT_SPECULAR_OCCLUSION_FROM_SSAO)
    {
        diffuseLighting = GetSpecularOcclusionFromAmbientOcclusion(preLightData.NdotV, indirectAmbientOcclusion, bsdfData.roughness);
        specularLighting = float3(0.0, 0.0, 0.0); // Disable specular lighting
    }
    #if GTAO_MULTIBOUNCE_APPROX
    else if (_DebugLightingMode == DEBUGLIGHTINGMODE_INDIRECT_DIFFUSE_GTAO_FROM_SSAO)
    {
        diffuseLighting = GTAOMultiBounce(indirectAmbientOcclusion, bsdfData.diffuseColor);
        specularLighting = float3(0.0, 0.0, 0.0); // Disable specular lighting
    }
    else if (_DebugLightingMode == DEBUGLIGHTINGMODE_INDIRECT_SPECULAR_GTAO_FROM_SSAO)
    {
        diffuseLighting = GTAOMultiBounce(specularOcclusion, bsdfData.fresnel0);
        specularLighting = float3(0.0, 0.0, 0.0); // Disable specular lighting
    }
    #endif
#endif
}

#endif // #ifdef HAS_LIGHTLOOP<|MERGE_RESOLUTION|>--- conflicted
+++ resolved
@@ -970,21 +970,6 @@
 #ifdef HAS_LIGHTLOOP
 
 //-----------------------------------------------------------------------------
-<<<<<<< HEAD
-//
-//-----------------------------------------------------------------------------
-
-// This structure allow to accumulate lighting accross the Lit material
-// It is init to zero and transfer by the LightLoop, but the LightLoop can't access its content.
-struct Lighting
-{
-    float3 directDiffuse;
-    float3 directSpecular;
-    float3 refraction;
-    float3 envSpecular;
-};
-
-=======
 // Lighting structure for light accumulation
 //-----------------------------------------------------------------------------
 
@@ -1020,7 +1005,6 @@
     dst.indirect.specularTransmitted += src.specularTransmitted;
 }
 
->>>>>>> 6abfd25a
 //-----------------------------------------------------------------------------
 // BSDF share between directional light, punctual light and area light (reference)
 //-----------------------------------------------------------------------------
@@ -1168,16 +1152,9 @@
     return cookie;
 }
 
-<<<<<<< HEAD
-void EvaluateBSDF_Directional(LightLoopContext lightLoopContext,
-                              float3 V, PositionInputs posInput, PreLightData preLightData,
-                              DirectionalLightData lightData, BSDFData bsdfData,
-                              inout Lighting lighting)
-=======
 DirectLighting EvaluateBSDF_Directional(    LightLoopContext lightLoopContext,
                                             float3 V, PositionInputs posInput, PreLightData preLightData,
                                             DirectionalLightData lightData, BSDFData bsdfData)
->>>>>>> 6abfd25a
 {
     DirectLighting lighting;
     ZERO_INITIALIZE(DirectLighting, lighting);
@@ -1188,13 +1165,7 @@
     float NdotL = dot(bsdfData.normalWS, L);
     float illuminance = saturate(NdotL);
 
-<<<<<<< HEAD
-    float3 diffuseLighting  = float3(0, 0, 0);
-    float3 specularLighting = float3(0, 0, 0);
-    float shadow     = 1;
-=======
     float shadow     = 1.0;
->>>>>>> 6abfd25a
 
     [branch] if (lightData.shadowIndex >= 0)
     {
@@ -1236,18 +1207,10 @@
     }
 
     // Save ALU by applying 'lightData.color' only once.
-<<<<<<< HEAD
-    diffuseLighting  *= lightData.color;
-    specularLighting *= lightData.color;
-
-    lighting.directDiffuse += diffuseLighting;
-    lighting.directSpecular += specularLighting;
-=======
     lighting.diffuse *= lightData.color;
     lighting.specular *= lightData.color;
 
     return lighting;
->>>>>>> 6abfd25a
 }
 
 //-----------------------------------------------------------------------------
@@ -1297,16 +1260,9 @@
     return attenuation * GetAngleAttenuation(L, -lightData.forward, lightData.angleScale, lightData.angleOffset);
 }
 
-<<<<<<< HEAD
-void EvaluateBSDF_Punctual( LightLoopContext lightLoopContext,
-                            float3 V, PositionInputs posInput,
-                            PreLightData preLightData, LightData lightData, BSDFData bsdfData, int GPULightType,
-                            inout Lighting lighting)
-=======
 DirectLighting EvaluateBSDF_Punctual(   LightLoopContext lightLoopContext,
                                         float3 V, PositionInputs posInput,
                                         PreLightData preLightData, LightData lightData, BSDFData bsdfData, int GPULightType)
->>>>>>> 6abfd25a
 {
     DirectLighting lighting;
     ZERO_INITIALIZE(DirectLighting, lighting);
@@ -1333,11 +1289,6 @@
     lightData.diffuseScale  *= attenuation;
     lightData.specularScale *= attenuation;
 
-<<<<<<< HEAD
-    float3 diffuseLighting  = float3(0.0, 0.0, 0.0);
-    float3 specularLighting = float3(0.0, 0.0, 0.0);
-=======
->>>>>>> 6abfd25a
     float shadow = 1.0;
 
     [branch] if (lightData.shadowIndex >= 0)
@@ -1389,18 +1340,10 @@
     }
 
     // Save ALU by applying 'lightData.color' only once.
-<<<<<<< HEAD
-    diffuseLighting  *= lightData.color;
-    specularLighting *= lightData.color;
-
-    lighting.directDiffuse += diffuseLighting;
-    lighting.directSpecular += specularLighting;
-=======
     lighting.diffuse *= lightData.color;
     lighting.specular *= lightData.color;
 
     return lighting;
->>>>>>> 6abfd25a
 }
 
 #include "LitReference.hlsl"
@@ -1409,23 +1352,14 @@
 // EvaluateBSDF_Line - Approximation with Linearly Transformed Cosines
 //-----------------------------------------------------------------------------
 
-<<<<<<< HEAD
-void EvaluateBSDF_Line(LightLoopContext lightLoopContext,
-                       float3 V, PositionInputs posInput,
-                       PreLightData preLightData, LightData lightData, BSDFData bsdfData,
-                       inout Lighting lighting)
-=======
 DirectLighting EvaluateBSDF_Line(   LightLoopContext lightLoopContext,
                                     float3 V, PositionInputs posInput,
                                     PreLightData preLightData, LightData lightData, BSDFData bsdfData)
->>>>>>> 6abfd25a
 {
     DirectLighting lighting;
     ZERO_INITIALIZE(DirectLighting, lighting);
 
     float3 positionWS = posInput.positionWS;
-    float3 diffuseLighting = float3(0.0, 0.0, 0.0);
-    float3 specularLighting = float3(0.0, 0.0, 0.0);
 
 #ifdef LIT_DISPLAY_REFERENCE_AREA
     IntegrateBSDF_LineRef(V, positionWS, preLightData, lightData, bsdfData,
@@ -1515,12 +1449,7 @@
     lighting.specular *= lightData.color;
 #endif // LIT_DISPLAY_REFERENCE_AREA
 
-<<<<<<< HEAD
-    lighting.directDiffuse += diffuseLighting;
-    lighting.directSpecular += specularLighting;
-=======
     return lighting;
->>>>>>> 6abfd25a
 }
 
 //-----------------------------------------------------------------------------
@@ -1529,23 +1458,14 @@
 
 // #define ELLIPSOIDAL_ATTENUATION
 
-<<<<<<< HEAD
-void EvaluateBSDF_Rect( LightLoopContext lightLoopContext,
-                        float3 V, PositionInputs posInput,
-                        PreLightData preLightData, LightData lightData, BSDFData bsdfData,
-                        inout Lighting lighting)
-=======
 DirectLighting EvaluateBSDF_Rect(   LightLoopContext lightLoopContext,
                                     float3 V, PositionInputs posInput,
                                     PreLightData preLightData, LightData lightData, BSDFData bsdfData)
->>>>>>> 6abfd25a
 {
     DirectLighting lighting;
     ZERO_INITIALIZE(DirectLighting, lighting);
 
     float3 positionWS = posInput.positionWS;
-    float3 diffuseLighting = float3(0.0, 0.0, 0.0);
-    float3 specularLighting = float3(0.0, 0.0, 0.0);
 
 #ifdef LIT_DISPLAY_REFERENCE_AREA
     IntegrateBSDF_AreaRef(V, positionWS, preLightData, lightData, bsdfData,
@@ -1662,24 +1582,6 @@
     lighting.specular *= lightData.color;
 #endif // LIT_DISPLAY_REFERENCE_AREA
 
-<<<<<<< HEAD
-    lighting.directDiffuse += diffuseLighting;
-    lighting.directSpecular += specularLighting;
-}
-
-void EvaluateBSDF_Area( LightLoopContext lightLoopContext,
-                        float3 V, PositionInputs posInput,
-                        PreLightData preLightData, LightData lightData, BSDFData bsdfData, int GPULightType,
-                        inout Lighting lighting)
-{
-    if (GPULightType == GPULIGHTTYPE_LINE)
-    {
-        EvaluateBSDF_Line(lightLoopContext, V, posInput, preLightData, lightData, bsdfData, lighting);
-    }
-    else
-    {
-        EvaluateBSDF_Rect(lightLoopContext, V, posInput, preLightData, lightData, bsdfData, lighting);
-=======
     return lighting;
 }
 
@@ -1694,7 +1596,6 @@
     else
     {
         return EvaluateBSDF_Rect(lightLoopContext, V, posInput, preLightData, lightData, bsdfData);
->>>>>>> 6abfd25a
     }
 }
 
@@ -1702,15 +1603,6 @@
 // EvaluateBSDF_SSLighting for screen space lighting
 // ----------------------------------------------------------------------------
 
-<<<<<<< HEAD
-void EvaluateBSDF_SSReflection( LightLoopContext lightLoopContext,
-                                float3 V, PositionInputs posInput,
-                                PreLightData preLightData, BSDFData bsdfData,
-                                inout Lighting lighting, inout float hierarchyWeight)
-{
-    // TODO
-}
-=======
 IndirectLighting EvaluateBSDF_SSReflection(LightLoopContext lightLoopContext,
                                             float3 V, PositionInputs posInput,
                                             PreLightData preLightData, BSDFData bsdfData,
@@ -1731,13 +1623,7 @@
 {
     IndirectLighting lighting;
     ZERO_INITIALIZE(IndirectLighting, lighting);
->>>>>>> 6abfd25a
-
-void EvaluateBSDF_SSRefraction( LightLoopContext lightLoopContext,
-                                float3 V, PositionInputs posInput,
-                                PreLightData preLightData, BSDFData bsdfData,
-                                inout Lighting lighting, inout float hierarchyWeight)
-{
+
 #if HAS_REFRACTION
     // Refraction process:
     //  1. Depending on the shape model, we calculate the refracted point in world space and the optical depth
@@ -1746,10 +1632,6 @@
     //    a. Get the corresponding color depending on the roughness from the gaussian pyramid of the color buffer
     //    b. Multiply by the transmittance for absorption (depends on the optical depth)
 
-<<<<<<< HEAD
-    float3 diffuseLighting = float3(0.0, 0.0, 0.0);
-=======
->>>>>>> 6abfd25a
     float3 refractedBackPointWS = float3(0.0, 0.0, 0.0);
     float opticalDepth = 0.0;
 
@@ -1831,15 +1713,8 @@
         || any(refractedBackPointSS < 0.0)
         || any(refractedBackPointSS > 1.0))
     {
-<<<<<<< HEAD
         // Do nothing and don't update the hierarchy weight so we can fall back on refraction probe
-        return;
-=======
-        lighting.specularTransmitted = SAMPLE_TEXTURE2D_LOD(_GaussianPyramidColorTexture, s_trilinear_clamp_sampler, posInput.positionSS, 0.0).rgb;
-        // TODO: check with fred. If a pixel is in front of the object we should not sample at all and put hierarchyWeight to 1.0 so we discard the effect as it is occlusion
-        // Otherwise fallback on cubemap
         return lighting;
->>>>>>> 6abfd25a
     }
 
     // Map the roughness to the correct mip map level of the color pyramid
@@ -1848,28 +1723,17 @@
 
     // Beer-Lamber law for absorption
     float3 transmittance = exp(-bsdfData.absorptionCoefficient * opticalDepth);
-<<<<<<< HEAD
-    diffuseLighting *= transmittance;
-
-    float weight = 1.0;
-    UpdateLightingHierarchyWeights(hierarchyWeight, weight);
-    lighting.refraction += diffuseLighting * weight;
-=======
     lighting.specularTransmitted *= transmittance;
 
     float weight = 1.0;
     UpdateLightingHierarchyWeights(hierarchyWeight, weight); // Shouldn't be needed, but safer in case we decide to change hiearchy priority
     lighting.specularTransmitted *= weight;
->>>>>>> 6abfd25a
 #else
     // No refraction, no need to go further
     hierarchyWeight = 1.0;
 #endif
-<<<<<<< HEAD
-=======
 
     return lighting;
->>>>>>> 6abfd25a
 }
 
 //-----------------------------------------------------------------------------
@@ -1877,44 +1741,36 @@
 // ----------------------------------------------------------------------------
 
 // _preIntegratedFGD and _CubemapLD are unique for each BRDF
-<<<<<<< HEAD
-void EvaluateBSDF_Env(  LightLoopContext lightLoopContext,
-                        float3 V, PositionInputs posInput,
-                        PreLightData preLightData, EnvLightData lightData, BSDFData bsdfData, int envShapeType, int GPUImageBasedLightingType,
-                        inout Lighting lighting, inout float hierarchyWeight)
-{
+IndirectLighting EvaluateBSDF_Env(  LightLoopContext lightLoopContext,
+                                    float3 V, PositionInputs posInput,
+                                    PreLightData preLightData, EnvLightData lightData, BSDFData bsdfData, int envShapeType, int GPUImageBasedLightingType,
+                                    inout float hierarchyWeight)
+{
+    IndirectLighting lighting;
+    ZERO_INITIALIZE(IndirectLighting, lighting);
 #if !HAS_REFRACTION
     if (GPUImageBasedLightingType == GPUIMAGEBASEDLIGHTINGTYPE_REFRACTION)
-        return ;
-#endif
-
+        return lighting;
+#endif
+
+    float3 envLighting = float3(0.0, 0.0, 0.0);
     float3 positionWS = posInput.positionWS;
-    float3 specularLighting = float3(0.0, 0.0, 0.0);
-=======
-IndirectLighting EvaluateBSDF_Env(  LightLoopContext lightLoopContext,
-                                    float3 V, PositionInputs posInput,
-                                    PreLightData preLightData, EnvLightData lightData, BSDFData bsdfData, int envShapeType,
-                                    inout float hierarchyWeight)
-{
-    IndirectLighting lighting;
-    ZERO_INITIALIZE(IndirectLighting, lighting);
-
-    float3 positionWS = posInput.positionWS;
->>>>>>> 6abfd25a
     float weight = 1.0;
 
 #ifdef LIT_DISPLAY_REFERENCE_IBL
 
-    lighting.specularReflected = IntegrateSpecularGGXIBLRef(lightLoopContext, V, preLightData, lightData, bsdfData);
-
-/*
-    #ifdef LIT_DIFFUSE_LAMBERT_BRDF
-    lighting.directDiffuse += IntegrateLambertIBLRef(lightData, V, bsdfData);
-    #else
-    lighting.directDiffuse += IntegrateDisneyDiffuseIBLRef(lightLoopContext, V, preLightData, lightData, bsdfData);
-    #endif
-*/
-    hierarchyWeight = 0.0;
+    envLighting = IntegrateSpecularGGXIBLRef(lightLoopContext, V, preLightData, lightData, bsdfData);
+
+    // TODO: Do refraction reference (is it even possible ?)
+
+
+//    #ifdef LIT_DIFFUSE_LAMBERT_BRDF
+//    envLighting += IntegrateLambertIBLRef(lightData, V, bsdfData);
+//    #else
+//    envLighting += IntegrateDisneyDiffuseIBLRef(lightLoopContext, V, preLightData, lightData, bsdfData);
+//    #endif
+
+    weight = 1.0;
 
 #else
 
@@ -2025,34 +1881,25 @@
 
         // Evaluate the Clear Coat color
         float4 preLD = SampleEnv(lightLoopContext, lightData.envIndex, coatR, 0.0);
-        lighting.specularReflected += F * preLD.rgb * bsdfData.coatCoverage;
+        envLighting += F * preLD.rgb * bsdfData.coatCoverage;
 
         // Change the Fresnel term to account for transmission through Clear Coat and reflection on the base layer.
         F = Sqr(-F * bsdfData.coatCoverage + 1.0);
     }
 
     float4 preLD = SampleEnv(lightLoopContext, lightData.envIndex, R, preLightData.iblMipLevel);
-<<<<<<< HEAD
-    specularLighting += F * preLD.rgb * preLightData.specularFGD;
-=======
-    lighting.specularReflected += F * preLD.rgb * preLightData.specularFGD;
->>>>>>> 6abfd25a
+    envLighting += F * preLD.rgb * preLightData.specularFGD;
 
 #endif
 
     UpdateLightingHierarchyWeights(hierarchyWeight, weight);
-<<<<<<< HEAD
 
     if (GPUImageBasedLightingType == GPUIMAGEBASEDLIGHTINGTYPE_REFLECTION)
-        lighting.envSpecular += specularLighting * weight;
+        lighting.specularReflected = envLighting * weight;
     else
-        lighting.refraction += specularLighting * weight;
-
-=======
-    lighting.specularReflected *= weight;
+        lighting.specularTransmitted = envLighting * weight;
 
     return lighting;
->>>>>>> 6abfd25a
 }
 
 //-----------------------------------------------------------------------------
@@ -2061,11 +1908,7 @@
 
 void PostEvaluateBSDF(  LightLoopContext lightLoopContext,
                         float3 V, PositionInputs posInput,
-<<<<<<< HEAD
-                        PreLightData preLightData, BSDFData bsdfData, float3 bakeDiffuseLighting, Lighting lighting,
-=======
                         PreLightData preLightData, BSDFData bsdfData, float3 bakeDiffuseLighting, AggregateLighting lighting,
->>>>>>> 6abfd25a
                         out float3 diffuseLighting, out float3 specularLighting)
 {
     // Use GTAOMultiBounce approximation for ambient occlusion (allow to get a tint from the baseColor)
@@ -2091,40 +1934,20 @@
     // Try to mimic multibounce with specular color. Not the point of the original formula but ok result.
     // Take the min of screenspace specular occlusion and visibility cone specular occlusion
 #if GTAO_MULTIBOUNCE_APPROX
-<<<<<<< HEAD
-    lighting.envSpecular *= GTAOMultiBounce(min(bsdfData.specularOcclusion, specularOcclusion), bsdfData.fresnel0);
-#else
-    lighting.envSpecular *= lerp(_AmbientOcclusionParam.rgb, float3(1.0, 1.0, 1.0), min(bsdfData.specularOcclusion, specularOcclusion));
-=======
     lighting.indirect.specularReflected *= GTAOMultiBounce(min(bsdfData.specularOcclusion, specularOcclusion), bsdfData.fresnel0);
 #else
     lighting.indirect.specularReflected *= lerp(_AmbientOcclusionParam.rgb, float3(1.0, 1.0, 1.0), min(bsdfData.specularOcclusion, specularOcclusion));
->>>>>>> 6abfd25a
 #endif
 
     // TODO: we could call a function like PostBSDF that will apply albedo and divide by PI once for the loop
 
-<<<<<<< HEAD
-    lighting.directDiffuse *=
-=======
     lighting.direct.diffuse *=
->>>>>>> 6abfd25a
 #if GTAO_MULTIBOUNCE_APPROX
                                 GTAOMultiBounce(directAmbientOcclusion, bsdfData.diffuseColor);
 #else
                                 lerp(_AmbientOcclusionParam.rgb, float3(1.0, 1.0, 1.0), directAmbientOcclusion);
 #endif
 
-<<<<<<< HEAD
-    diffuseLighting = lighting.directDiffuse + bakeDiffuseLighting;
-    // If refraction is enable we use the transmittanceMask to lerp between current diffuse lighting and refraction value
-    // Physically speaking, it should be transmittanceMask should be 1, but for artistic reasons, we let the value varie
-#if HAS_REFRACTION
-    diffuseLighting = lerp(diffuseLighting, lighting.refraction, bsdfData.transmittanceMask);
-#endif
-
-    specularLighting = lighting.directSpecular + lighting.envSpecular;
-=======
     diffuseLighting = lighting.direct.diffuse + bakeDiffuseLighting;
     // If refraction is enable we use the transmittanceMask to lerp between current diffuse lighting and refraction value
     // Physically speaking, it should be transmittanceMask should be 1, but for artistic reasons, we let the value vary
@@ -2133,7 +1956,6 @@
 #endif
 
     specularLighting = lighting.direct.specular + lighting.indirect.specularReflected;
->>>>>>> 6abfd25a
     // Rescale the GGX to account for the multiple scattering.
     specularLighting *= 1.0 + bsdfData.fresnel0 * preLightData.energyCompensation;
 
