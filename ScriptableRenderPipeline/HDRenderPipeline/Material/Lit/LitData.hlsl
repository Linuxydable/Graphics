--- conflicted
+++ resolved
@@ -289,7 +289,6 @@
 
 #include "../../../Core/ShaderLibrary/PerPixelDisplacement.hlsl"
 
-<<<<<<< HEAD
 void ApplyDisplacementTileScale(inout float height)
 {
     // Inverse tiling scale = 2 / (abs(_BaseColorMap_ST.x) + abs(_BaseColorMap_ST.y)
@@ -366,118 +365,6 @@
             NdotV  += layerTexCoord.triplanarWeights.y * viewDirTS.z;
         }
 
-=======
-float3 GetDisplacementInverseObjectScale(bool vertexDisplacement)
-{
-    float3 objectScale = float3(1.0, 1.0, 1.0);
-
-// Displacement with lock object scale require to take into account object scaling except for planar and triplanar that are done in world space in Lit and thus are independent of object scale.
-#if !defined(_MAPPING_PLANAR) && !defined(_MAPPING_TRIPLANAR)
-
-    // TODO: This should be an uniform for the object, this code should be remove once we have it. - Workaround for now
-    // To handle object scaling with pixel displacement we need to multiply the view vector by the inverse scale.
-    // To Handle object scaling with vertex/tessellation displacement we must multiply displacement by object scale
-    // Currently we extract either the scale (ObjectToWorld) or the inverse scale (worldToObject) directly by taking the transform matrix
-    float4x4 worldTransform;
-    if (vertexDisplacement)
-    {
-        worldTransform = GetObjectToWorldMatrix();
-    }
-
-    else
-    {
-        worldTransform = GetWorldToObjectMatrix();
-    }
-
-    objectScale.x = length(float3(worldTransform._m00, worldTransform._m01, worldTransform._m02));
-    // In the specific case of pixel displacement mapping, to get a consistent behavior compare to tessellation we require to not take into account y scale if lock object scale is not enabled
-#if !defined(_PIXEL_DISPLACEMENT) || (defined(_PIXEL_DISPLACEMENT_LOCK_OBJECT_SCALE))
-    objectScale.y = length(float3(worldTransform._m10, worldTransform._m11, worldTransform._m12));
-#endif
-    objectScale.z = length(float3(worldTransform._m20, worldTransform._m21, worldTransform._m22));
-#endif
-
-    return objectScale;
-}
-
-float GetDisplacementInverseTilingScale()
-{
-    // Inverse tiling scale = 2 / (abs(_BaseColorMap_ST.x) + abs(_BaseColorMap_ST.y)
-    // Inverse tiling scale *= (1 / _TexWorldScale) if planar or triplanar
-#ifdef _DISPLACEMENT_LOCK_TILING_SCALE
-    return _InvTilingScale;
-#else
-    return 1.0;
-#endif
-}
-
-float ApplyPerPixelDisplacement(FragInputs input, float3 V, inout LayerTexCoord layerTexCoord)
-{
-#if defined(_PIXEL_DISPLACEMENT) && defined(_HEIGHTMAP)
-    // These variables are known at the compile time.
-    bool isPlanar = layerTexCoord.base.mappingType == UV_MAPPING_PLANAR;
-    bool isTriplanar = layerTexCoord.base.mappingType == UV_MAPPING_TRIPLANAR;
-
-    // See comment in layered version for details
-    float  maxHeight = GetMaxDisplacement() * GetDisplacementInverseTilingScale();
-    float2 minUvSize = GetMinUvSize(layerTexCoord);
-    float  lod       = ComputeTextureLOD(minUvSize);
-
-    float2 invPrimScale = (isPlanar || isTriplanar) ? float2(1.0, 1.0) : _InvPrimScale.xy;
-    float  worldScale   = (isPlanar || isTriplanar) ? _TexWorldScale : 1.0;
-    float2 uvSpaceScale = invPrimScale * _BaseColorMap_ST.xy * (worldScale * maxHeight);
-
-    PerPixelHeightDisplacementParam ppdParam;
-
-    float height = 0; // final height processed
-    float NdotV  = 0;
-
-    // planar/triplanar
-    float2 uvXZ;
-    float2 uvXY;
-    float2 uvZY;
-    GetTriplanarCoordinate(V, uvXZ, uvXY, uvZY);
-
-    // TODO: support object space planar/triplanar ?
-
-    // We need to calculate the texture space direction. It depends on the mapping.
-    if (isTriplanar)
-    {
-        float planeHeight;
-
-        // Perform a POM in each direction and modify appropriate texture coordinate
-        [branch] if (layerTexCoord.triplanarWeights.x >= 0.001)
-        {
-            ppdParam.uv      = layerTexCoord.base.uvZY;
-            float3 viewDirTS = float3(uvZY, abs(V.x));
-            float3 viewDirUV = normalize(float3(viewDirTS.xy * uvSpaceScale, viewDirTS.z)); // TODO: skip normalize
-            float  unitAngle = saturate(FastACosPos(viewDirUV.z) * INV_HALF_PI);            // TODO: optimize
-            int    numSteps  = (int)lerp(_PPDMinSamples, _PPDMaxSamples, unitAngle);
-            float2 offset    = ParallaxOcclusionMapping(lod, _PPDLodThreshold, numSteps, viewDirUV, 1, ppdParam, planeHeight);
-
-            // Apply offset to all triplanar UVSet
-            layerTexCoord.base.uvZY    += offset;
-            layerTexCoord.details.uvZY += offset;
-            height += layerTexCoord.triplanarWeights.x * planeHeight;
-            NdotV  += layerTexCoord.triplanarWeights.x * viewDirTS.z;
-        }
-
-        [branch] if (layerTexCoord.triplanarWeights.y >= 0.001)
-        {
-            ppdParam.uv      = layerTexCoord.base.uvXZ;
-            float3 viewDirTS = float3(uvXZ, abs(V.y));
-            float3 viewDirUV = normalize(float3(viewDirTS.xy * uvSpaceScale, viewDirTS.z)); // TODO: skip normalize
-            float  unitAngle = saturate(FastACosPos(viewDirUV.z) * INV_HALF_PI);            // TODO: optimize
-            int    numSteps  = (int)lerp(_PPDMinSamples, _PPDMaxSamples, unitAngle);
-            float2 offset    = ParallaxOcclusionMapping(lod, _PPDLodThreshold, numSteps, viewDirUV, 1, ppdParam, planeHeight);
-
-            layerTexCoord.base.uvXZ    += offset;
-            layerTexCoord.details.uvXZ += offset;
-            height += layerTexCoord.triplanarWeights.y * planeHeight;
-            NdotV  += layerTexCoord.triplanarWeights.y * viewDirTS.z;
-        }
-
->>>>>>> 17b5e25d
         [branch] if (layerTexCoord.triplanarWeights.z >= 0.001)
         {
             ppdParam.uv      = layerTexCoord.base.uvXY;
@@ -498,11 +385,7 @@
         ppdParam.uv = layerTexCoord.base.uv; // For planar it is uv too, not uvXZ
 
         // Note: The TBN is not normalize as it is based on mikkt. We should normalize it, but POM is always use on simple enough surfarce that mean it is not required (save 2 normalize). Tag: SURFACE_GRADIENT
-<<<<<<< HEAD
         float3 viewDirTS = isPlanar ? float3(uvXZ, V.y) : TransformWorldToTangent(V, input.worldToTangent) * GetDisplacementObjectScale(false).xzy; // Switch from Y-up to Z-up (as we move to tangent space)
-=======
-        float3 viewDirTS = isPlanar ? float3(uvXZ, V.y) : TransformWorldToTangent(V, input.worldToTangent) * GetDisplacementInverseObjectScale(false).xzy; // Switch from Y-up to Z-up (as we move to tangent space)
->>>>>>> 17b5e25d
         NdotV = viewDirTS.z;
 
         // Transform the view vector into the UV space.
@@ -530,7 +413,6 @@
 float3 ComputePerVertexDisplacement(LayerTexCoord layerTexCoord, float4 vertexColor, float lod)
 {
     float height = (SAMPLE_UVMAPPING_TEXTURE2D_LOD(_HeightMap, sampler_HeightMap, layerTexCoord.base, lod).r - _HeightCenter) * _HeightAmplitude;
-<<<<<<< HEAD
 
     // Height is affected by tiling property and by object scale (depends on option).
     // Apply scaling from tiling properties (TexWorldScale and tiling from BaseColor)
@@ -544,9 +426,6 @@
 #else
     return height.xxx;
 #endif
-=======
-    return height * GetDisplacementInverseTilingScale();
->>>>>>> 17b5e25d
 }
 
 void GetSurfaceAndBuiltinData(FragInputs input, float3 V, inout PositionInputs posInput, out SurfaceData surfaceData, out BuiltinData builtinData)
@@ -929,23 +808,13 @@
     #endif
 
     // TODO: precompute all these scaling factors!
-<<<<<<< HEAD
     height0 *= _InvTilingScale0;
-=======
-    height0 /= max(_BaseColorMap0_ST.x, _BaseColorMap0_ST.y) * _TexWorldScale0;
->>>>>>> 17b5e25d
     #if !defined(_MAIN_LAYER_INFLUENCE_MODE)
     height0 /= tileObjectScale;  // We only affect layer0 in case we are not in influence mode (i.e we should not change the base object)
     #endif
-<<<<<<< HEAD
     height1 = (height1 / tileObjectScale) * _InvTilingScale1;
     height2 = (height2 / tileObjectScale) * _InvTilingScale2;
     height3 = (height3 / tileObjectScale) * _InvTilingScale3;
-=======
-    height1 /= tileObjectScale * max(_BaseColorMap1_ST.x, _BaseColorMap1_ST.y) * _TexWorldScale1;
-    height2 /= tileObjectScale * max(_BaseColorMap2_ST.x, _BaseColorMap2_ST.y) * _TexWorldScale2;
-    height3 /= tileObjectScale * max(_BaseColorMap3_ST.x, _BaseColorMap3_ST.y) * _TexWorldScale3;
->>>>>>> 17b5e25d
 #endif
 }
 
@@ -1177,11 +1046,6 @@
     bool isPlanar = false;
     bool isTriplanar = false;
 
-<<<<<<< HEAD
-=======
-#ifdef _PIXEL_DISPLACEMENT
-
->>>>>>> 17b5e25d
     // To know if we are planar or triplanar just need to check if any of the active heightmap layer is true as they are enforce to be the same mapping
 #if defined(_HEIGHTMAP0)
     isPlanar = layerTexCoord.base0.mappingType == UV_MAPPING_PLANAR;
@@ -1207,7 +1071,6 @@
 #endif
 #endif
 
-<<<<<<< HEAD
     // Even if we use same mapping we can have different tiling. For per pixel displacement we will perform the ray marching with already tiled uv
     float maxHeight = GetMaxDisplacement();
     // Compute lod as we will sample inside a loop(so can't use regular sampling)
@@ -1216,20 +1079,6 @@
     // Remember, we assume that we used the same mapping for all layer, so only size matter.
     float2 minUvSize = GetMinUvSize(layerTexCoord);
     float lod = ComputeTextureLOD(minUvSize);
-=======
-#endif // _PIXEL_DISPLACEMENT
-
-    if (ppdEnable)
-    {
-        // Even if we use same mapping we can have different tiling. For per pixel displacement we will perform the ray marching with already tiled uv
-        float maxHeight = GetMaxDisplacement();
-        // Compute lod as we will sample inside a loop(so can't use regular sampling)
-        // Note: It appear that CALCULATE_TEXTURE2D_LOD only return interger lod. We want to use float lod to have smoother transition and fading, so do our own calculation.
-        // Approximation of lod to used. Be conservative here, we will take the highest mip of all layers.
-        // Remember, we assume that we used the same mapping for all layer, so only size matter.
-        float2 minUvSize = GetMinUvSize(layerTexCoord);
-        float lod = ComputeTextureLOD(minUvSize);
->>>>>>> 17b5e25d
 
     // Calculate blend weights
     float4 blendMasks = GetBlendMask(layerTexCoord, input.color);
@@ -1466,15 +1315,6 @@
     SetEnabledHeightByLayer(height0, height1, height2, height3);
     float4 heights = float4(height0, height1, height2, height3);
 
-<<<<<<< HEAD
-=======
-    // HACK: use height0 to avoid compiler error for unused sampler - To remove when we can have a sampler without a textures
-    #if !defined(_PIXEL_DISPLACEMENT)
-    // We don't use height 0 for the height blend based mode
-    heights.y += (heights.x * 0.0001);
-    #endif
-
->>>>>>> 17b5e25d
     blendMasks = ApplyHeightBlend(heights, blendMasks);
 #endif
 
