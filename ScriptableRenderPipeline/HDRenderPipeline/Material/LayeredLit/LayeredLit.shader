Shader "HDRenderPipeline/LayeredLit"
{
    Properties
    {
        // Following set of parameters represent the parameters node inside the MaterialGraph.
        // They are use to fill a SurfaceData. With a MaterialGraph this should not exist.

        // All the following properties are filled by the referenced lit shader.

        // Reminder. Color here are in linear but the UI (color picker) do the conversion sRGB to linear
        _BaseColor0("BaseColor0", Color) = (1, 1, 1, 1)
        _BaseColor1("BaseColor1", Color) = (1, 1, 1, 1)
        _BaseColor2("BaseColor2", Color) = (1, 1, 1, 1)
        _BaseColor3("BaseColor3", Color) = (1, 1, 1, 1)

        _BaseColorMap0("BaseColorMap0", 2D) = "white" {}
        _BaseColorMap1("BaseColorMap1", 2D) = "white" {}
        _BaseColorMap2("BaseColorMap2", 2D) = "white" {}
        _BaseColorMap3("BaseColorMap3", 2D) = "white" {}

        _Metallic0("Metallic0", Range(0.0, 1.0)) = 0
        _Metallic1("Metallic1", Range(0.0, 1.0)) = 0
        _Metallic2("Metallic2", Range(0.0, 1.0)) = 0
        _Metallic3("Metallic3", Range(0.0, 1.0)) = 0

        _Smoothness0("Smoothness0", Range(0.0, 1.0)) = 1.0
        _Smoothness1("Smoothness1", Range(0.0, 1.0)) = 1.0
        _Smoothness2("Smoothness2", Range(0.0, 1.0)) = 1.0
        _Smoothness3("Smoothness3", Range(0.0, 1.0)) = 1.0

        _SmoothnessRemapMin0("SmoothnessRemapMin0", Range(0.0, 1.0)) = 0.0
        _SmoothnessRemapMin1("SmoothnessRemapMin1", Range(0.0, 1.0)) = 0.0
        _SmoothnessRemapMin2("SmoothnessRemapMin2", Range(0.0, 1.0)) = 0.0
        _SmoothnessRemapMin3("SmoothnessRemapMin3", Range(0.0, 1.0)) = 0.0

        _SmoothnessRemapMax0("SmoothnessRemapMax0", Range(0.0, 1.0)) = 1.0
        _SmoothnessRemapMax1("SmoothnessRemapMax1", Range(0.0, 1.0)) = 1.0
        _SmoothnessRemapMax2("SmoothnessRemapMax2", Range(0.0, 1.0)) = 1.0
        _SmoothnessRemapMax3("SmoothnessRemapMax3", Range(0.0, 1.0)) = 1.0

        _MaskMap0("MaskMap0", 2D) = "white" {}
        _MaskMap1("MaskMap1", 2D) = "white" {}
        _MaskMap2("MaskMap2", 2D) = "white" {}
        _MaskMap3("MaskMap3", 2D) = "white" {}

        _NormalMap0("NormalMap0", 2D) = "bump" {}
        _NormalMap1("NormalMap1", 2D) = "bump" {}
        _NormalMap2("NormalMap2", 2D) = "bump" {}
        _NormalMap3("NormalMap3", 2D) = "bump" {}

        _NormalMapOS0("NormalMapOS0", 2D) = "white" {}
        _NormalMapOS1("NormalMapOS1", 2D) = "white" {}
        _NormalMapOS2("NormalMapOS2", 2D) = "white" {}
        _NormalMapOS3("NormalMapOS3", 2D) = "white" {}

        _NormalScale0("_NormalScale0", Range(0.0, 2.0)) = 1
        _NormalScale1("_NormalScale1", Range(0.0, 2.0)) = 1
        _NormalScale2("_NormalScale2", Range(0.0, 2.0)) = 1
        _NormalScale3("_NormalScale3", Range(0.0, 2.0)) = 1

        _BentNormalMap0("BentNormalMap0", 2D) = "bump" {}
        _BentNormalMap1("BentNormalMap1", 2D) = "bump" {}
        _BentNormalMap2("BentNormalMap2", 2D) = "bump" {}
        _BentNormalMap3("BentNormalMap3", 2D) = "bump" {}

        _BentNormalMapOS0("BentNormalMapOS0", 2D) = "white" {}
        _BentNormalMapOS1("BentNormalMapOS1", 2D) = "white" {}
        _BentNormalMapOS2("BentNormalMapOS2", 2D) = "white" {}
        _BentNormalMapOS3("BentNormalMapOS3", 2D) = "white" {}

        _HeightMap0("HeightMap0", 2D) = "black" {}
        _HeightMap1("HeightMap1", 2D) = "black" {}
        _HeightMap2("HeightMap2", 2D) = "black" {}
        _HeightMap3("HeightMap3", 2D) = "black" {}

        [HideInInspector] _HeightAmplitude0("Height Scale0", Float) = 1
        [HideInInspector] _HeightAmplitude1("Height Scale1", Float) = 1
        [HideInInspector] _HeightAmplitude2("Height Scale2", Float) = 1
        [HideInInspector] _HeightAmplitude3("Height Scale3", Float) = 1

        _HeightCenter0("Height Bias0", Range(0.0, 1.0)) = 0.5
        _HeightCenter1("Height Bias1", Range(0.0, 1.0)) = 0.5
        _HeightCenter2("Height Bias2", Range(0.0, 1.0)) = 0.5
        _HeightCenter3("Height Bias3", Range(0.0, 1.0)) = 0.5

        _HeightMin0("Height Min0", Float) = -1
        _HeightMin1("Height Min1", Float) = -1
        _HeightMin2("Height Min2", Float) = -1
        _HeightMin3("Height Min3", Float) = -1

        _HeightMax0("Height Max0", Float) = 1
        _HeightMax1("Height Max1", Float) = 1
        _HeightMax2("Height Max2", Float) = 1
        _HeightMax3("Height Max3", Float) = 1

        _DetailMap0("DetailMap0", 2D) = "black" {}
        _DetailMap1("DetailMap1", 2D) = "black" {}
        _DetailMap2("DetailMap2", 2D) = "black" {}
        _DetailMap3("DetailMap3", 2D) = "black" {}

        _DetailAlbedoScale0("_DetailAlbedoScale0", Range(-2.0, 2.0)) = 1
        _DetailAlbedoScale1("_DetailAlbedoScale1", Range(-2.0, 2.0)) = 1
        _DetailAlbedoScale2("_DetailAlbedoScale2", Range(-2.0, 2.0)) = 1
        _DetailAlbedoScale3("_DetailAlbedoScale3", Range(-2.0, 2.0)) = 1

        _DetailNormalScale0("_DetailNormalScale0", Range(0.0, 2.0)) = 1
        _DetailNormalScale1("_DetailNormalScale1", Range(0.0, 2.0)) = 1
        _DetailNormalScale2("_DetailNormalScale2", Range(0.0, 2.0)) = 1
        _DetailNormalScale3("_DetailNormalScale3", Range(0.0, 2.0)) = 1

        _DetailSmoothnessScale0("_DetailSmoothnessScale0", Range(-2.0, 2.0)) = 1
        _DetailSmoothnessScale1("_DetailSmoothnessScale1", Range(-2.0, 2.0)) = 1
        _DetailSmoothnessScale2("_DetailSmoothnessScale2", Range(-2.0, 2.0)) = 1
        _DetailSmoothnessScale3("_DetailSmoothnessScale3", Range(-2.0, 2.0)) = 1

        [Enum(TangentSpace, 0, ObjectSpace, 1)] _NormalMapSpace0("NormalMap space", Float) = 0
        [Enum(TangentSpace, 0, ObjectSpace, 1)] _NormalMapSpace1("NormalMap space", Float) = 0
        [Enum(TangentSpace, 0, ObjectSpace, 1)] _NormalMapSpace2("NormalMap space", Float) = 0
        [Enum(TangentSpace, 0, ObjectSpace, 1)] _NormalMapSpace3("NormalMap space", Float) = 0

        // All the following properties exist only in layered lit material

        // Layer blending options
        _LayerMaskMap("LayerMaskMap", 2D) = "white" {}
        _LayerInfluenceMaskMap("LayerInfluenceMaskMap", 2D) = "white" {}
        [ToggleOff] _UseHeightBasedBlend("UseHeightBasedBlend", Float) = 0.0

        _HeightOffset0("Height Offset0", Float) = 0
        _HeightOffset1("Height Offset1", Float) = 0
        _HeightOffset2("Height Offset2", Float) = 0
        _HeightOffset3("Height Offset3", Float) = 0

        _HeightTransition("Height Transition", Range(0, 1.0)) = 0.0

        [ToggleOff] _UseDensityMode("Use Density mode", Float) = 0.0
        [ToggleOff] _UseMainLayerInfluence("UseMainLayerInfluence", Float) = 0.0

        _InheritBaseNormal1("_InheritBaseNormal1", Range(0, 1.0)) = 0.0
        _InheritBaseNormal2("_InheritBaseNormal2", Range(0, 1.0)) = 0.0
        _InheritBaseNormal3("_InheritBaseNormal3", Range(0, 1.0)) = 0.0

        _InheritBaseHeight1("_InheritBaseHeight1", Range(0, 1.0)) = 0.0
        _InheritBaseHeight2("_InheritBaseHeight2", Range(0, 1.0)) = 0.0
        _InheritBaseHeight3("_InheritBaseHeight3", Range(0, 1.0)) = 0.0

        _InheritBaseColor1("_InheritBaseColor1", Range(0, 1.0)) = 0.0
        _InheritBaseColor2("_InheritBaseColor2", Range(0, 1.0)) = 0.0
        _InheritBaseColor3("_InheritBaseColor3", Range(0, 1.0)) = 0.0

        [ToggleOff] _OpacityAsDensity0("_OpacityAsDensity0", Float) = 0.0
        [ToggleOff] _OpacityAsDensity1("_OpacityAsDensity1", Float) = 0.0
        [ToggleOff] _OpacityAsDensity2("_OpacityAsDensity2", Float) = 0.0
        [ToggleOff] _OpacityAsDensity3("_OpacityAsDensity3", Float) = 0.0

        [HideInInspector] _LayerCount("_LayerCount", Float) = 2.0

        [Enum(None, 0, Multiply, 1, Add, 2)] _VertexColorMode("Vertex color mode", Float) = 0

        [ToggleOff]  _ObjectScaleAffectTile("_ObjectScaleAffectTile", Float) = 0.0
        [Enum(UV0, 0, UV1, 1, UV2, 2, UV3, 3, Planar, 4, Triplanar, 5)] _UVBlendMask("UV Set for blendMask", Float) = 0
        [HideInInspector] _UVMappingMaskBlendMask("_UVMappingMaskBlendMask", Color) = (1, 0, 0, 0)
        _TexWorldScaleBlendMask("Tiling", Float) = 1.0

        // Following are builtin properties

        _DistortionVectorMap("DistortionVectorMap", 2D) = "black" {}

        [ToggleOff]  _EnableSpecularOcclusion("Enable specular occlusion", Float) = 0.0

        _EmissiveColor("EmissiveColor", Color) = (0, 0, 0)
        _EmissiveColorMap("EmissiveColorMap", 2D) = "white" {}
        _EmissiveIntensity("EmissiveIntensity", Float) = 0
        [ToggleOff] _AlbedoAffectEmissive("Albedo Affect Emissive", Float) = 0.0

        [ToggleOff] _DistortionEnable("Enable Distortion", Float) = 0.0
        [ToggleOff] _DistortionOnly("Distortion Only", Float) = 0.0
        [ToggleOff] _DistortionDepthTest("Distortion Depth Test Enable", Float) = 0.0
        [ToggleOff] _DepthOffsetEnable("Depth Offset View space", Float) = 0.0

        [ToggleOff] _AlphaCutoffEnable("Alpha Cutoff Enable", Float) = 0.0

        _AlphaCutoff("Alpha Cutoff", Range(0.0, 1.0)) = 0.5

        // Stencil state
        [HideInInspector] _StencilRef("_StencilRef", Int) = 2 // StencilLightingUsage.RegularLighting

        // Blending state
        [HideInInspector] _SurfaceType("__surfacetype", Float) = 0.0
        [HideInInspector] _BlendMode ("__blendmode", Float) = 0.0
        [HideInInspector] _SrcBlend ("__src", Float) = 1.0
        [HideInInspector] _DstBlend ("__dst", Float) = 0.0
        [HideInInspector] _ZWrite ("__zw", Float) = 1.0
        [HideInInspector] _CullMode("__cullmode", Float) = 2.0
        [HideInInspector] _ZTestMode("_ZTestMode", Int) = 8

        [ToggleOff] _DoubleSidedEnable("Double sided enable", Float) = 0.0
        [Enum(None, 0, Mirror, 1, Flip, 2)] _DoubleSidedNormalMode("Double sided normal mode", Float) = 1
        [HideInInspector] _DoubleSidedConstants("_DoubleSidedConstants", Vector) = (1, 1, -1, 0)

        [Enum(None, 0, Vertex displacement, 1, Pixel displacement, 2)] _DisplacementMode("DisplacementMode", Int) = 0
        [ToggleOff] _DisplacementLockObjectScale("displacement lock object scale", Float) = 1.0
        [ToggleOff] _DisplacementLockTilingScale("displacement lock tiling scale", Float) = 1.0

        _PPDMinSamples("Min sample for POM", Range(1.0, 64.0)) = 5
        _PPDMaxSamples("Max sample for POM", Range(1.0, 64.0)) = 15
        _PPDLodThreshold("Start lod to fade out the POM effect", Range(0.0, 16.0)) = 5
        _PPDPrimitiveLength("Primitive length for POM", Float) = 1
        _PPDPrimitiveWidth("Primitive width for POM", Float) = 1
        [HideInInspector] _InvPrimScale("Inverse primitive scale for non-planar POM", Vector) = (1, 1, 0, 0)

        [Enum(Use Emissive Color, 0, Use Emissive Mask, 1)] _EmissiveColorMode("Emissive color mode", Float) = 1

        // Wind
        [ToggleOff]  _EnableWind("Enable Wind", Float) = 0.0
        _InitialBend("Initial Bend", float) = 1.0
        _Stiffness("Stiffness", float) = 1.0
        _Drag("Drag", float) = 1.0
        _ShiverDrag("Shiver Drag", float) = 0.2
        _ShiverDirectionality("Shiver Directionality", Range(0.0, 1.0)) = 0.5

        // Caution: C# code in BaseLitUI.cs call LightmapEmissionFlagsProperty() which assume that there is an existing "_EmissionColor"
        // value that exist to identify if the GI emission need to be enabled.
        // In our case we don't use such a mechanism but need to keep the code quiet. We declare the value and always enable it.
        // TODO: Fix the code in legacy unity so we can customize the beahvior for GI
        _EmissionColor("Color", Color) = (1, 1, 1)

        _TexWorldScale0("Tiling", Float) = 1.0
        _TexWorldScale1("Tiling", Float) = 1.0
        _TexWorldScale2("Tiling", Float) = 1.0
        _TexWorldScale3("Tiling", Float) = 1.0

        [HideInInspector] _InvTilingScale("Inverse tiling scale = 2 / (abs(_BaseColorMap_ST.x) + abs(_BaseColorMap_ST.y))", Vector) = (1, 1, 1, 1)

        [Enum(UV0, 0, UV1, 1, UV2, 2, UV3, 3, Planar, 4, Triplanar, 5)] _UVBase0("UV Set for base0", Float) = 0 // no UV1/2/3 for main layer (matching Lit.shader and for PPDisplacement restriction)
        [Enum(UV0, 0, UV1, 1, UV2, 2, UV3, 3, Planar, 4, Triplanar, 5)] _UVBase1("UV Set for base1", Float) = 0
        [Enum(UV0, 0, UV1, 1, UV2, 2, UV3, 3, Planar, 4, Triplanar, 5)] _UVBase2("UV Set for base2", Float) = 0
        [Enum(UV0, 0, UV1, 1, UV2, 2, UV3, 3, Planar, 4, Triplanar, 5)] _UVBase3("UV Set for base3", Float) = 0

        [HideInInspector] _UVMappingMask0("_UVMappingMask0", Color) = (1, 0, 0, 0)
        [HideInInspector] _UVMappingMask1("_UVMappingMask1", Color) = (1, 0, 0, 0)
        [HideInInspector] _UVMappingMask2("_UVMappingMask2", Color) = (1, 0, 0, 0)
        [HideInInspector] _UVMappingMask3("_UVMappingMask3", Color) = (1, 0, 0, 0)

        [Enum(UV0, 0, UV1, 1, UV2, 2, UV3, 3)] _UVDetail0("UV Set for detail0", Float) = 0
        [Enum(UV0, 0, UV1, 1, UV2, 2, UV3, 3)] _UVDetail1("UV Set for detail1", Float) = 0
        [Enum(UV0, 0, UV1, 1, UV2, 2, UV3, 3)] _UVDetail2("UV Set for detail2", Float) = 0
        [Enum(UV0, 0, UV1, 1, UV2, 2, UV3, 3)] _UVDetail3("UV Set for detail3", Float) = 0

        [HideInInspector] _UVDetailsMappingMask0("_UVDetailsMappingMask0", Color) = (1, 0, 0, 0)
        [HideInInspector] _UVDetailsMappingMask1("_UVDetailsMappingMask1", Color) = (1, 0, 0, 0)
        [HideInInspector] _UVDetailsMappingMask2("_UVDetailsMappingMask2", Color) = (1, 0, 0, 0)
        [HideInInspector] _UVDetailsMappingMask3("_UVDetailsMappingMask3", Color) = (1, 0, 0, 0)

        [HideInInspector] _ShowMaterialReferences("_ShowMaterialReferences", Float) = 0
        [HideInInspector] _ShowLayer0("_ShowLayer0", Float) = 0
        [HideInInspector] _ShowLayer1("_ShowLayer1", Float) = 0
        [HideInInspector] _ShowLayer2("_ShowLayer2", Float) = 0
        [HideInInspector] _ShowLayer3("_ShowLayer3", Float) = 0
    }

    HLSLINCLUDE

    #pragma target 4.5
    #pragma only_renderers d3d11 ps4 metal // TEMP: until we go further in dev
    // #pragma enable_d3d11_debug_symbols

    #pragma shader_feature _ALPHATEST_ON
    #pragma shader_feature _DEPTHOFFSET_ON
    #pragma shader_feature _DOUBLESIDED_ON
<<<<<<< HEAD
    #pragma shader_feature _ _VERTEX_DISPLACEMENT _PIXEL_DISPLACEMENT
    #pragma shader_feature _VERTEX_DISPLACEMENT_LOCK_OBJECT_SCALE
    #pragma shader_feature _DISPLACEMENT_LOCK_TILING_SCALE
    #pragma shader_feature _PIXEL_DISPLACEMENT_LOCK_OBJECT_SCALE
=======
    #pragma shader_feature _PER_PIXEL_DISPLACEMENT
    #pragma shader_feature _PER_PIXEL_DISPLACEMENT_OBJECT_SCALE
    #pragma shader_feature _VERTEX_DISPLACEMENT
    #pragma shader_feature _VERTEX_DISPLACEMENT_OBJECT_SCALE
    #pragma shader_feature _VERTEX_DISPLACEMENT_TILING_SCALE
>>>>>>> abd77d4f
    #pragma shader_feature _VERTEX_WIND

    #pragma shader_feature _LAYER_TILING_COUPLED_WITH_UNIFORM_OBJECT_SCALE
    #pragma shader_feature _ _LAYER_MAPPING_PLANAR_BLENDMASK _LAYER_MAPPING_TRIPLANAR_BLENDMASK
    #pragma shader_feature _ _LAYER_MAPPING_PLANAR0 _LAYER_MAPPING_TRIPLANAR0
    #pragma shader_feature _ _LAYER_MAPPING_PLANAR1 _LAYER_MAPPING_TRIPLANAR1
    #pragma shader_feature _ _LAYER_MAPPING_PLANAR2 _LAYER_MAPPING_TRIPLANAR2
    #pragma shader_feature _ _LAYER_MAPPING_PLANAR3 _LAYER_MAPPING_TRIPLANAR3
    #pragma shader_feature _NORMALMAP_TANGENT_SPACE0
    #pragma shader_feature _NORMALMAP_TANGENT_SPACE1
    #pragma shader_feature _NORMALMAP_TANGENT_SPACE2
    #pragma shader_feature _NORMALMAP_TANGENT_SPACE3
    #pragma shader_feature _ _REQUIRE_UV2 _REQUIRE_UV3

    #pragma shader_feature _NORMALMAP0
    #pragma shader_feature _NORMALMAP1
    #pragma shader_feature _NORMALMAP2
    #pragma shader_feature _NORMALMAP3
    #pragma shader_feature _MASKMAP0
    #pragma shader_feature _MASKMAP1
    #pragma shader_feature _MASKMAP2
    #pragma shader_feature _MASKMAP3
    #pragma shader_feature _BENTNORMALMAP0
    #pragma shader_feature _BENTNORMALMAP1
    #pragma shader_feature _BENTNORMALMAP2
    #pragma shader_feature _BENTNORMALMAP3
    #pragma shader_feature _EMISSIVE_COLOR_MAP
    #pragma shader_feature _ENABLESPECULAROCCLUSION
    #pragma shader_feature _HEIGHTMAP0
    #pragma shader_feature _HEIGHTMAP1
    #pragma shader_feature _HEIGHTMAP2
    #pragma shader_feature _HEIGHTMAP3
    #pragma shader_feature _DETAIL_MAP0
    #pragma shader_feature _DETAIL_MAP1
    #pragma shader_feature _DETAIL_MAP2
    #pragma shader_feature _DETAIL_MAP3
    #pragma shader_feature _ _LAYER_MASK_VERTEX_COLOR_MUL _LAYER_MASK_VERTEX_COLOR_ADD
    #pragma shader_feature _MAIN_LAYER_INFLUENCE_MODE
    #pragma shader_feature _DENSITY_MODE
    #pragma shader_feature _HEIGHT_BASED_BLEND
    #pragma shader_feature _ _LAYEREDLIT_3_LAYERS _LAYEREDLIT_4_LAYERS

    #pragma shader_feature _ _BLENDMODE_LERP _BLENDMODE_ADD _BLENDMODE_SOFT_ADD _BLENDMODE_MULTIPLY _BLENDMODE_PRE_MULTIPLY

    #pragma multi_compile LIGHTMAP_OFF LIGHTMAP_ON
    #pragma multi_compile DIRLIGHTMAP_OFF DIRLIGHTMAP_COMBINED
    #pragma multi_compile DYNAMICLIGHTMAP_OFF DYNAMICLIGHTMAP_ON
    // enable dithering LOD crossfade
    #pragma multi_compile _ LOD_FADE_CROSSFADE
    // TODO: We should have this keyword only if VelocityInGBuffer is enable, how to do that ?
    //#pragma multi_compile VELOCITYOUTPUT_OFF VELOCITYOUTPUT_ON

    //-------------------------------------------------------------------------------------
    // Define
    //-------------------------------------------------------------------------------------

    #define UNITY_MATERIAL_LIT // Need to be define before including Material.hlsl
    // Use surface gradient normal mapping as it handle correctly triplanar normal mapping and multiple UVSet
    #define SURFACE_GRADIENT
    // This shader support vertex modification
    #define HAVE_VERTEX_MODIFICATION

    //-------------------------------------------------------------------------------------
    // Include
    //-------------------------------------------------------------------------------------

    #include "../../../Core/ShaderLibrary/common.hlsl"
    #include "../../../Core/ShaderLibrary/Wind.hlsl"
    #include "../../ShaderPass/FragInputs.hlsl"
    #include "../../ShaderPass/ShaderPass.cs.hlsl"

    //-------------------------------------------------------------------------------------
    // variable declaration
    //-------------------------------------------------------------------------------------

    #define _MAX_LAYER 4

    #if defined(_LAYEREDLIT_4_LAYERS)
    #   define _LAYER_COUNT 4
    #elif defined(_LAYEREDLIT_3_LAYERS)
    #   define _LAYER_COUNT 3
    #else
    #   define _LAYER_COUNT 2
    #endif

    // Explicitely said that we are a layered shader as we share code between lit and layered lit
    #define LAYERED_LIT_SHADER

    //-------------------------------------------------------------------------------------
    // variable declaration
    //-------------------------------------------------------------------------------------

    #include "../../Material/Lit/LitProperties.hlsl"

    // All our shaders use same name for entry point
    #pragma vertex Vert
    #pragma fragment Frag

    ENDHLSL

    SubShader
    {
       Pass
        {
            Name "GBuffer"  // Name is not used
            Tags { "LightMode" = "GBuffer" } // This will be only for opaque object based on the RenderQueue index

            Cull [_CullMode]

            Stencil
            {
                Ref  [_StencilRef]
                Comp Always
                Pass Replace
            }

            HLSLPROGRAM

            #define SHADERPASS SHADERPASS_GBUFFER
            #include "../../ShaderVariables.hlsl"
            #include "../../Material/Material.hlsl"
            #include "../Lit/ShaderPass/LitSharePass.hlsl"
            #include "../Lit/LitData.hlsl"
            #include "../../ShaderPass/ShaderPassGBuffer.hlsl"

            ENDHLSL
        }

        // This pass is the same as GBuffer only it does not do alpha test (the clip instruction is removed)
        // This is due to the fact that on GCN, any shader with a clip instruction cannot benefit from HiZ so when we do a prepass, in order to get the most performance, we need to make a special case in the subsequent GBuffer pass.
        Pass
        {
            Name "GBufferWithPrepass"  // Name is not used
            Tags { "LightMode" = "GBufferWithPrepass" } // This will be only for opaque object based on the RenderQueue index

            Cull [_CullMode]

            Stencil
            {
                Ref  [_StencilRef]
                Comp Always
                Pass Replace
            }

            HLSLPROGRAM

            #define SHADERPASS SHADERPASS_GBUFFER
            #define _BYPASS_ALPHA_TEST
            #include "../../ShaderVariables.hlsl"
            #include "../../Material/Material.hlsl"
            #include "../Lit/ShaderPass/LitSharePass.hlsl"
            #include "../Lit/LitData.hlsl"
            #include "../../ShaderPass/ShaderPassGBuffer.hlsl"

            ENDHLSL
        }

        Pass
        {
            Name "GBufferDebugDisplay"  // Name is not used
            Tags{ "LightMode" = "GBufferDebugDisplay" } // This will be only for opaque object based on the RenderQueue index

            Cull [_CullMode]

            Stencil
            {
                Ref  [_StencilRef]
                Comp Always
                Pass Replace
            }

            HLSLPROGRAM

            #define DEBUG_DISPLAY
            #define SHADERPASS SHADERPASS_GBUFFER
            #include "../../ShaderVariables.hlsl"
            #include "../../Debug/DebugDisplay.hlsl"
            #include "../../Material/Material.hlsl"
            #include "../Lit/ShaderPass/LitSharePass.hlsl"
            #include "../Lit/LitData.hlsl"
            #include "../../ShaderPass/ShaderPassGBuffer.hlsl"

            ENDHLSL
        }

        // Extracts information for lightmapping, GI (emission, albedo, ...)
        // This pass it not used during regular rendering.
        Pass
        {
            Name "META"
            Tags{ "LightMode" = "Meta" }

            Cull Off

            HLSLPROGRAM

            // Lightmap memo
            // DYNAMICLIGHTMAP_ON is used when we have an "enlighten lightmap" ie a lightmap updated at runtime by enlighten.This lightmap contain indirect lighting from realtime lights and realtime emissive material.Offline baked lighting(from baked material / light,
            // both direct and indirect lighting) will hand up in the "regular" lightmap->LIGHTMAP_ON.

            #define SHADERPASS SHADERPASS_LIGHT_TRANSPORT
            #include "../../ShaderVariables.hlsl"
            #include "../../Material/Material.hlsl"
            #include "../Lit/ShaderPass/LitMetaPass.hlsl"
            #include "../Lit/LitData.hlsl"
            #include "../../ShaderPass/ShaderPassLightTransport.hlsl"

            ENDHLSL
        }

        Pass
        {
            Name "Motion Vectors"
            Tags{ "LightMode" = "MotionVectors" } // Caution, this need to be call like this to setup the correct parameters by C++ (legacy Unity)

            Cull[_CullMode]

            ZWrite Off // TODO: Test Z equal here.

            HLSLPROGRAM

            #define SHADERPASS SHADERPASS_VELOCITY
            #include "../../ShaderVariables.hlsl"
            #include "../../Material/Material.hlsl"
            #include "../Lit/ShaderPass/LitVelocityPass.hlsl"
            #include "../Lit/LitData.hlsl"
            #include "../../ShaderPass/ShaderPassVelocity.hlsl"

            ENDHLSL
        }

        Pass
        {
            Name "ShadowCaster"
            Tags{ "LightMode" = "ShadowCaster" }

            Cull[_CullMode]

            ZClip Off
            ZWrite On
            ZTest LEqual

            HLSLPROGRAM

            #define SHADERPASS SHADERPASS_SHADOWS
            #define USE_LEGACY_UNITY_MATRIX_VARIABLES
            #include "../../ShaderVariables.hlsl"
            #include "../../Material/Material.hlsl"
            #include "../Lit/ShaderPass/LitDepthPass.hlsl"
            #include "../Lit/LitData.hlsl"
            #include "../../ShaderPass/ShaderPassDepthOnly.hlsl"

            ENDHLSL
        }

        Pass
        {
            Name "DepthOnly"
            Tags{ "LightMode" = "DepthOnly" }

            Cull[_CullMode]

            ZWrite On

            HLSLPROGRAM

            #define SHADERPASS SHADERPASS_DEPTH_ONLY
            #include "../../ShaderVariables.hlsl"
            #include "../../Material/Material.hlsl"
            #include "../Lit/ShaderPass/LitDepthPass.hlsl"
            #include "../Lit/LitData.hlsl"
            #include "../../ShaderPass/ShaderPassDepthOnly.hlsl"

            ENDHLSL
        }

        Pass
        {
            Name "Distortion" // Name is not used
            Tags { "LightMode" = "DistortionVectors" } // This will be only for transparent object based on the RenderQueue index

            Blend One One
            ZTest [_ZTestMode]
            ZWrite off
            Cull [_CullMode]

            HLSLPROGRAM

            #define SHADERPASS SHADERPASS_DISTORTION
            #include "../../ShaderVariables.hlsl"
            #include "../../Material/Material.hlsl"
            #include "../Lit/ShaderPass/LitDistortionPass.hlsl"
            #include "../Lit/LitData.hlsl"
            #include "../../ShaderPass/ShaderPassDistortion.hlsl"

            ENDHLSL
        }

        Pass
        {
            Name "Forward" // Name is not used
            Tags{ "LightMode" = "Forward" } // This will be only for transparent object based on the RenderQueue index

            Blend[_SrcBlend][_DstBlend]
            ZWrite[_ZWrite]
            Cull[_CullMode]

            HLSLPROGRAM

            #define SHADERPASS SHADERPASS_FORWARD
            #include "../../ShaderVariables.hlsl"
            #include "../../Lighting/Forward.hlsl"
            // TEMP until pragma work in include
            #pragma multi_compile LIGHTLOOP_SINGLE_PASS LIGHTLOOP_TILE_PASS

            #include "../../Lighting/Lighting.hlsl"
            #include "../Lit/ShaderPass/LitSharePass.hlsl"
            #include "../Lit/LitData.hlsl"
            #include "../../ShaderPass/ShaderPassForward.hlsl"

            ENDHLSL
        }

        Pass
        {
            Name "ForwardDebugDisplay" // Name is not used
            Tags{ "LightMode" = "ForwardDebugDisplay" } // This will be only for transparent object based on the RenderQueue index

            Blend[_SrcBlend][_DstBlend]
            ZWrite[_ZWrite]
            Cull[_CullMode]

            HLSLPROGRAM

            #define DEBUG_DISPLAY
            #define SHADERPASS SHADERPASS_FORWARD
            #include "../../ShaderVariables.hlsl"
            #include "../../Debug/DebugDisplay.hlsl"
            #include "../../Lighting/Forward.hlsl"
            // TEMP until pragma work in include
            #pragma multi_compile LIGHTLOOP_SINGLE_PASS LIGHTLOOP_TILE_PASS

            #include "../../Lighting/Lighting.hlsl"
            #include "../Lit/ShaderPass/LitSharePass.hlsl"
            #include "../Lit/LitData.hlsl"
            #include "../../ShaderPass/ShaderPassForward.hlsl"

            ENDHLSL
        }
    }

    CustomEditor "Experimental.Rendering.HDPipeline.LayeredLitGUI"
}<|MERGE_RESOLUTION|>--- conflicted
+++ resolved
@@ -267,18 +267,10 @@
     #pragma shader_feature _ALPHATEST_ON
     #pragma shader_feature _DEPTHOFFSET_ON
     #pragma shader_feature _DOUBLESIDED_ON
-<<<<<<< HEAD
     #pragma shader_feature _ _VERTEX_DISPLACEMENT _PIXEL_DISPLACEMENT
     #pragma shader_feature _VERTEX_DISPLACEMENT_LOCK_OBJECT_SCALE
     #pragma shader_feature _DISPLACEMENT_LOCK_TILING_SCALE
     #pragma shader_feature _PIXEL_DISPLACEMENT_LOCK_OBJECT_SCALE
-=======
-    #pragma shader_feature _PER_PIXEL_DISPLACEMENT
-    #pragma shader_feature _PER_PIXEL_DISPLACEMENT_OBJECT_SCALE
-    #pragma shader_feature _VERTEX_DISPLACEMENT
-    #pragma shader_feature _VERTEX_DISPLACEMENT_OBJECT_SCALE
-    #pragma shader_feature _VERTEX_DISPLACEMENT_TILING_SCALE
->>>>>>> abd77d4f
     #pragma shader_feature _VERTEX_WIND
 
     #pragma shader_feature _LAYER_TILING_COUPLED_WITH_UNIFORM_OBJECT_SCALE
