--- conflicted
+++ resolved
@@ -21,11 +21,8 @@
     2186277476908879422: ImportLogs
     2186277476908879424: ImportLogs
     2186277476908879426: ImportLogs
-<<<<<<< HEAD
-=======
     2186277476908879428: ImportLogs
     2186277476908879430: ImportLogs
->>>>>>> 224efd14
   externalObjects:
   - first:
       type: UnityEngine:Material
