# Changelog
All notable changes to this package are documented in this file.

The format is based on [Keep a Changelog](http://keepachangelog.com/en/1.0.0/)
and this project adheres to [Semantic Versioning](http://semver.org/spec/v2.0.0.html).

## [Unreleased]
### Added
- Added samples for Procedural Patterns to the package.
- You can now use the right-click context menu to delete Sticky Notes.
- You can now save your graph as a new Asset.
- Added support for vertex skinning when you use the DOTS animation package.
- You can now use the right-click context menu to set the precision on multiple selected nodes.
- You can now select unused nodes in your graph.
- When you start the Editor, Shader Graph now displays Properties in the Blackboard as collapsed.
- Updated the zoom level to let you zoom in further.
- Blackboard properties now have a __Duplicate__ menu option. When you duplicate properties, Shader Graph maintains the order, and inserts duplicates below the current selection.
- When you convert a node to a Sub Graph, the dialog now opens up in the directory of the original graph that contained the node. If the new Sub Graph is outside this directory, it also remembers that path for the next dialog to ease folder navigation.
- If Unity Editor Analytics are enabled, Shader Graph collects anonymous data about which nodes you use in your graphs. This helps the Shader Graph team focus our efforts on the most common graph scenarios, and better understand the needs of our customers. We don't track edge data and cannot recreate your graphs in any form.
- The Create Node Menu now has a tree view and support for fuzzy field searching.
- When a Shader Graph or Sub Graph Asset associated with a open window has been deleted, Unity now displays a dialog that asks whether you would like to save the graph as a new Asset or close the window.
- Added a drop-down menu to the PBR Master Node that lets you select the final coordinate space of normals delivered from the fragment function. 
- Added support for users to drag and drop Blackboard Properties from one graph to another.
- Breaking out GraphData validation into clearer steps.
- Added AlphaToMask render state.
- Added a field to the Master Nodes that overrides the generated shader's ShaderGUI, which determines how a Material that uses a Shader Graph looks.
- Added Redirect Nodes. You can now double-click an edge to add a control point that allows you to route edges around other nodes and connect multiple output edges.
- Added `Compute Deformation` Node to read deformed vertex data from Dots Deformations.

### Changed
- Changed the `Branch` node so that it uses a ternary operator (`Out = bool ? a : B`) instead of a linear interpolate function.
- Copied nodes are now pasted at the cursor location instead of slightly offset from their original location
- Error messages reported on Sub Graph output nodes for invalid previews now present clearer information, with documentation support.
<<<<<<< HEAD
- Added support for `Linear Blend Skinning` Node to Universal Render Pipeline.
=======
- Updated legacy COLOR output semantic to SV_Target in pixel shader for compatibility with DXC
- Changed the `Reference Suffix` of Keyword Enum entries so that you cannot edit them, which ensures that material keywords compile properly. 
>>>>>>> 51bb2e18

### Fixed
- Edges no longer produce errors when you save a Shader Graph.
- Shader Graph no longer references the `NUnit` package.
- Fixed a shader compatibility issue in the SRP Batcher when you use a hybrid instancing custom variable.
- Fixed an issue where Unity would crash when you imported a Shader Graph Asset with invalid formatting.
- Fixed an issue with the animated preview when there is no Camera with animated Materials in the Editor.
- Triplanar nodes no longer use Camera-relative world space by default in HDRP.
- Errors no longer occur when you activate `Enable GPU Instancing` on Shader Graph Materials. [1184870](https://issuetracker.unity3d.com/issues/universalrp-shader-compilation-error-when-using-gpu-instancing)
- Errors no longer occur when there are multiple tangent transform nodes on a graph. [1185752](https://issuetracker.unity3d.com/issues/shadergraph-fails-to-compile-with-redefinition-of-transposetangent-when-multiple-tangent-transform-nodes-are-plugged-in)
- The Main Preview for Sprite Lit and Sprite Unlit master nodes now displays the correct color. [1184656](https://issuetracker.unity3d.com/issues/shadergraph-preview-for-lit-and-unlit-master-node-wrong-color-when-color-is-set-directly-on-master-node)
- Shader Graph shaders in `Always Include Shaders` no longer crash builds. [1191757](https://issuetracker.unity3d.com/issues/lwrp-build-crashes-when-built-with-shadergraph-file-added-to-always-include-shaders-list)
- The `Transform` node now correctly transforms Absolute World to Object.
- Errors no longer occur when you change the precision of Sub Graphs. [1158413](https://issuetracker.unity3d.com/issues/shadergraph-changing-precision-of-sg-with-subgraphs-that-still-use-the-other-precision-breaks-the-generated-shader)
- Fixed an error where the UV channel drop-down menu on nodes had clipped text. [1188710](https://issuetracker.unity3d.com/issues/shader-graph-all-uv-dropdown-value-is-clipped-under-shader-graph)
- Added StencilOverride support.
- Sticky Notes can now be grouped properly.
- Fixed an issue where nodes couldn't be copied from a group.
- Fixed a bug that occurred when you duplicated multiple Blackboard properties or keywords simultaneously, where Shader Graph stopped working, potentially causing data loss.
- Fixed a bug where you couldn't reorder Blackboard properties.
- Shader Graph now properly duplicates the __Exposed__ status for Shader properties and keywords.
- Fixed a bug where the __Save Graph As__ dialog for a Shader or Sub Graph sometimes appeared in the wrong Project when you had multiple Unity Projects open simultaneously.
- Fixed an issue where adding the first output to a Sub Graph without any outputs prior caused Shader Graphs containing the Sub Graph to break.
- Fixed an issue where Shader Graph shaders using the `CameraNode` failed to build on PS4 with "incompatible argument list for call to 'mul'".
- Fixed a bug that caused problems with Blackboard property ordering.
- Fixed a bug where the redo functionality in Shader Graph often didn't work.
- Fixed a bug where using the Save As command on a Sub Graph raised an exception.
- Fixed a bug where the input fields sometimes didn't render properly. [1176268](https://issuetracker.unity3d.com/issues/shadergraph-input-fields-get-cut-off-after-minimizing-and-maximizing-become-unusable)
- Fixed a bug where the Gradient property didn't work with all system locales. [1140924](https://issuetracker.unity3d.com/issues/shader-graph-shader-doesnt-compile-when-using-a-gradient-property-and-a-regional-format-with-comma-decimal-separator-is-used)
- Fixed a bug where Properties in the Blackboard could have duplicate names.
- Fixed a bug where you could drag the Blackboard into a graph even when you disabled the Blackboard.
- Fixed a bug where the `Vertex Normal` slot on master nodes needed vertex normal data input to compile. [1193348](https://issuetracker.unity3d.com/issues/hdrp-unlit-shader-plugging-anything-into-the-vertex-normal-input-causes-shader-to-fail-to-compile)
- Fixed a bug where `GetWorldSpaceNormalizeViewDir()` could cause undeclared indentifier errors. [1190606](https://issuetracker.unity3d.com/issues/view-dir-node-plugged-into-vertex-position-creates-error-undeclared-identifier-getworldspacenormalizeviewdir)
- Fixed a bug where Emission on PBR Shader Graphs in the Universal RP would not bake to lightmaps. [1190225](https://issuetracker.unity3d.com/issues/emissive-custom-pbr-shadergraph-material-only-works-for-primitive-unity-objects)
- Fixed a bug where Shader Graph shaders were writing to `POSITION` instead of `SV_POSITION`, which caused PS4 builds to fail.
- Fixed a bug where `Object to Tangent` transforms in the `Transform` node used the wrong matrix. [1162203](https://issuetracker.unity3d.com/issues/shadergraph-transform-node-from-object-to-tangent-space-uses-the-wrong-matrix)
- Fixed an issue where boolean keywords in a Shader Graph caused HDRP Material features to fail. [1204827](https://issuetracker.unity3d.com/issues/hdrp-shadergraph-adding-a-boolean-keyword-to-an-hdrp-lit-shader-makes-material-features-not-work)
- Fixed a bug where Object space normals scaled with Object Scale. 
- Documentation links on nodes now point to the correct URLs and package versions.
- Fixed an issue where Sub Graphs sometimes had duplicate names when you converted nodes into Sub Graphs. 
- Fixed an issue where the number of ports on Keyword nodes didn't update when you added or removed Enum Keyword entries.
- Fixed an issue where colors in graphs didn't update when you changed a Blackboard Property's precision while the Color Mode is set to Precision.
- Fixed a bug where custom mesh in the Master Preview didn't work.
- Fixed a number of memory leaks that caused Shader Graph assets to stay in memory after closing the Shader Graph window.
- You can now smoothly edit controls on the `Dielectric Specular` node.
- Fixed Blackboard Properties to support scientific notation.
- Fixed a bug where the error `Output value 'vert' is not initialized` displayed on all PBR graphs in Universal. [1210710](https://issuetracker.unity3d.com/issues/output-value-vert-is-not-completely-initialized-error-is-thrown-when-pbr-graph-is-created-using-urp)
- Fixed a bug where PBR and Unlit master nodes in Universal had Alpha Clipping enabled by default.
- Fixed an issue in where analytics wasn't always working.
- Fixed a bug where if a user had a Blackboard Property Reference start with a digit the generated shader would be broken.
- Avoid unintended behavior by removing the ability to create presets from Shader Graph (and Sub Graph) assets. [1220914](https://issuetracker.unity3d.com/issues/shadergraph-preset-unable-to-open-editor-when-clicking-on-open-shader-editor-in-the-shadersubgraphimporter)
- Fixed a bug where undo would make the Master Preview visible regardless of its toggle status.
- Fixed a bug where any change to the PBR master node settings would lose connection to the normal slot. 
- Fixed a bug where the user couldn't open up HDRP Master Node Shader Graphs without the Render Pipeline set to HDRP.
- Fixed a bug where adding a HDRP Master Node to a Shader Graph would softlock the Shader Graph.
- Fixed a bug where shaders fail to compile due to `#pragma target` generation when your system locale uses commas instead of periods.
- Fixed a compilation error when using Hybrid Renderer due to incorrect positioning of macros.
- Fixed a bug where the `Create Node Menu` lagged on load. Entries are now only generated when property, keyword, or subgraph changes are detected. [1209567](https://issuetracker.unity3d.com/issues/shadergraph-opening-node-search-window-is-unnecessarily-slow).
- Fixed a bug with the `Transform` node where converting from `Absolute World` space in a sub graph causes invalid subscript errors. [1190813](https://issuetracker.unity3d.com/issues/shadergraph-invalid-subscript-errors-are-thrown-when-connecting-a-subgraph-with-transform-node-with-unlit-master-node)
- Fixed a bug where the `Position` node would change coordinate spaces from `World` to `Absolute World` when shaders recompile. [1184617](https://issuetracker.unity3d.com/product/unity/issues/guid/1184617/)
- Fixed a bug where instanced shaders wouldn't compile on PS4.
- Optimized loading a large Shader Graph. [1209047](https://issuetracker.unity3d.com/issues/shader-graph-unresponsive-editor-when-using-large-graphs)
<<<<<<< HEAD
- Fixed issue where `Linear Blend Skinning` node could not be converted to Sub Graph [1227087](https://issuetracker.unity3d.com/issues/shadergraph-linear-blend-skinning-node-reports-an-error-and-prevents-shader-compilation-when-used-within-a-sub-graph)
=======
- Fixed NaN issue in triplanar SG node when blend goes to 0.
- Fixed an issue where Blackboard properties would not duplicate with `Precision` or `Hybrid Instancing` options. 
- Fixed an issue where `Texture` properties on the Blackboard would not duplicate with the same `Mode` settings. 
- Fixed an issue where `Keywords` on the Blackboard would not duplicate with the same `Default` value.
- Shader Graph now requests preview shader compilation asynchronously. [1209047](https://issuetracker.unity3d.com/issues/shader-graph-unresponsive-editor-when-using-large-graphs)
- Fixed an issue where Shader Graph would not compile master previews after an assembly reload.
>>>>>>> 51bb2e18

## [7.1.1] - 2019-09-05
### Added
- You can now define shader keywords on the Blackboard. Use these keywords on the graph to create static branches in the generated shader.
- The tab now shows whether you are working in a Sub Graph or a Shader Graph file.
- The Shader Graph importer now bakes the output node type name into a meta-data object.

### Fixed
- The Shader Graph preview no longer breaks when you create new PBR Graphs.
- Fixed an issue where deleting a group and a property at the same time would cause an error.
- Fixed the epsilon that the Hue Node uses to avoid NaN on platforms that support half precision.
- Emission nodes no longer produce errors when you use them in Sub Graphs.
- Exposure nodes no longer produce errors when you use them in Sub Graphs.
- Unlit master nodes no longer define unnecessary properties in the Universal Render Pipeline.
- Errors no longer occur when you convert a selection to a Sub Graph.
- Color nodes now handle Gamma and Linear conversions correctly.
- Sub Graph Output nodes now link to the correct documentation page.
- When you use Keywords, PBR and Unlit master nodes no longer produce errors.
- PBR master nodes now calculate Global Illumination (GI) correctly.
- PBR master nodes now apply surface normals.
- PBR master nodes now apply fog.
- The Editor now displays correct errors for missing or deleted Sub Graph Assets.
- You can no longer drag and drop recursive nodes onto Sub Graph Assets.

## [7.0.1] - 2019-07-25
### Changed
- New Shader Graph windows are now docked to either existing Shader Graph windows, or to the Scene View.

### Fixed
- Fixed various dependency tracking issues with Sub Graphs and HLSL files from Custom Function Nodes.
- Fixed an error that previously occurred when you used `Sampler State` input ports on Sub Graphs.
- `Normal Reconstruct Z` node is now compatible with both fragment and vertex stages. 
- `Position` node now draws the correct label for **Absolute World**. 
- Node previews now inherit preview type correctly.
- Normal maps now unpack correctly for mobile platforms.
- Fixed an error that previously occurred when you used the Gradient Sample node and your system locale uses commas instead of periods.
- Fixed an issue where you couldn't group several nodes.

## [7.0.0] - 2019-07-10
### Added
- You can now use the `SHADERGRAPH_PREVIEW` keyword in `Custom Function Node` to generate different code for preview Shaders.
- Color Mode improves node visibility by coloring the title bar by Category, Precision, or custom colors.
- You can now set the precision of a Shader Graph and individual nodes.
- Added the `_TimeParameters` variable which contains `Time`, `Sin(Time)`, and `Cosine(Time)`
- _Absolute World_ space on `Position Node` now provides absolute world space coordinates regardless of the active render pipeline.
- You can now add sticky notes to graphs.

### Changed
- The `Custom Function Node` now uses an object field to reference its source when using `File` mode.
- To enable master nodes to generate correct motion vectors for time-based vertex modification, time is now implemented as an input to the graph rather than as a global uniform.
- **World** space on `Position Node` now uses the default world space coordinates of the active render pipeline. 

### Fixed
- Fixed an error in `Custom Function Node` port naming.
- `Sampler State` properties and nodes now serialize correctly.
- Labels in the Custom Port menu now use the correct coloring when using the Personal skin.
- Fixed an error that occured when creating a Sub Graph from a selection containing a Group Node.
- When you change a Sub Graph, Shader Graph windows now correctly reload.
- When you save a Shader Graph, all other Shader Graph windows no longer re-compile their preview Shaders.
- Shader Graph UI now draws with correct styling for 2019.3.
- When deleting edge connections to nodes with a preview error, input ports no longer draw in the wrong position.
- Fixed an error involving deprecated components from VisualElements.
- When you convert nodes to a Sub Graph, the nodes are now placed correctly in the Sub Graph.
- The `Bitangent Vector Node` now generates all necessary shader requirements.

## [6.7.0-preview] - 2019-05-16
### Added
- Added a hidden path namespace for Sub Graphs to prevent certain Sub Graphs from populating the Create Node menu.

### Changed
- Anti-aliasing (4x) is now enabled on Shader Graph windows.

### Fixed
- When you click on the gear icon, Shader Graph now focuses on the selected node, and brings the settings menu to front view.
- Sub Graph Output and Custom Function Node now validate slot names, and display an appropriate error badge when needed.
- Remaining outdated documentation has been removed. 
- When you perform an undo or redo to an inactive Shader Graph window, the window no longer breaks.
- When you rapidly perform an undo or redo, Shader Graph windows no longer break.
- Sub Graphs that contain references to non-existing Sub Graphs no longer break the Sub Graph Importer.
- You can now reference sub-assets such as Textures.
- You can now reference Scene Color and Scene Depth correctly from within a Sub Graph.
- When you create a new empty Sub Graph, it no longer shows a warning about a missing output.
- When you create outputs that start with a digit, Shader generation no longer fails.
- You can no longer add nodes that are not allowed into Sub Graphs.
- A graph must now always contain at least one Master Node.
- Duplicate output names are now allowed.
- Fixed an issue where the main preview was always redrawing.
- When you set a Master Node as active, the Main Preview now shows the correct result.
- When you save a graph that contains a Sub Graph node, the Shader Graph window no longer freezes.
- Fixed an error that occured when using multiple Sampler State nodes with different parameters.
- Fixed an issue causing default inputs to be misaligned in certain cases.
- You can no longer directly connect slots with invalid types. When the graph detects that situation, it now doesn't break and gives an error instead.

## [6.6.0] - 2019-04-01
### Added
- You can now add Matrix, Sampler State and Gradient properties to the Blackboard.
- Added Custom Function node. Use this node to define a custom HLSL function either via string directly in the graph, or via a path to an HLSL file.
- You can now group nodes by pressing Ctrl + G.
- Added "Delete Group and Contents" and removed "Ungroup All Nodes" from the context menu for groups.
- You can now use Sub Graphs in other Sub Graphs.
- Preview shaders now compile in the background, and only redraw when necessary.

### Changed
- Removed Blackboard fields, which had no effect on Sub Graph input ports, from the Sub Graph Blackboard.
- Subgraph Output node is now called Outputs.
- Subgraph Output node now supports renaming of ports.
- Subgraph Output node now supports all port types.
- Subgraph Output node now supports reordering ports.
- When you convert nodes to a Sub Graph, Shader Graph generates properties and output ports in the Sub Graph, and now by default, names those resulting properties and output ports based on their types.
- When you delete a group, Shader Graph now deletes the Group UI, but doesn't delete the nodes inside.

### Fixed
- You can now undo edits to Vector port default input fields.
- You can now undo edits to Gradient port default input fields.
- Boolean port input fields now display correct values when you undo changes.
- Vector type properties now behave as expected when you undo changes.
- Fixed an error that previously occurred when you opened saved Shader Graphs containing one or more Voronoi nodes.
- You can now drag normal map type textures on to a Shader Graph to create Sample Texture 2D nodes with the correct type set.
- Fixed the Multiply node so default input values are applied correctly.
- Added padding on input values for Blend node to prevent NaN outputs.
- Fixed an issue where `IsFaceSign` would not compile within Sub Graph Nodes.
- Null reference errors no longer occur when you remove ports with connected edges.
- Default input fields now correctly hide and show when connections change.

## [6.5.0] - 2019-03-07

### Fixed
- Fixed master preview for HDRP master nodes when alpha clip is enabled.

## [6.4.0] - 2019-02-21
### Fixed
- Fixed the Transform node, so going from Tangent Space to any other space now works as expected.

## [6.3.0] - 2019-02-18
### Fixed
- Fixed an issue where the Normal Reconstruct Z Node sometimes caused Not a Number (NaN) errors when using negative values.

## [6.2.0] - 2019-02-15
### Fixed
- Fixed the property blackboard so it no longer goes missing or turns very small.

### Changed
- Code refactor: all macros with ARGS have been swapped with macros with PARAM. This is because the ARGS macros were incorrectly named.

## [6.1.0] - 2019-02-13

## [6.0.0] - 2019-02-23
### Added
- When you hover your cursor over a property in the blackboard, this now highlights the corresponding property elements in your Shader Graph. Similarly, if you hover over a property in the Shader Graph itself, this highlights the corresponding property in the blackboard.
- Property nodes in your Shader Graph now have a similar look and styling as the properties in the blackboard.

### Changed
- Errors in the compiled shader are now displayed as badges on the appropriate node.
- In the `Scene Depth` node you can now choose the depth sampling mode: `Linear01`, `Raw` or `Eye`.

### Fixed
- When you convert an inline node to a `Property` node, this no longer allows duplicate property names.
- When you move a node, you'll now be asked to save the Graph file.
- You can now Undo edits to Property parameters on the Blackboard.
- You can now Undo conversions between `Property` nodes and inline nodes.
- You can now Undo moving a node.
- You can no longer select the `Texture2D` Property type `Mode`, if the Property is not exposed.
- The `Vector1` Property type now handles default values more intuitively when switching `Mode` dropdown.
- The `Color` node control is now a consistent width.
- Function declarations no longer contain double delimiters.
- The `Slider` node control now functions correctly.
- Fixed an issue where the Editor automatically re-imported Shader Graphs when there were changes to the asset database.
- Reverted the visual styling of various graph elements to their previous correct states.
- Previews now repaint correctly when Unity does not have focus.
- Code generation now works correctly for exposed Vector1 shader properties where the decimal separator is not a dot.
- The `Rotate About Axis` node's Modes now use the correct function versions.
- Shader Graph now preserves grouping when you convert nodes between property and inline.
- The `Flip` node now greys out labels for inactive controls.
- The `Boolean` property type now uses the `ToggleUI` property attribute, so as to not generate keywords.
- The `Normal Unpack` node no longer generates errors in Object space.
- The `Split` node now uses values from its default Port input fields.
- The `Channel Mask` node now allows multiple node instances, and no longer generates any errors.
- Serialized the Alpha control value on the `Flip` node.
- The `Is Infinite` and `Is NaN` nodes now use `Vector 1` input ports, but the output remains the same.
- You can no longer convert a node inside a `Sub Graph` into a `Sub Graph`, which previously caused errors.
- The `Transformation Matrix` node's Inverse Projection and Inverse View Projection modes no longer produce errors.
- The term `Shader Graph` is now captilized correctly in the Save Graph prompt. 

## [5.2.0] - 2018-11-27
### Added
- Shader Graph now has __Group Node__, where you can group together several nodes. You can use this to keep your Graphs organized and nice.

### Fixed
- The expanded state of blackboard properties are now remembered during a Unity session.

## [5.1.0] - 2018-11-19
### Added
- You can now show and hide the Main Preview and the Blackboard from the toolbar.

### Changed
- The Shader Graph package is no longer in preview.
- Moved `NormalBlendRNM` node to a dropdown option on `Normal Blend` node.
- `Sample Cubemap` node now has a `SamplerState` slot.
- New Sub Graph assets now default to the "Sub Graphs" path in the Create Node menu.
- New Shader Graph assets now default to the "Shader Graphs" path in the Shader menu.
- The `Light Probe` node is now a `Baked GI` node. When you use LWRP with lightmaps, this node now returns the correct lightmap data. This node is supported in HDRP.
- `Reflection Probe` nodes now only work with LWRP. This solves compilation errors in HDRP.
- `Ambient` nodes now only work with LWRP. This solves compilation errors in HDRP.
- `Fog` nodes now only work with LWRP. This solves compilation errors in HDRP.
- In HDRP, the `Position` port for the `Object` node now returns the absolute world position.
- The `Baked GI`, `Reflection Probe`, and `Ambient` nodes are now in the `Input/Lighting` category.
- The master node no longer has its own preview, because it was redundant. You can see the results for the master node in the Main Preview.

### Fixed
- Shadow projection is now correct when using the `Unlit` master node with HD Render Pipeline.
- Removed all direct references to matrices
- `Matrix Construction` nodes with different `Mode` values now evaluate correctly.
- `Is Front Face` node now works correctly when connected to `Alpha` and `AlphaThreshold` slots on the `PBR` master node.
- Corrected some instances of incorrect port dimensions on several nodes.
- `Scene Depth` and `Scene Color` nodes now work in single pass stereo in Lightweight Render Pipeline.
- `Channel Mask` node controls are now aligned correctly.
- In Lightweight Render Pipeline, Pre-multiply surface type now matches the Lit shader. 
- Non-exposed properties in the blackboard no longer have a green dot next to them.
- Default reference name for shader properties are now serialized. You cannot change them after initial creation.
- When you save Shader Graph and Sub Graph files, they're now automatically checked out on version control.
- Shader Graph no longer throws an exception when you double-click a folder in the Project window.
- Gradient Node no longer throws an error when you undo a deletion.

## [5.0.0-preview] - 2018-09-28

## [4.0.0-preview] - 2018-09-28
### Added
- Shader Graph now supports the High Definition Render Pipeline with both PBR and Unlit Master nodes. Shaders built with Shader Graph work with both the Lightweight and HD render pipelines.
- You can now modify vertex position via the Position slot on the PBR and Unlit Master nodes. By default, the input to this node is object space position. Custom inputs to this slot should specify the absolute local position of a given vertex. Certain nodes (such as Procedural Shapes) are not viable in the vertex shader. Such nodes are incompatible with this slot.
- You can now edit the Reference name for a property. To do so, select the property and type a new name next to Reference. If you want to reset to the default name, right-click Reference, and select Reset reference.
- In the expanded property window, you can now toggle whether the property is exposed.
- You can now change the path of Shader Graphs and Sub Graphs. When you change the path of a Shader Graph, this modifies the location it has in the shader selection list. When you change the path of Sub Graph, it will have a different location in the node creation menu.
- Added `Is Front Face` node. With this node, you can change graph output depending on the face sign of a given fragment. If the current fragment is part of a front face, the node returns true. For a back face, the node returns false. Note: This functionality requires that you have enabled **two sided** on the Master node.
- Gradient functionality is now available via two new nodes: Sample Gradient and Gradient Asset. The Sample Gradient node samples a gradient given a Time parameter. You can define this gradient on the Gradient slot control view. The Gradient Asset node defines a gradient that can be sampled by multiple Sample Gradient nodes using different Time parameters.
- Math nodes now have a Waves category. The category has four different nodes: Triangle wave, Sawtooth wave, Square wave, and Noise Sine wave. The Triangle, Sawtooth, and Square wave nodes output a waveform with a range of -1 to 1 over a period of 1. The Noise Sine wave outputs a standard Sine wave with a range of -1 to 1 over a period of 2 * pi. For variance, random noise is added to the amplitude of the Sine wave, within a determined range.
- Added `Sphere Mask` node for which you can indicate the starting coordinate and center point. The sphere mask uses these with the **Radius** and **Hardness** parameters. Sphere mask functionality works in both 2D and 3D spaces, and is based on the vector coordinates in the **Coords and Center** input.
- Added support for Texture 3D and Texture 2D Array via two new property types and four new nodes.
- A new node `Texture 2D LOD` has been added for LOD functionality on a Texture 2D Sample. Sample Texture 2D LOD uses the exact same input and output slots as Sample Texture 2D, but also includes an input for level of detail adjustments via a Vector1 slot.
- Added `Texel Size` node, which allows you to get the special texture properties of a Texture 2D Asset via the `{texturename}_TexelSize` variable. Based on input from the Texture 2D Asset, the node outputs the width and height of the texel size in Vector1 format.
- Added `Rotate About Axis` node. This allows you to rotate a 3D vector space around an axis. For the rotation, you can specify an amount of degrees or a radian value.
- Unpacking normal maps in object space.
- Unpacking derivative maps option on sample texture nodes.
- Added Uint type for instancing support.
- Added HDR option for color material slots.
- Added definitions used by new HD Lit Master node.
- Added a popup control for a string list.
- Added conversion type (position/direction) to TransformNode.
- In your preview for nodes that are not master nodes, pixels now display as pink if they are not finite.

### Changed
- The settings for master nodes now live in a small window that you can toggle on and off. Here, you can change various rendering settings for your shader.
- There are two Normal Derive Nodes: `Normal From Height` and `Normal Reconstruct Z`.
  `Normal From Height` uses Vector1 input to derive a normal map.
  `Normal Reconstruct Z` uses the X and Y components in Vector2 input to derive the proper Z value for a normal map.
- The Texture type default input now accepts render textures.
- HD PBR subshader no longer duplicates surface description code into vertex shader.
- If the current render pipeline is not compatible, master nodes now display an error badge.
- The preview shader now only considers the current render pipeline. Because of this there is less code to compile, so the preview shader compiles faster.
- When you rename a shader graph or sub shader graph locally on your disk, the title of the Shader Graph window, black board, and preview also updates.
- Removed legacy matrices from Transfomation Matrix node.
- Texture 2D Array and Texture 3D nodes can no longer be used in the vertex shader.
- `Normal Create` node has been renamed to `Normal From Texture`.
- When you close the Shader Graph after you have modified a file, the prompt about saving your changes now shows the file name as well.
- `Blend` node now supports Overwrite mode.
- `Simple Noise` node no longer has a loop.
- The `Polygon` node now calculates radius based on apothem.
- `Normal Strength` node now calculates Z value more accurately.
- You can now connect Sub Graphs to vertex shader slots. If a node in the Sub Graph specifies a shader stage, that specific Sub Graph node is locked to that stage. When an instance of a Sub Graph node is connected to a slot that specifies a shader stage, all slots on that instance are locked to the stage.
- Separated material options and tags.
- Master node settings are now recreated when a topological modification occurs.

### Fixed
- Vector 1 nodes now evaluate correctly. ([#334](https://github.com/Unity-Technologies/ShaderGraph/issues/334) and [#337](https://github.com/Unity-Technologies/ShaderGraph/issues/337))
- Properties can now be copied and pasted.
- Pasting a property node into another graph will now convert it to a concrete node. ([#300](https://github.com/Unity-Technologies/ShaderGraph/issues/300) and [#307](https://github.com/Unity-Technologies/ShaderGraph/pull/307))
- Nodes that are copied from one graph to another now spawn in the center of the current view. ([#333](https://github.com/Unity-Technologies/ShaderGraph/issues/333))
- When you edit sub graph paths, the search window no longer yields a null reference exception.
- The blackboard is now within view when deserialized.
- Your system locale can no longer cause incorrect commands due to full stops being converted to commas.
- Deserialization of subgraphs now works correctly.
- Sub graphs are now suffixed with (sub), so you can tell them apart from other nodes.
- Boolean and Texture type properties now function correctly in sub-graphs.
- The preview of a node does not obstruct the selection outliner anymore.
- The Dielectric Specular node no longer resets its control values.
- You can now copy, paste, and duplicate sub-graph nodes with vector type input ports.
- The Lightweight PBR subshader now normalizes normal, tangent, and view direction correctly.
- Shader graphs using alpha clip now generate correct depth and shadow passes.
- `Normal Create` node has been renamed to `Normal From Texture`.
- The preview of nodes now updates correctly.
- Your system locale can no longer cause incorrect commands due to full stops being converted to commas.
- `Show Generated Code` no longer throws an "Argument cannot be null" error.
- Sub Graphs now use the correct generation mode when they generate preview shaders.
- The `CodeFunctionNode` API now generates correct function headers when you use `DynamicMatrix` type slots.
- Texture type input slots now set correct default values for 'Normal' texture type.
- SpaceMaterialSlot now reads correct slot.
- Slider node control now functions correctly.
- Shader Graphs no longer display an error message intended for Sub Graphs when you delete properties.
- The Shader Graph and Sub Shader Graph file extensions are no longer case-sensitive.
- The dynamic value slot type now uses the correct decimal separator during HLSL generation.
- Fixed an issue where Show Generated Code could fail when external editor was not set.
- In the High Definition Render Pipeline, Shader Graph now supports 4-channel UVs.
- The Lightweight PBR subshader now generates the correct meta pass.
- Both PBR subshaders can now generate indirect light from emission.
- Shader graphs now support the SRP batcher.
- Fixed an issue where floatfield would be parsed according to OS locale settings with .NET 4.6<|MERGE_RESOLUTION|>--- conflicted
+++ resolved
@@ -31,12 +31,9 @@
 - Changed the `Branch` node so that it uses a ternary operator (`Out = bool ? a : B`) instead of a linear interpolate function.
 - Copied nodes are now pasted at the cursor location instead of slightly offset from their original location
 - Error messages reported on Sub Graph output nodes for invalid previews now present clearer information, with documentation support.
-<<<<<<< HEAD
-- Added support for `Linear Blend Skinning` Node to Universal Render Pipeline.
-=======
 - Updated legacy COLOR output semantic to SV_Target in pixel shader for compatibility with DXC
 - Changed the `Reference Suffix` of Keyword Enum entries so that you cannot edit them, which ensures that material keywords compile properly. 
->>>>>>> 51bb2e18
+- Added support for `Linear Blend Skinning` Node to Universal Render Pipeline.
 
 ### Fixed
 - Edges no longer produce errors when you save a Shader Graph.
@@ -99,16 +96,13 @@
 - Fixed a bug where the `Position` node would change coordinate spaces from `World` to `Absolute World` when shaders recompile. [1184617](https://issuetracker.unity3d.com/product/unity/issues/guid/1184617/)
 - Fixed a bug where instanced shaders wouldn't compile on PS4.
 - Optimized loading a large Shader Graph. [1209047](https://issuetracker.unity3d.com/issues/shader-graph-unresponsive-editor-when-using-large-graphs)
-<<<<<<< HEAD
-- Fixed issue where `Linear Blend Skinning` node could not be converted to Sub Graph [1227087](https://issuetracker.unity3d.com/issues/shadergraph-linear-blend-skinning-node-reports-an-error-and-prevents-shader-compilation-when-used-within-a-sub-graph)
-=======
 - Fixed NaN issue in triplanar SG node when blend goes to 0.
 - Fixed an issue where Blackboard properties would not duplicate with `Precision` or `Hybrid Instancing` options. 
 - Fixed an issue where `Texture` properties on the Blackboard would not duplicate with the same `Mode` settings. 
 - Fixed an issue where `Keywords` on the Blackboard would not duplicate with the same `Default` value.
 - Shader Graph now requests preview shader compilation asynchronously. [1209047](https://issuetracker.unity3d.com/issues/shader-graph-unresponsive-editor-when-using-large-graphs)
 - Fixed an issue where Shader Graph would not compile master previews after an assembly reload.
->>>>>>> 51bb2e18
+- Fixed issue where `Linear Blend Skinning` node could not be converted to Sub Graph [1227087](https://issuetracker.unity3d.com/issues/shadergraph-linear-blend-skinning-node-reports-an-error-and-prevents-shader-compilation-when-used-within-a-sub-graph)
 
 ## [7.1.1] - 2019-09-05
 ### Added
