--- conflicted
+++ resolved
@@ -31,11 +31,7 @@
 - Changed the `Branch` node so that it uses a ternary operator (`Out = bool ? a : B`) instead of a linear interpolate function.
 - Copied nodes are now pasted at the cursor location instead of slightly offset from their original location
 - Error messages reported on Sub Graph output nodes for invalid previews now present clearer information, with documentation support.
-<<<<<<< HEAD
-- Updated legacy COLOR output semantic to SV_Target in pixel shader for compatibility with DXC
-=======
 - Added support for `Linear Blend Skinning` Node to Universal Render Pipeline.
->>>>>>> 443fb31c
 
 ### Fixed
 - Edges no longer produce errors when you save a Shader Graph.
@@ -97,11 +93,7 @@
 - Fixed a bug where the `Position` node would change coordinate spaces from `World` to `Absolute World` when shaders recompile. [1184617](https://issuetracker.unity3d.com/product/unity/issues/guid/1184617/)
 - Fixed a bug where instanced shaders wouldn't compile on PS4.
 - Optimized loading a large Shader Graph. [1209047](https://issuetracker.unity3d.com/issues/shader-graph-unresponsive-editor-when-using-large-graphs)
-<<<<<<< HEAD
-- Fixed NaN issue in triplanar SG node when blend goes to 0.
-=======
 - Fixed issue where `Linear Blend Skinning` node could not be converted to Sub Graph [1227087](https://issuetracker.unity3d.com/issues/shadergraph-linear-blend-skinning-node-reports-an-error-and-prevents-shader-compilation-when-used-within-a-sub-graph)
->>>>>>> 443fb31c
 
 ## [7.1.1] - 2019-09-05
 ### Added
