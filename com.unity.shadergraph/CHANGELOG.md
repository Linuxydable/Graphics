--- conflicted
+++ resolved
@@ -96,9 +96,7 @@
 - Fixed a compilation error when using Hybrid Renderer due to incorrect positioning of macros.
 - Fixed a bug where the `Create Node Menu` lagged on load. Entries are now only generated when property, keyword, or subgraph changes are detected. [1209567](https://issuetracker.unity3d.com/issues/shadergraph-opening-node-search-window-is-unnecessarily-slow).
 - Fixed a bug with the `Transform` node where converting from `Absolute World` space in a sub graph causes invalid subscript errors. [1190813](https://issuetracker.unity3d.com/issues/shadergraph-invalid-subscript-errors-are-thrown-when-connecting-a-subgraph-with-transform-node-with-unlit-master-node)
-<<<<<<< HEAD
 - Fixed a bug where depndencies were not getting included when exporting a shadergraph and subgraphs
-=======
 - Fixed a bug where adding a " to a property display name would cause shader compilation errors and show all nodes as broken
 - Fixed a bug where the `Position` node would change coordinate spaces from `World` to `Absolute World` when shaders recompile. [1184617](https://issuetracker.unity3d.com/product/unity/issues/guid/1184617/)
 - Fixed a bug where instanced shaders wouldn't compile on PS4.
@@ -115,7 +113,6 @@
 - Fixed undo not being recorded properly for setting active master node, graph precision, and node defaults.
 - Fixed an issue where Custum Function nodes and Sub Graph Output nodes could no longer rename slots. 
 - Fixed a bug where searcher entries would not repopulate correctly after an undo was perfromed (https://fogbugz.unity3d.com/f/cases/1241018/)
->>>>>>> 8c9ad068
 
 ## [7.1.1] - 2019-09-05
 ### Added
