--- conflicted
+++ resolved
@@ -99,11 +99,8 @@
 - Fixed a bug where adding a " to a property display name would cause shader compilation errors and show all nodes as broken
 - Fixed a bug where the `Position` node would change coordinate spaces from `World` to `Absolute World` when shaders recompile. [1184617](https://issuetracker.unity3d.com/product/unity/issues/guid/1184617/)
 - Fixed a bug where instanced shaders wouldn't compile on PS4.
-<<<<<<< HEAD
 - Fixed a bug where switching a Color Nodes' Mode between Default and HDR would cause the Color to be altered incorrectly.
-=======
 - Fixed a bug where nodes dealing with matricies would sometimes display a preview, sometimes not.
->>>>>>> ca0399ca
 - Optimized loading a large Shader Graph. [1209047](https://issuetracker.unity3d.com/issues/shader-graph-unresponsive-editor-when-using-large-graphs)
 - Fixed NaN issue in triplanar SG node when blend goes to 0.
 - Fixed an issue where Blackboard properties would not duplicate with `Precision` or `Hybrid Instancing` options. 
