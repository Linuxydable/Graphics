# Changelog
All notable changes to this package are documented in this file.

The format is based on [Keep a Changelog](http://keepachangelog.com/en/1.0.0/)
and this project adheres to [Semantic Versioning](http://semver.org/spec/v2.0.0.html).

## [Unreleased]
### Added
- Added samples for Procedural Patterns to the package.
- You can now use the right-click context menu to delete Sticky Notes.
- You can now save your graph as a new Asset.
- Added support for vertex skinning when you use the DOTS animation package.
- You can now use the right-click context menu to set the precision on multiple selected nodes.
- When you start the Editor, Shader Graph now displays Properties in the Blackboard as collapsed.
- Updated the zoom level to let you zoom in further.
- Blackboard properties now have a __Duplicate__ menu option. When you duplicate properties, Shader Graph maintains the order, and inserts duplicates below the current selection.
- When you convert a node to a Sub Graph, the dialog now opens up in the directory of the original graph that contained the node. If the new Sub Graph is outside this directory, it also remembers that path for the next dialog to ease folder navigation.
- If Unity Editor Analytics are enabled, Shader Graph collects anonymous data about which nodes you use in your graphs. This helps the Shader Graph team focus our efforts on the most common graph scenarios, and better understand the needs of our customers. We don't track edge data and cannot recreate your graphs in any form.
- The Create Node Menu now has a tree view and support for fuzzy field searching.
- When a Shader Graph or Sub Graph Asset associated with a open window has been deleted, Unity now displays a dialog that asks whether you would like to save the graph as a new Asset or close the window.
- Added a drop-down menu to the PBR Master Node that lets you select the final coordinate space of normals delivered from the fragment function. 
- Added support for users to drag and drop Blackboard Properties from one graph to another.
- Breaking out GraphData validation into clearer steps.
- Added AlphaToMask render state.
- Added a field to the Master Nodes that overrides the generated shader's ShaderGUI, which determines how a Material that uses a Shader Graph looks.

### Changed
- Changed the `Branch` node so that it uses a ternary operator (`Out = bool ? a : B`) instead of a linear interpolate function.
- Copied nodes are now pasted at the cursor location instead of slightly offset from their original location

### Fixed
- Edges no longer produce errors when you save a Shader Graph.
- Shader Graph no longer references the `NUnit` package.
- Fixed a shader compatibility issue in the SRP Batcher when you use a hybrid instancing custom variable.
- Fixed an issue where Unity would crash when you imported a Shader Graph Asset with invalid formatting.
- Fixed an issue with the animated preview when there is no Camera with animated Materials in the Editor.
- Triplanar nodes no longer use Camera-relative world space by default in HDRP.
- Errors no longer occur when you activate `Enable GPU Instancing` on Shader Graph Materials. [1184870](https://issuetracker.unity3d.com/issues/universalrp-shader-compilation-error-when-using-gpu-instancing)
- Errors no longer occur when there are multiple tangent transform nodes on a graph. [1185752](https://issuetracker.unity3d.com/issues/shadergraph-fails-to-compile-with-redefinition-of-transposetangent-when-multiple-tangent-transform-nodes-are-plugged-in)
- The Main Preview for Sprite Lit and Sprite Unlit master nodes now displays the correct color. [1184656](https://issuetracker.unity3d.com/issues/shadergraph-preview-for-lit-and-unlit-master-node-wrong-color-when-color-is-set-directly-on-master-node)
- Shader Graph shaders in `Always Include Shaders` no longer crash builds. [1191757](https://issuetracker.unity3d.com/issues/lwrp-build-crashes-when-built-with-shadergraph-file-added-to-always-include-shaders-list)
- The `Transform` node now correctly transforms Absolute World to Object.
- Errors no longer occur when you change the precision of Sub Graphs. [1158413](https://issuetracker.unity3d.com/issues/shadergraph-changing-precision-of-sg-with-subgraphs-that-still-use-the-other-precision-breaks-the-generated-shader)
- Fixed an error where the UV channel drop-down menu on nodes had clipped text. [1188710](https://issuetracker.unity3d.com/issues/shader-graph-all-uv-dropdown-value-is-clipped-under-shader-graph)
- Added StencilOverride support.
- Sticky Notes can now be grouped properly.
- Fixed an issue where nodes couldn't be copied from a group.
- Fixed a bug that occurred when you duplicated multiple Blackboard properties or keywords simultaneously, where Shader Graph stopped working, potentially causing data loss.
- Fixed a bug where you couldn't reorder Blackboard properties.
- Shader Graph now properly duplicates the __Exposed__ status for Shader properties and keywords.
- Fixed a bug where the __Save Graph As__ dialog for a Shader or Sub Graph sometimes appeared in the wrong Project when you had multiple Unity Projects open simultaneously.
- Fixed an issue where adding the first output to a Sub Graph without any outputs prior caused Shader Graphs containing the Sub Graph to break.
- Fixed an issue where Shader Graph shaders using the `CameraNode` failed to build on PS4 with "incompatible argument list for call to 'mul'".
- Fixed a bug that caused problems with Blackboard property ordering.
- Fixed a bug where the redo functionality in Shader Graph often didn't work.
- Fixed a bug where using the Save As command on a Sub Graph raised an exception.
- Fixed a bug where the input fields sometimes didn't render properly. [1176268](https://issuetracker.unity3d.com/issues/shadergraph-input-fields-get-cut-off-after-minimizing-and-maximizing-become-unusable)
- Fixed a bug where the Gradient property didn't work with all system locales. [1140924](https://issuetracker.unity3d.com/issues/shader-graph-shader-doesnt-compile-when-using-a-gradient-property-and-a-regional-format-with-comma-decimal-separator-is-used)
- Fixed a bug where Properties in the Blackboard could have duplicate names.
- Fixed a bug where you could drag the Blackboard into a graph even when you disabled the Blackboard.
- Fixed a bug where the `Vertex Normal` slot on master nodes needed vertex normal data input to compile. [1193348](https://issuetracker.unity3d.com/issues/hdrp-unlit-shader-plugging-anything-into-the-vertex-normal-input-causes-shader-to-fail-to-compile)
- Fixed a bug where `GetWorldSpaceNormalizeViewDir()` could cause undeclared indentifier errors. [1190606](https://issuetracker.unity3d.com/issues/view-dir-node-plugged-into-vertex-position-creates-error-undeclared-identifier-getworldspacenormalizeviewdir)
- Fixed a bug where Emission on PBR Shader Graphs in the Universal RP would not bake to lightmaps. [1190225](https://issuetracker.unity3d.com/issues/emissive-custom-pbr-shadergraph-material-only-works-for-primitive-unity-objects)
- Fixed a bug where Shader Graph shaders were writing to `POSITION` instead of `SV_POSITION`, which caused PS4 builds to fail.
- Fixed a bug where `Object to Tangent` transforms in the `Transform` node used the wrong matrix. [1162203](https://issuetracker.unity3d.com/issues/shadergraph-transform-node-from-object-to-tangent-space-uses-the-wrong-matrix)
- Fixed an issue where boolean keywords in a Shader Graph caused HDRP Material features to fail. [1204827](https://issuetracker.unity3d.com/issues/hdrp-shadergraph-adding-a-boolean-keyword-to-an-hdrp-lit-shader-makes-material-features-not-work)
- Fixed a bug where Object space normals scaled with Object Scale. 
- Documentation links on nodes now point to the correct URLs and package versions.
- Fixed an issue where Sub Graphs sometimes had duplicate names when you converted nodes into Sub Graphs. 
- Fixed an issue where the number of ports on Keyword nodes didn't update when you added or removed Enum Keyword entries.
- Fixed an issue where colors in graphs didn't update when you changed a Blackboard Property's precision while the Color Mode is set to Precision.
- Fixed a bug where custom mesh in the Master Preview didn't work.
- Fixed a number of memory leaks that caused Shader Graph assets to stay in memory after closing the Shader Graph window.
- You can now smoothly edit controls on the `Dielectric Specular` node.
- Fixed Blackboard Properties to support scientific notation.
<<<<<<< HEAD
- Fixed a bug where switching from Color Nodes' Mode from Default to HDR or vice-versa would cause the Color to be altered incorrectly.
=======
- Fixed a bug where the error `Output value 'vert' is not initialized` displayed on all PBR graphs in Universal. [1210710](https://issuetracker.unity3d.com/issues/output-value-vert-is-not-completely-initialized-error-is-thrown-when-pbr-graph-is-created-using-urp)
- Fixed a bug where PBR and Unlit master nodes in Universal had Alpha Clipping enabled by default.
- Fixed an issue in where analytics wasn't always working.
- Fixed a bug where if a user had a Blackboard Property Reference start with a digit the generated shader would be broken.
- Avoid unintended behavior by removing the ability to create presets from Shader Graph (and Sub Graph) assets. [1220914](https://issuetracker.unity3d.com/issues/shadergraph-preset-unable-to-open-editor-when-clicking-on-open-shader-editor-in-the-shadersubgraphimporter)
- Fixed a bug where undo would make the Master Preview visible regardless of its toggle status.
- Fixed a bug where any change to the PBR master node settings would lose connection to the normal slot. 
- Fixed a bug where the user couldn't open up HDRP Master Node Shader Graphs without the Render Pipeline set to HDRP.
- Fixed a bug where adding a HDRP Master Node to a Shader Graph would softlock the Shader Graph.
- Fixed a bug where shaders fail to compile due to `#pragma target` generation when your system locale uses commas instead of periods.
- Fixed a compilation error when using Hybrid Renderer due to incorrect positioning of macros.
- Fixed a bug with the `Transform` node where converting from `Absolute World` space in a sub graph causes invalid subscript errors. [1190813](https://issuetracker.unity3d.com/issues/shadergraph-invalid-subscript-errors-are-thrown-when-connecting-a-subgraph-with-transform-node-with-unlit-master-node)
>>>>>>> c303f3a9

## [7.1.1] - 2019-09-05
### Added
- You can now define shader keywords on the Blackboard. Use these keywords on the graph to create static branches in the generated shader.
- The tab now shows whether you are working in a Sub Graph or a Shader Graph file.
- The Shader Graph importer now bakes the output node type name into a meta-data object.

### Fixed
- The Shader Graph preview no longer breaks when you create new PBR Graphs.
- Fixed an issue where deleting a group and a property at the same time would cause an error.
- Fixed the epsilon that the Hue Node uses to avoid NaN on platforms that support half precision.
- Emission nodes no longer produce errors when you use them in Sub Graphs.
- Exposure nodes no longer produce errors when you use them in Sub Graphs.
- Unlit master nodes no longer define unnecessary properties in the Universal Render Pipeline.
- Errors no longer occur when you convert a selection to a Sub Graph.
- Color nodes now handle Gamma and Linear conversions correctly.
- Sub Graph Output nodes now link to the correct documentation page.
- When you use Keywords, PBR and Unlit master nodes no longer produce errors.
- PBR master nodes now calculate Global Illumination (GI) correctly.
- PBR master nodes now apply surface normals.
- PBR master nodes now apply fog.
- The Editor now displays correct errors for missing or deleted Sub Graph Assets.
- You can no longer drag and drop recursive nodes onto Sub Graph Assets.

## [7.0.1] - 2019-07-25
### Changed
- New Shader Graph windows are now docked to either existing Shader Graph windows, or to the Scene View.

### Fixed
- Fixed various dependency tracking issues with Sub Graphs and HLSL files from Custom Function Nodes.
- Fixed an error that previously occurred when you used `Sampler State` input ports on Sub Graphs.
- `Normal Reconstruct Z` node is now compatible with both fragment and vertex stages. 
- `Position` node now draws the correct label for **Absolute World**. 
- Node previews now inherit preview type correctly.
- Normal maps now unpack correctly for mobile platforms.
- Fixed an error that previously occurred when you used the Gradient Sample node and your system locale uses commas instead of periods.
- Fixed an issue where you couldn't group several nodes.

## [7.0.0] - 2019-07-10
### Added
- You can now use the `SHADERGRAPH_PREVIEW` keyword in `Custom Function Node` to generate different code for preview Shaders.
- Color Mode improves node visibility by coloring the title bar by Category, Precision, or custom colors.
- You can now set the precision of a Shader Graph and individual nodes.
- Added the `_TimeParameters` variable which contains `Time`, `Sin(Time)`, and `Cosine(Time)`
- _Absolute World_ space on `Position Node` now provides absolute world space coordinates regardless of the active render pipeline.
- You can now add sticky notes to graphs.

### Changed
- The `Custom Function Node` now uses an object field to reference its source when using `File` mode.
- To enable master nodes to generate correct motion vectors for time-based vertex modification, time is now implemented as an input to the graph rather than as a global uniform.
- **World** space on `Position Node` now uses the default world space coordinates of the active render pipeline. 

### Fixed
- Fixed an error in `Custom Function Node` port naming.
- `Sampler State` properties and nodes now serialize correctly.
- Labels in the Custom Port menu now use the correct coloring when using the Personal skin.
- Fixed an error that occured when creating a Sub Graph from a selection containing a Group Node.
- When you change a Sub Graph, Shader Graph windows now correctly reload.
- When you save a Shader Graph, all other Shader Graph windows no longer re-compile their preview Shaders.
- Shader Graph UI now draws with correct styling for 2019.3.
- When deleting edge connections to nodes with a preview error, input ports no longer draw in the wrong position.
- Fixed an error involving deprecated components from VisualElements.
- When you convert nodes to a Sub Graph, the nodes are now placed correctly in the Sub Graph.
- The `Bitangent Vector Node` now generates all necessary shader requirements.

## [6.7.0-preview] - 2019-05-16
### Added
- Added a hidden path namespace for Sub Graphs to prevent certain Sub Graphs from populating the Create Node menu.

### Changed
- Anti-aliasing (4x) is now enabled on Shader Graph windows.

### Fixed
- When you click on the gear icon, Shader Graph now focuses on the selected node, and brings the settings menu to front view.
- Sub Graph Output and Custom Function Node now validate slot names, and display an appropriate error badge when needed.
- Remaining outdated documentation has been removed. 
- When you perform an undo or redo to an inactive Shader Graph window, the window no longer breaks.
- When you rapidly perform an undo or redo, Shader Graph windows no longer break.
- Sub Graphs that contain references to non-existing Sub Graphs no longer break the Sub Graph Importer.
- You can now reference sub-assets such as Textures.
- You can now reference Scene Color and Scene Depth correctly from within a Sub Graph.
- When you create a new empty Sub Graph, it no longer shows a warning about a missing output.
- When you create outputs that start with a digit, Shader generation no longer fails.
- You can no longer add nodes that are not allowed into Sub Graphs.
- A graph must now always contain at least one Master Node.
- Duplicate output names are now allowed.
- Fixed an issue where the main preview was always redrawing.
- When you set a Master Node as active, the Main Preview now shows the correct result.
- When you save a graph that contains a Sub Graph node, the Shader Graph window no longer freezes.
- Fixed an error that occured when using multiple Sampler State nodes with different parameters.
- Fixed an issue causing default inputs to be misaligned in certain cases.
- You can no longer directly connect slots with invalid types. When the graph detects that situation, it now doesn't break and gives an error instead.

## [6.6.0] - 2019-04-01
### Added
- You can now add Matrix, Sampler State and Gradient properties to the Blackboard.
- Added Custom Function node. Use this node to define a custom HLSL function either via string directly in the graph, or via a path to an HLSL file.
- You can now group nodes by pressing Ctrl + G.
- Added "Delete Group and Contents" and removed "Ungroup All Nodes" from the context menu for groups.
- You can now use Sub Graphs in other Sub Graphs.
- Preview shaders now compile in the background, and only redraw when necessary.

### Changed
- Removed Blackboard fields, which had no effect on Sub Graph input ports, from the Sub Graph Blackboard.
- Subgraph Output node is now called Outputs.
- Subgraph Output node now supports renaming of ports.
- Subgraph Output node now supports all port types.
- Subgraph Output node now supports reordering ports.
- When you convert nodes to a Sub Graph, Shader Graph generates properties and output ports in the Sub Graph, and now by default, names those resulting properties and output ports based on their types.
- When you delete a group, Shader Graph now deletes the Group UI, but doesn't delete the nodes inside.

### Fixed
- You can now undo edits to Vector port default input fields.
- You can now undo edits to Gradient port default input fields.
- Boolean port input fields now display correct values when you undo changes.
- Vector type properties now behave as expected when you undo changes.
- Fixed an error that previously occurred when you opened saved Shader Graphs containing one or more Voronoi nodes.
- You can now drag normal map type textures on to a Shader Graph to create Sample Texture 2D nodes with the correct type set.
- Fixed the Multiply node so default input values are applied correctly.
- Added padding on input values for Blend node to prevent NaN outputs.
- Fixed an issue where `IsFaceSign` would not compile within Sub Graph Nodes.
- Null reference errors no longer occur when you remove ports with connected edges.
- Default input fields now correctly hide and show when connections change.

## [6.5.0] - 2019-03-07

### Fixed
- Fixed master preview for HDRP master nodes when alpha clip is enabled.

## [6.4.0] - 2019-02-21
### Fixed
- Fixed the Transform node, so going from Tangent Space to any other space now works as expected.

## [6.3.0] - 2019-02-18
### Fixed
- Fixed an issue where the Normal Reconstruct Z Node sometimes caused Not a Number (NaN) errors when using negative values.

## [6.2.0] - 2019-02-15
### Fixed
- Fixed the property blackboard so it no longer goes missing or turns very small.

### Changed
- Code refactor: all macros with ARGS have been swapped with macros with PARAM. This is because the ARGS macros were incorrectly named.

## [6.1.0] - 2019-02-13

## [6.0.0] - 2019-02-23
### Added
- When you hover your cursor over a property in the blackboard, this now highlights the corresponding property elements in your Shader Graph. Similarly, if you hover over a property in the Shader Graph itself, this highlights the corresponding property in the blackboard.
- Property nodes in your Shader Graph now have a similar look and styling as the properties in the blackboard.

### Changed
- Errors in the compiled shader are now displayed as badges on the appropriate node.
- In the `Scene Depth` node you can now choose the depth sampling mode: `Linear01`, `Raw` or `Eye`.

### Fixed
- When you convert an inline node to a `Property` node, this no longer allows duplicate property names.
- When you move a node, you'll now be asked to save the Graph file.
- You can now Undo edits to Property parameters on the Blackboard.
- You can now Undo conversions between `Property` nodes and inline nodes.
- You can now Undo moving a node.
- You can no longer select the `Texture2D` Property type `Mode`, if the Property is not exposed.
- The `Vector1` Property type now handles default values more intuitively when switching `Mode` dropdown.
- The `Color` node control is now a consistent width.
- Function declarations no longer contain double delimiters.
- The `Slider` node control now functions correctly.
- Fixed an issue where the Editor automatically re-imported Shader Graphs when there were changes to the asset database.
- Reverted the visual styling of various graph elements to their previous correct states.
- Previews now repaint correctly when Unity does not have focus.
- Code generation now works correctly for exposed Vector1 shader properties where the decimal separator is not a dot.
- The `Rotate About Axis` node's Modes now use the correct function versions.
- Shader Graph now preserves grouping when you convert nodes between property and inline.
- The `Flip` node now greys out labels for inactive controls.
- The `Boolean` property type now uses the `ToggleUI` property attribute, so as to not generate keywords.
- The `Normal Unpack` node no longer generates errors in Object space.
- The `Split` node now uses values from its default Port input fields.
- The `Channel Mask` node now allows multiple node instances, and no longer generates any errors.
- Serialized the Alpha control value on the `Flip` node.
- The `Is Infinite` and `Is NaN` nodes now use `Vector 1` input ports, but the output remains the same.
- You can no longer convert a node inside a `Sub Graph` into a `Sub Graph`, which previously caused errors.
- The `Transformation Matrix` node's Inverse Projection and Inverse View Projection modes no longer produce errors.
- The term `Shader Graph` is now captilized correctly in the Save Graph prompt. 

## [5.2.0] - 2018-11-27
### Added
- Shader Graph now has __Group Node__, where you can group together several nodes. You can use this to keep your Graphs organized and nice.

### Fixed
- The expanded state of blackboard properties are now remembered during a Unity session.

## [5.1.0] - 2018-11-19
### Added
- You can now show and hide the Main Preview and the Blackboard from the toolbar.

### Changed
- The Shader Graph package is no longer in preview.
- Moved `NormalBlendRNM` node to a dropdown option on `Normal Blend` node.
- `Sample Cubemap` node now has a `SamplerState` slot.
- New Sub Graph assets now default to the "Sub Graphs" path in the Create Node menu.
- New Shader Graph assets now default to the "Shader Graphs" path in the Shader menu.
- The `Light Probe` node is now a `Baked GI` node. When you use LWRP with lightmaps, this node now returns the correct lightmap data. This node is supported in HDRP.
- `Reflection Probe` nodes now only work with LWRP. This solves compilation errors in HDRP.
- `Ambient` nodes now only work with LWRP. This solves compilation errors in HDRP.
- `Fog` nodes now only work with LWRP. This solves compilation errors in HDRP.
- In HDRP, the `Position` port for the `Object` node now returns the absolute world position.
- The `Baked GI`, `Reflection Probe`, and `Ambient` nodes are now in the `Input/Lighting` category.
- The master node no longer has its own preview, because it was redundant. You can see the results for the master node in the Main Preview.

### Fixed
- Shadow projection is now correct when using the `Unlit` master node with HD Render Pipeline.
- Removed all direct references to matrices
- `Matrix Construction` nodes with different `Mode` values now evaluate correctly.
- `Is Front Face` node now works correctly when connected to `Alpha` and `AlphaThreshold` slots on the `PBR` master node.
- Corrected some instances of incorrect port dimensions on several nodes.
- `Scene Depth` and `Scene Color` nodes now work in single pass stereo in Lightweight Render Pipeline.
- `Channel Mask` node controls are now aligned correctly.
- In Lightweight Render Pipeline, Pre-multiply surface type now matches the Lit shader. 
- Non-exposed properties in the blackboard no longer have a green dot next to them.
- Default reference name for shader properties are now serialized. You cannot change them after initial creation.
- When you save Shader Graph and Sub Graph files, they're now automatically checked out on version control.
- Shader Graph no longer throws an exception when you double-click a folder in the Project window.
- Gradient Node no longer throws an error when you undo a deletion.

## [5.0.0-preview] - 2018-09-28

## [4.0.0-preview] - 2018-09-28
### Added
- Shader Graph now supports the High Definition Render Pipeline with both PBR and Unlit Master nodes. Shaders built with Shader Graph work with both the Lightweight and HD render pipelines.
- You can now modify vertex position via the Position slot on the PBR and Unlit Master nodes. By default, the input to this node is object space position. Custom inputs to this slot should specify the absolute local position of a given vertex. Certain nodes (such as Procedural Shapes) are not viable in the vertex shader. Such nodes are incompatible with this slot.
- You can now edit the Reference name for a property. To do so, select the property and type a new name next to Reference. If you want to reset to the default name, right-click Reference, and select Reset reference.
- In the expanded property window, you can now toggle whether the property is exposed.
- You can now change the path of Shader Graphs and Sub Graphs. When you change the path of a Shader Graph, this modifies the location it has in the shader selection list. When you change the path of Sub Graph, it will have a different location in the node creation menu.
- Added `Is Front Face` node. With this node, you can change graph output depending on the face sign of a given fragment. If the current fragment is part of a front face, the node returns true. For a back face, the node returns false. Note: This functionality requires that you have enabled **two sided** on the Master node.
- Gradient functionality is now available via two new nodes: Sample Gradient and Gradient Asset. The Sample Gradient node samples a gradient given a Time parameter. You can define this gradient on the Gradient slot control view. The Gradient Asset node defines a gradient that can be sampled by multiple Sample Gradient nodes using different Time parameters.
- Math nodes now have a Waves category. The category has four different nodes: Triangle wave, Sawtooth wave, Square wave, and Noise Sine wave. The Triangle, Sawtooth, and Square wave nodes output a waveform with a range of -1 to 1 over a period of 1. The Noise Sine wave outputs a standard Sine wave with a range of -1 to 1 over a period of 2 * pi. For variance, random noise is added to the amplitude of the Sine wave, within a determined range.
- Added `Sphere Mask` node for which you can indicate the starting coordinate and center point. The sphere mask uses these with the **Radius** and **Hardness** parameters. Sphere mask functionality works in both 2D and 3D spaces, and is based on the vector coordinates in the **Coords and Center** input.
- Added support for Texture 3D and Texture 2D Array via two new property types and four new nodes.
- A new node `Texture 2D LOD` has been added for LOD functionality on a Texture 2D Sample. Sample Texture 2D LOD uses the exact same input and output slots as Sample Texture 2D, but also includes an input for level of detail adjustments via a Vector1 slot.
- Added `Texel Size` node, which allows you to get the special texture properties of a Texture 2D Asset via the `{texturename}_TexelSize` variable. Based on input from the Texture 2D Asset, the node outputs the width and height of the texel size in Vector1 format.
- Added `Rotate About Axis` node. This allows you to rotate a 3D vector space around an axis. For the rotation, you can specify an amount of degrees or a radian value.
- Unpacking normal maps in object space.
- Unpacking derivative maps option on sample texture nodes.
- Added Uint type for instancing support.
- Added HDR option for color material slots.
- Added definitions used by new HD Lit Master node.
- Added a popup control for a string list.
- Added conversion type (position/direction) to TransformNode.
- In your preview for nodes that are not master nodes, pixels now display as pink if they are not finite.

### Changed
- The settings for master nodes now live in a small window that you can toggle on and off. Here, you can change various rendering settings for your shader.
- There are two Normal Derive Nodes: `Normal From Height` and `Normal Reconstruct Z`.
  `Normal From Height` uses Vector1 input to derive a normal map.
  `Normal Reconstruct Z` uses the X and Y components in Vector2 input to derive the proper Z value for a normal map.
- The Texture type default input now accepts render textures.
- HD PBR subshader no longer duplicates surface description code into vertex shader.
- If the current render pipeline is not compatible, master nodes now display an error badge.
- The preview shader now only considers the current render pipeline. Because of this there is less code to compile, so the preview shader compiles faster.
- When you rename a shader graph or sub shader graph locally on your disk, the title of the Shader Graph window, black board, and preview also updates.
- Removed legacy matrices from Transfomation Matrix node.
- Texture 2D Array and Texture 3D nodes can no longer be used in the vertex shader.
- `Normal Create` node has been renamed to `Normal From Texture`.
- When you close the Shader Graph after you have modified a file, the prompt about saving your changes now shows the file name as well.
- `Blend` node now supports Overwrite mode.
- `Simple Noise` node no longer has a loop.
- The `Polygon` node now calculates radius based on apothem.
- `Normal Strength` node now calculates Z value more accurately.
- You can now connect Sub Graphs to vertex shader slots. If a node in the Sub Graph specifies a shader stage, that specific Sub Graph node is locked to that stage. When an instance of a Sub Graph node is connected to a slot that specifies a shader stage, all slots on that instance are locked to the stage.
- Separated material options and tags.
- Master node settings are now recreated when a topological modification occurs.

### Fixed
- Vector 1 nodes now evaluate correctly. ([#334](https://github.com/Unity-Technologies/ShaderGraph/issues/334) and [#337](https://github.com/Unity-Technologies/ShaderGraph/issues/337))
- Properties can now be copied and pasted.
- Pasting a property node into another graph will now convert it to a concrete node. ([#300](https://github.com/Unity-Technologies/ShaderGraph/issues/300) and [#307](https://github.com/Unity-Technologies/ShaderGraph/pull/307))
- Nodes that are copied from one graph to another now spawn in the center of the current view. ([#333](https://github.com/Unity-Technologies/ShaderGraph/issues/333))
- When you edit sub graph paths, the search window no longer yields a null reference exception.
- The blackboard is now within view when deserialized.
- Your system locale can no longer cause incorrect commands due to full stops being converted to commas.
- Deserialization of subgraphs now works correctly.
- Sub graphs are now suffixed with (sub), so you can tell them apart from other nodes.
- Boolean and Texture type properties now function correctly in sub-graphs.
- The preview of a node does not obstruct the selection outliner anymore.
- The Dielectric Specular node no longer resets its control values.
- You can now copy, paste, and duplicate sub-graph nodes with vector type input ports.
- The Lightweight PBR subshader now normalizes normal, tangent, and view direction correctly.
- Shader graphs using alpha clip now generate correct depth and shadow passes.
- `Normal Create` node has been renamed to `Normal From Texture`.
- The preview of nodes now updates correctly.
- Your system locale can no longer cause incorrect commands due to full stops being converted to commas.
- `Show Generated Code` no longer throws an "Argument cannot be null" error.
- Sub Graphs now use the correct generation mode when they generate preview shaders.
- The `CodeFunctionNode` API now generates correct function headers when you use `DynamicMatrix` type slots.
- Texture type input slots now set correct default values for 'Normal' texture type.
- SpaceMaterialSlot now reads correct slot.
- Slider node control now functions correctly.
- Shader Graphs no longer display an error message intended for Sub Graphs when you delete properties.
- The Shader Graph and Sub Shader Graph file extensions are no longer case-sensitive.
- The dynamic value slot type now uses the correct decimal separator during HLSL generation.
- Fixed an issue where Show Generated Code could fail when external editor was not set.
- In the High Definition Render Pipeline, Shader Graph now supports 4-channel UVs.
- The Lightweight PBR subshader now generates the correct meta pass.
- Both PBR subshaders can now generate indirect light from emission.
- Shader graphs now support the SRP batcher.
- Fixed an issue where floatfield would be parsed according to OS locale settings with .NET 4.6<|MERGE_RESOLUTION|>--- conflicted
+++ resolved
@@ -73,9 +73,6 @@
 - Fixed a number of memory leaks that caused Shader Graph assets to stay in memory after closing the Shader Graph window.
 - You can now smoothly edit controls on the `Dielectric Specular` node.
 - Fixed Blackboard Properties to support scientific notation.
-<<<<<<< HEAD
-- Fixed a bug where switching from Color Nodes' Mode from Default to HDR or vice-versa would cause the Color to be altered incorrectly.
-=======
 - Fixed a bug where the error `Output value 'vert' is not initialized` displayed on all PBR graphs in Universal. [1210710](https://issuetracker.unity3d.com/issues/output-value-vert-is-not-completely-initialized-error-is-thrown-when-pbr-graph-is-created-using-urp)
 - Fixed a bug where PBR and Unlit master nodes in Universal had Alpha Clipping enabled by default.
 - Fixed an issue in where analytics wasn't always working.
@@ -87,8 +84,8 @@
 - Fixed a bug where adding a HDRP Master Node to a Shader Graph would softlock the Shader Graph.
 - Fixed a bug where shaders fail to compile due to `#pragma target` generation when your system locale uses commas instead of periods.
 - Fixed a compilation error when using Hybrid Renderer due to incorrect positioning of macros.
-- Fixed a bug with the `Transform` node where converting from `Absolute World` space in a sub graph causes invalid subscript errors. [1190813](https://issuetracker.unity3d.com/issues/shadergraph-invalid-subscript-errors-are-thrown-when-connecting-a-subgraph-with-transform-node-with-unlit-master-node)
->>>>>>> c303f3a9
+- Fixed a bug with the `Transform` node where converting from `Absolute World` space in a sub graph causes invalid subscript errors. [1190813](https://issuetracker.unity3d.com/issues/
+- Fixed a bug where switching from Color Nodes' Mode from Default to HDR or vice-versa would cause the Color to be altered incorrectly.
 
 ## [7.1.1] - 2019-09-05
 ### Added
