--- conflicted
+++ resolved
@@ -106,11 +106,8 @@
 - Fixed an issue where `Keywords` on the Blackboard would not duplicate with the same `Default` value.
 - Shader Graph now requests preview shader compilation asynchronously. [1209047](https://issuetracker.unity3d.com/issues/shader-graph-unresponsive-editor-when-using-large-graphs)
 - Fixed an issue where Shader Graph would not compile master previews after an assembly reload.
-<<<<<<< HEAD
+- Fixed a bug where searcher entries would not repopulate correctly after an undo was perfromed (https://fogbugz.unity3d.com/f/cases/1241018/)
 - Fixed a bug where changeing the default value on a keyword would reset the node input type to vec4 (https://fogbugz.unity3d.com/f/cases/1216760/)
-=======
-- Fixed a bug where searcher entries would not repopulate correctly after an undo was perfromed (https://fogbugz.unity3d.com/f/cases/1241018/)
->>>>>>> 6e7c102f
 
 ## [7.1.1] - 2019-09-05
 ### Added
