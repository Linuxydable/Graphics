--- conflicted
+++ resolved
@@ -37,11 +37,8 @@
 - Fixed an issue where Shader Graph shaders using the `CameraNode` failed to build on PS4 with "incompatible argument list for call to 'mul'".
 - Fixed a bug that caused problems with Blackboard property ordering.
 - Fixed a bug where the redo functionality in Shader Graph often didn't work.
-<<<<<<< HEAD
+- Fixed a bug where you could drag the Blackboard into a graph even when you disabled the Blackboard.
 - Documentation links on nodes now point to the correct URLs and package versions.
-=======
-- Fixed a bug where you could drag the Blackboard into a graph even when you disabled the Blackboard.
->>>>>>> b0e1979e
 
 ### Fixed
 - You can now smoothly edit controls on the `Dielectric Specular` node.
