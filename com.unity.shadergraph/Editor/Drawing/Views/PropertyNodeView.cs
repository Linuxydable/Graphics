﻿using System;
using System.Linq;
using UnityEditor.Experimental.GraphView;
using UnityEditor.Graphing;
using UnityEditor.Rendering;
using UnityEditor.ShaderGraph.Drawing;
using UnityEngine;
using UnityEngine.UIElements;

namespace UnityEditor.ShaderGraph
{
    sealed class PropertyNodeView : TokenNode, IShaderNodeView
    {

        public PropertyNodeView(PropertyNode node, EdgeConnectorListener edgeConnectorListener)
            : base(null, ShaderPort.Create(node.GetOutputSlots<MaterialSlot>().First(), edgeConnectorListener))
        {
            styleSheets.Add(Resources.Load<StyleSheet>("Styles/PropertyNodeView"));
            this.node = node;
            viewDataKey = node.guid.ToString();
            userData = node;

            // Getting the generatePropertyBlock property to see if it is exposed or not
            var graph = node.owner as GraphData;
            var property = graph.properties.FirstOrDefault(x => x.guid == node.propertyGuid);
            var icon = (graph.isSubGraph || (property.isExposable && property.generatePropertyBlock)) ? exposedIcon : null;
            this.icon = icon;

            // Setting the position of the node, otherwise it ends up in the center of the canvas
            SetPosition(new Rect(node.drawState.position.x, node.drawState.position.y, 0, 0));

            // Removing the title label since it is not used and taking up space
            this.Q("title-label").RemoveFromHierarchy();

            // Add disabled overlay
            Add(new VisualElement() { name = "disabledOverlay", pickingMode = PickingMode.Ignore });

            // Update active state
            SetActive(node.isActive);

            // Registering the hovering callbacks for highlighting
            RegisterCallback<MouseEnterEvent>(OnMouseHover);
            RegisterCallback<MouseLeaveEvent>(OnMouseHover);
        }
        public static readonly Texture2D exposedIcon = Resources.Load<Texture2D>("GraphView/Nodes/BlackboardFieldExposed");
        public Node gvNode => this;
        public AbstractMaterialNode node { get; }

        public VisualElement colorElement => null;

        public void SetColor(Color newColor)
        {
            // Nothing to do here yet
        }

        public void ResetColor()
        {
            // Nothing to do here yet
        }

        public void UpdatePortInputTypes()
        {
        }

        public void OnModified(ModificationScope scope)
        {
            SetActive(node.isActive);
            
            if (scope == ModificationScope.Graph)
            {
                // changing the icon to be exposed or not
                var propNode = (PropertyNode)node;
                var graph = node.owner as GraphData;
                var property = graph.properties.FirstOrDefault(x => x.guid == propNode.propertyGuid);

                var icon = property.generatePropertyBlock ? exposedIcon : null;
                this.icon = icon;
            }

            if (scope == ModificationScope.Topological)
            {
                // Updating the text label of the output slot
                var slot = node.GetSlots<MaterialSlot>().ToList().First();
                this.Q<Label>("type").text = slot.displayName;
            }
        }

<<<<<<< HEAD
        public void SetActive(bool state)
        {
            // Setup
            var disabledString = "disabled";

            if (!state)
            {
                // Add elements to disabled class list
                AddToClassList(disabledString);
            }
            else
            {
                // Remove elements from disabled class list
                RemoveFromClassList(disabledString);
=======
        public void AttachMessage(string errString, ShaderCompilerMessageSeverity severity)
        {
            ClearMessage();
            IconBadge badge;
            if (severity == ShaderCompilerMessageSeverity.Error)
            {
                badge = IconBadge.CreateError(errString);
            }
            else
            {
                badge = IconBadge.CreateComment(errString);
            }

            Add(badge);
            badge.AttachTo(this, SpriteAlignment.RightCenter);
        }

        public void ClearMessage()
        {
            var badge = this.Q<IconBadge>();
            if(badge != null)
            {
                badge.Detach();
                badge.RemoveFromHierarchy();
>>>>>>> f69c63c6
            }
        }

        void OnMouseHover(EventBase evt)
        {
            var graphView = GetFirstAncestorOfType<GraphEditorView>();
            if (graphView == null)
                return;

            var blackboardProvider = graphView.blackboardProvider;
            if (blackboardProvider == null)
                return;

            var propNode = (PropertyNode)node;

            var propRow = blackboardProvider.GetBlackboardRow(propNode.propertyGuid);
            if (propRow != null)
            {
                if (evt.eventTypeId == MouseEnterEvent.TypeId())
                {
                    propRow.AddToClassList("hovered");
                }
                else
                {
                    propRow.RemoveFromClassList("hovered");
                }
            }
        }

        public void Dispose()
        {
        }
    }
}<|MERGE_RESOLUTION|>--- conflicted
+++ resolved
@@ -85,7 +85,6 @@
             }
         }
 
-<<<<<<< HEAD
         public void SetActive(bool state)
         {
             // Setup
@@ -100,7 +99,9 @@
             {
                 // Remove elements from disabled class list
                 RemoveFromClassList(disabledString);
-=======
+            }
+        }
+
         public void AttachMessage(string errString, ShaderCompilerMessageSeverity severity)
         {
             ClearMessage();
@@ -125,7 +126,6 @@
             {
                 badge.Detach();
                 badge.RemoveFromHierarchy();
->>>>>>> f69c63c6
             }
         }
 
