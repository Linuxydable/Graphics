--- conflicted
+++ resolved
@@ -273,11 +273,7 @@
             // If they are in the same group we also add in the Redirect Node
             // var groupGuidOutputNode = graph.GetNodeFromGuid(outputSlot.slotReference.nodeGuid).groupGuid;
             // var groupGuidInputNode = graph.GetNodeFromGuid(inputSlot.slotReference.nodeGuid).groupGuid;
-<<<<<<< HEAD
-            GroupData group = null; 
-=======
             GroupData group = null;
->>>>>>> 54cc796b
             if (outputSlot.owner.group == inputSlot.owner.group)
             {
                 group = inputSlot.owner.group;
@@ -694,28 +690,15 @@
             var notes = elements.OfType<StickyNote>().Select(x => x.userData);
 
             // Collect the property nodes and get the corresponding properties
-<<<<<<< HEAD
-            var propertyNodeValues = nodes.OfType<PropertyNode>().Select(x => x.property);
-            var metaProperties = this.graph.properties.Where(x => propertyNodeValues.Contains(x));
-
-            // Collect the keyword nodes and get the corresponding keywords
-            var keywordNodeValues = nodes.OfType<KeywordNode>().Select(x => x.keyword);
-            var metaKeywords = this.graph.keywords.Where(x => keywordNodeValues.Contains(x));
-=======
             var metaProperties = new HashSet<AbstractShaderProperty>(nodes.OfType<PropertyNode>().Select(x => x.property).Concat(inputs.OfType<AbstractShaderProperty>()));
 
             // Collect the keyword nodes and get the corresponding keywords
             var metaKeywords = new HashSet<ShaderKeyword>(nodes.OfType<KeywordNode>().Select(x => x.keyword).Concat(inputs.OfType<ShaderKeyword>()));
->>>>>>> 54cc796b
 
             // Sort so that the ShaderInputs are in the correct order
             inputs.Sort((x, y) => graph.GetGraphInputIndex(x) > graph.GetGraphInputIndex(y) ? 1 : -1);
 
-<<<<<<< HEAD
-            var copyPasteGraph = new CopyPasteGraph(this.graph.assetGuid, groups, nodes, edges, inputs, metaProperties, metaKeywords, notes);
-=======
             var copyPasteGraph = new CopyPasteGraph(groups, nodes, edges, inputs, metaProperties, metaKeywords, notes);
->>>>>>> 54cc796b
             return MultiJson.Serialize(copyPasteGraph);
         }
 
