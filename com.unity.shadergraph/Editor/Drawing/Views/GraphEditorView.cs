using System;
using System.Collections.Generic;
using System.Linq;
using UnityEngine;
using UnityEditor.Graphing;
using UnityEditor.Graphing.Util;
using UnityEditor.ShaderGraph.Drawing.Inspector;
using Object = UnityEngine.Object;

using UnityEditor.Experimental.GraphView;
using UnityEditor.ShaderGraph.Drawing.Colors;
using UnityEditor.ShaderGraph.Internal;
using UnityEngine.UIElements;
using Edge = UnityEditor.Experimental.GraphView.Edge;
using UnityEditor.VersionControl;
using UnityEditor.Searcher;

using Unity.Profiling;

namespace UnityEditor.ShaderGraph.Drawing
{
    [Serializable]
    class FloatingWindowsLayout
    {
        public WindowDockingLayout previewLayout = new WindowDockingLayout();
        public WindowDockingLayout blackboardLayout = new WindowDockingLayout();
        public Vector2 masterPreviewSize = new Vector2(400, 400);
    }

    [Serializable]
    class UserViewSettings
    {
        public bool isBlackboardVisible = true;
        public bool isPreviewVisible = true;
        public string colorProvider = NoColors.Title;
    }

    class GraphEditorView : VisualElement, IDisposable
    {
        MaterialGraphView m_GraphView;
        MasterPreviewView m_MasterPreviewView;

        GraphData m_Graph;
        PreviewManager m_PreviewManager;
        MessageManager m_MessageManager;
        SearchWindowProvider m_SearchWindowProvider;
        EdgeConnectorListener m_EdgeConnectorListener;
        BlackboardProvider m_BlackboardProvider;
        ColorManager m_ColorManager;
        EditorWindow m_EditorWindow;

        public BlackboardProvider blackboardProvider
        {
            get { return m_BlackboardProvider; }
        }

        const string k_UserViewSettings = "UnityEditor.ShaderGraph.ToggleSettings";
        UserViewSettings m_UserViewSettings;

        const string k_FloatingWindowsLayoutKey = "UnityEditor.ShaderGraph.FloatingWindowsLayout2";
        FloatingWindowsLayout m_FloatingWindowsLayout;

        public Action saveRequested { get; set; }

        public Action saveAsRequested { get; set; }

        public Func<bool> isCheckedOut { get; set; }

        public Action checkOut { get; set; }

        public Action convertToSubgraphRequested
        {
            get { return m_GraphView.onConvertToSubgraphClick; }
            set { m_GraphView.onConvertToSubgraphClick = value; }
        }

        public Action showInProjectRequested { get; set; }

        public MaterialGraphView graphView
        {
            get { return m_GraphView; }
        }

        PreviewManager previewManager
        {
            get { return m_PreviewManager; }
            set { m_PreviewManager = value; }
        }

        public string assetName
        {
            get { return m_BlackboardProvider.assetName; }
            set
            {
                m_BlackboardProvider.assetName = value;
            }
        }

        public ColorManager colorManager
        {
            get => m_ColorManager;
        }

        private static readonly ProfilerMarker AddGroupsMarker = new ProfilerMarker("AddGroups");
        private static readonly ProfilerMarker AddStickyNotesMarker = new ProfilerMarker("AddStickyNotes");
        public GraphEditorView(EditorWindow editorWindow, GraphData graph, MessageManager messageManager)
        {
            m_GraphViewGroupTitleChanged = OnGroupTitleChanged;
            m_GraphViewElementsAddedToGroup = OnElementsAddedToGroup;
            m_GraphViewElementsRemovedFromGroup = OnElementsRemovedFromGroup;

            m_EditorWindow = editorWindow;
            m_Graph = graph;
            m_MessageManager = messageManager;
            styleSheets.Add(Resources.Load<StyleSheet>("Styles/GraphEditorView"));
            previewManager = new PreviewManager(graph, messageManager);
            previewManager.onPrimaryMasterChanged = OnPrimaryMasterChanged;

            var serializedSettings = EditorUserSettings.GetConfigValue(k_UserViewSettings);
            m_UserViewSettings = JsonUtility.FromJson<UserViewSettings>(serializedSettings) ?? new UserViewSettings();
            m_ColorManager = new ColorManager(m_UserViewSettings.colorProvider);

            string serializedWindowLayout = EditorUserSettings.GetConfigValue(k_FloatingWindowsLayoutKey);
            if (!string.IsNullOrEmpty(serializedWindowLayout))
            {
                m_FloatingWindowsLayout = JsonUtility.FromJson<FloatingWindowsLayout>(serializedWindowLayout);
            }
            else
            {
                m_FloatingWindowsLayout = new FloatingWindowsLayout
                {
                    blackboardLayout =
                    {
                        dockingTop = true,
                        dockingLeft = true,
                        verticalOffset = 16,
                        horizontalOffset = 16,
                        size = new Vector2(200, 400)
                    }
                };
            }

            if (m_FloatingWindowsLayout.masterPreviewSize.x > 0f && m_FloatingWindowsLayout.masterPreviewSize.y > 0f)
            {
                previewManager.ResizeMasterPreview(m_FloatingWindowsLayout.masterPreviewSize);
            }

            previewManager.RenderPreviews(false);
            var colorProviders = m_ColorManager.providerNames.ToArray();
            var toolbar = new IMGUIContainer(() =>
                {
                    GUILayout.BeginHorizontal(EditorStyles.toolbar);
                    if (GUILayout.Button("Save Asset", EditorStyles.toolbarButton))
                    {
                        if (saveRequested != null)
                            saveRequested();
                    }
                    GUILayout.Space(6);
                    if (GUILayout.Button("Save As...", EditorStyles.toolbarButton))
                    {
                        saveAsRequested();
                    }
                    GUILayout.Space(6);
                    if (GUILayout.Button("Show In Project", EditorStyles.toolbarButton))
                    {
                        if (showInProjectRequested != null)
                            showInProjectRequested();
                    }

                    EditorGUI.BeginChangeCheck();
                    GUILayout.Label("Precision");
                    graph.concretePrecision = (ConcretePrecision)EditorGUILayout.EnumPopup(graph.concretePrecision, GUILayout.Width(100f));
                    if (EditorGUI.EndChangeCheck())
                    {
                        var nodeList = m_GraphView.Query<MaterialNodeView>().ToList();
                        m_ColorManager.SetNodesDirty(nodeList);
                        graph.ValidateGraph();
                        m_ColorManager.UpdateNodeViews(nodeList);
                        foreach (var node in graph.GetNodes<AbstractMaterialNode>())
                        {
                            node.Dirty(ModificationScope.Graph);
                        }
                    }

                    if (isCheckedOut != null)
                    {
                        if (!isCheckedOut() && Provider.enabled && Provider.isActive)
                        {
                            if (GUILayout.Button("Check Out", EditorStyles.toolbarButton))
                            {
                                if (checkOut != null)
                                    checkOut();
                            }
                        }
                        else
                        {
                            EditorGUI.BeginDisabledGroup(true);
                            GUILayout.Button("Check Out", EditorStyles.toolbarButton);
                            EditorGUI.EndDisabledGroup();
                        }
                    }

                    GUILayout.FlexibleSpace();

                    EditorGUI.BeginChangeCheck();
                    GUILayout.Label("Color Mode");
                    var newColorIdx = EditorGUILayout.Popup(m_ColorManager.activeIndex, colorProviders, GUILayout.Width(100f));
                    GUILayout.Space(4);
                    m_UserViewSettings.isBlackboardVisible = GUILayout.Toggle(m_UserViewSettings.isBlackboardVisible, "Blackboard", EditorStyles.toolbarButton);

                    GUILayout.Space(6);

                    m_UserViewSettings.isPreviewVisible = GUILayout.Toggle(m_UserViewSettings.isPreviewVisible, "Main Preview", EditorStyles.toolbarButton);
                    if (EditorGUI.EndChangeCheck())
                    {
                        if(newColorIdx != m_ColorManager.activeIndex)
                        {
                            m_ColorManager.SetActiveProvider(newColorIdx, m_GraphView.Query<MaterialNodeView>().ToList());
                            m_UserViewSettings.colorProvider = m_ColorManager.activeProviderName;
                        }

                        UpdateSubWindowsVisibility();

                        var serializedViewSettings = JsonUtility.ToJson(m_UserViewSettings);
                        EditorUserSettings.SetConfigValue(k_UserViewSettings, serializedViewSettings);
                    }
                    GUILayout.EndHorizontal();
                });
            Add(toolbar);

            var content = new VisualElement { name = "content" };
            {
                m_GraphView = new MaterialGraphView(graph) { name = "GraphView", viewDataKey = "MaterialGraphView" };
                m_GraphView.SetupZoom(0.05f, 8);
                m_GraphView.AddManipulator(new ContentDragger());
                m_GraphView.AddManipulator(new SelectionDragger());
                m_GraphView.AddManipulator(new RectangleSelector());
                m_GraphView.AddManipulator(new ClickSelector());
                m_GraphView.RegisterCallback<KeyDownEvent>(OnKeyDown);
                RegisterGraphViewCallbacks();
                content.Add(m_GraphView);

                m_BlackboardProvider = new BlackboardProvider(graph);
                m_GraphView.Add(m_BlackboardProvider.blackboard);

                CreateMasterPreview();

                UpdateSubWindowsVisibility();

                m_GraphView.graphViewChanged = GraphViewChanged;

                RegisterCallback<GeometryChangedEvent>(ApplySerializewindowLayouts);
                if (m_Graph.isSubGraph)
                {
                    m_GraphView.AddToClassList("subgraph");
                }
            }

            m_SearchWindowProvider = ScriptableObject.CreateInstance<SearcherProvider>();
            m_SearchWindowProvider.Initialize(editorWindow, m_Graph, m_GraphView);
            m_GraphView.nodeCreationRequest = NodeCreationRequest;
            //regenerate entries when graph view is refocused, to propogate subgraph changes
            m_GraphView.RegisterCallback<FocusInEvent>( evt => { m_SearchWindowProvider.regenerateEntries = true; });

            m_EdgeConnectorListener = new EdgeConnectorListener(m_Graph, m_SearchWindowProvider, editorWindow);

            using (AddGroupsMarker.Auto())
            {
                foreach (var graphGroup in graph.groups)
                    AddGroup(graphGroup);
            }

            using (AddStickyNotesMarker.Auto())
            {
                foreach (var stickyNote in graph.stickyNotes)
                    AddStickyNote(stickyNote);
            }

            AddNodes(graph.GetNodes<AbstractMaterialNode>());
            AddEdges(graph.edges);
            Add(content);
        }

        void NodeCreationRequest(NodeCreationContext c)
        {
            m_SearchWindowProvider.connectedPort = null;
            SearcherWindow.Show(m_EditorWindow, (m_SearchWindowProvider as SearcherProvider).LoadSearchWindow(),
                item => (m_SearchWindowProvider as SearcherProvider).OnSearcherSelectEntry(item, c.screenMousePosition - m_EditorWindow.position.position),
                c.screenMousePosition - m_EditorWindow.position.position, null);
        }

        void UpdateSubWindowsVisibility()
        {
            // Master Preview and Blackboard both need to keep their layouts when hidden in order to restore user preferences.
            // Because of their differences we do this is different ways, for now. + Blackboard needs to be effectively removed when hidden to avoid bugs.
            m_MasterPreviewView.visible = m_UserViewSettings.isPreviewVisible;

            if (m_UserViewSettings.isBlackboardVisible)
                m_BlackboardProvider.blackboard.style.display = DisplayStyle.Flex;
            else
                m_BlackboardProvider.blackboard.style.display = DisplayStyle.None;
        }

        Action<Group, string> m_GraphViewGroupTitleChanged;
        Action<Group, IEnumerable<GraphElement>> m_GraphViewElementsAddedToGroup;
        Action<Group, IEnumerable<GraphElement>> m_GraphViewElementsRemovedFromGroup;

        void RegisterGraphViewCallbacks()
        {
            m_GraphView.groupTitleChanged = m_GraphViewGroupTitleChanged;
            m_GraphView.elementsAddedToGroup = m_GraphViewElementsAddedToGroup;
            m_GraphView.elementsRemovedFromGroup = m_GraphViewElementsRemovedFromGroup;
        }

        void UnregisterGraphViewCallbacks()
        {
            m_GraphView.groupTitleChanged = null;
            m_GraphView.elementsAddedToGroup = null;
            m_GraphView.elementsRemovedFromGroup = null;
        }

        void CreateMasterPreview()
        {
            m_MasterPreviewView = new MasterPreviewView(previewManager, m_Graph) {name = "masterPreview"};

            var masterPreviewViewDraggable = new WindowDraggable(null, this);
            m_MasterPreviewView.AddManipulator(masterPreviewViewDraggable);
            m_GraphView.Add(m_MasterPreviewView);

            masterPreviewViewDraggable.OnDragFinished += UpdateSerializedWindowLayout;
            m_MasterPreviewView.previewResizeBorderFrame.OnResizeFinished += UpdateSerializedWindowLayout;
        }

        void OnKeyDown(KeyDownEvent evt)
        {
            if (evt.keyCode == KeyCode.F1)
            {
                var selection = m_GraphView.selection.OfType<IShaderNodeView>();
                if (selection.Count() == 1)
                {
                    var nodeView = selection.First();
                    if (nodeView.node.documentationURL != null)
                    {
                        System.Diagnostics.Process.Start(nodeView.node.documentationURL);
                    }
                }
            }

            if (evt.actionKey && evt.keyCode == KeyCode.G)
            {
                if (m_GraphView.selection.OfType<GraphElement>().Any())
                {
                    m_GraphView.GroupSelection();
                }
            }

            if (evt.actionKey && evt.keyCode == KeyCode.U)
            {
                if (m_GraphView.selection.OfType<GraphElement>().Any())
                {
                    m_GraphView.RemoveFromGroupNode();
                }
            }
        }

        GraphViewChange GraphViewChanged(GraphViewChange graphViewChange)
        {
            if (graphViewChange.edgesToCreate != null)
            {
                foreach (var edge in graphViewChange.edgesToCreate)
                {
                    var leftSlot = edge.output.GetSlot();
                    var rightSlot = edge.input.GetSlot();
                    if (leftSlot != null && rightSlot != null)
                    {
                        m_Graph.owner.RegisterCompleteObjectUndo("Connect Edge");
                        m_Graph.Connect(leftSlot.slotReference, rightSlot.slotReference);
                    }
                }
                graphViewChange.edgesToCreate.Clear();
            }

            if (graphViewChange.movedElements != null)
            {
                m_Graph.owner.RegisterCompleteObjectUndo("Move Elements");

                List<GraphElement> nodesInsideGroup = new List<GraphElement>();
                foreach (var element in graphViewChange.movedElements)
                {
                    var groupNode = element as ShaderGroup;
                    if (groupNode == null)
                        continue;

                    foreach (GraphElement graphElement in groupNode.containedElements)
                    {
                        nodesInsideGroup.Add(graphElement);
                    }

                    SetGroupPosition(groupNode);
                }

                if(nodesInsideGroup.Any())
                    graphViewChange.movedElements.AddRange(nodesInsideGroup);

                foreach (var element in graphViewChange.movedElements)
                {
                    if (element.userData is AbstractMaterialNode node)
                    {
                        var drawState = node.drawState;
                        drawState.position = element.parent.ChangeCoordinatesTo(m_GraphView.contentViewContainer, element.GetPosition());
                        node.drawState = drawState;
                    }

                    if (element is StickyNote stickyNote)
                    {
                        SetStickyNotePosition(stickyNote);
                    }
                }
            }

            var nodesToUpdate = m_NodeViewHashSet;
            nodesToUpdate.Clear();

            if (graphViewChange.elementsToRemove != null)
            {
                m_Graph.owner.RegisterCompleteObjectUndo("Remove Elements");
                m_Graph.RemoveElements(graphViewChange.elementsToRemove.OfType<IShaderNodeView>().Select(v => v.node).ToArray(),
                    graphViewChange.elementsToRemove.OfType<Edge>().Select(e => (IEdge)e.userData).ToArray(),
                    graphViewChange.elementsToRemove.OfType<ShaderGroup>().Select(g => g.userData).ToArray(),
                    graphViewChange.elementsToRemove.OfType<StickyNote>().Select(n => n.userData).ToArray());
                foreach (var edge in graphViewChange.elementsToRemove.OfType<Edge>())
                {
                    if (edge.input != null)
                    {
                        if (edge.input.node is IShaderNodeView materialNodeView)
                            nodesToUpdate.Add(materialNodeView);
                    }
                    if (edge.output != null)
                    {
                        if (edge.output.node is IShaderNodeView materialNodeView)
                            nodesToUpdate.Add(materialNodeView);
                    }
                }
            }

            foreach (var node in nodesToUpdate)
            {
                node.OnModified(ModificationScope.Topological);
            }

            UpdateEdgeColors(nodesToUpdate);
            return graphViewChange;
        }

        void SetGroupPosition(ShaderGroup groupNode)
        {
            var pos = groupNode.GetPosition();
            groupNode.userData.position = new Vector2(pos.x, pos.y);
        }

        void SetStickyNotePosition(StickyNote stickyNote)
        {
            var pos = stickyNote.GetPosition();
            stickyNote.userData.position = new Rect(pos);
        }

        void OnGroupTitleChanged(Group graphGroup, string title)
        {
            var groupData = graphGroup.userData as GroupData;
            if (groupData != null)
            {
                groupData.title = graphGroup.title;
            }
        }

        void OnElementsAddedToGroup(Group graphGroup, IEnumerable<GraphElement> elements)
        {
            if (graphGroup.userData is GroupData groupData)
            {
                var anyChanged = false;
                foreach (var element in elements)
                {
                    if (element.userData is IGroupItem groupItem && groupItem.groupGuid != groupData.guid)
                    {
                        anyChanged = true;
                        break;
                    }
                }

                if (!anyChanged)
                    return;

                m_Graph.owner.RegisterCompleteObjectUndo(groupData.title);

                foreach (var element in elements)
                {
                    if (element.userData is IGroupItem groupItem)
                    {
                        m_Graph.SetGroup(groupItem, groupData);
                    }
                }
            }
        }

        void OnElementsRemovedFromGroup(Group graphGroup, IEnumerable<GraphElement> elements)
        {
            if (graphGroup.userData is GroupData groupData)
            {
                var anyChanged = false;
                foreach (var element in elements)
                {
                    if (element.userData is IGroupItem groupItem && groupItem.groupGuid == groupData.guid)
                    {
                        anyChanged = true;
                        break;
                    }
                }

                if (!anyChanged)
                    return;

                m_Graph.owner.RegisterCompleteObjectUndo("Ungroup Node(s)");

                foreach (var element in elements)
                {
                    if (element.userData is IGroupItem groupItem)
                    {
                        m_Graph.SetGroup(groupItem, null);
                        SetGroupPosition((ShaderGroup)graphGroup); //, (GraphElement)nodeView);
                    }
                }
            }
        }

        void OnNodeChanged(AbstractMaterialNode inNode, ModificationScope scope)
        {
            if (m_GraphView == null)
                return;

            IEnumerable<IShaderNodeView> theViews = m_GraphView.nodes.ToList().OfType<IShaderNodeView>();

            var dependentNodes = new List<AbstractMaterialNode>();
            NodeUtils.CollectNodesNodeFeedsInto(dependentNodes, inNode);
            foreach (var node in dependentNodes)
            {
                var nodeView = theViews.FirstOrDefault(x => x.node.guid == node.guid);
                if (nodeView != null)
                    nodeView.OnModified(scope);
            }
        }

        HashSet<IShaderNodeView> m_NodeViewHashSet = new HashSet<IShaderNodeView>();
        HashSet<ShaderGroup> m_GroupHashSet = new HashSet<ShaderGroup>();

        public void HandleGraphChanges()
        {
            UnregisterGraphViewCallbacks();

            previewManager.HandleGraphChanges();

            if (m_Graph.addedEdges.Any() || m_Graph.removedEdges.Any())
            {
                var nodeList = m_GraphView.Query<MaterialNodeView>().ToList();
                m_ColorManager.SetNodesDirty(nodeList);
                m_ColorManager.UpdateNodeViews(nodeList);
            }

            previewManager.RenderPreviews(true);
            if(m_Graph.addedInputs.Count() > 0 || m_Graph.removedInputs.Count() > 0)
                m_SearchWindowProvider.regenerateEntries = true;
            m_BlackboardProvider.HandleGraphChanges();
            m_GroupHashSet.Clear();

            foreach (var node in m_Graph.removedNodes)
            {
                node.UnregisterCallback(OnNodeChanged);
                var nodeView = m_GraphView.nodes.ToList().OfType<IShaderNodeView>()
                    .FirstOrDefault(p => p.node != null && p.node.guid == node.guid);
                if (nodeView != null)
                {
                    nodeView.Dispose();
                    m_GraphView.RemoveElement((Node)nodeView);

                    if (node.groupGuid != Guid.Empty)
                    {
                        var shaderGroup = m_GraphView.graphElements.ToList().OfType<ShaderGroup>().First(g => g.userData.guid == node.groupGuid);
                        m_GroupHashSet.Add(shaderGroup);
                    }
                }
            }

            foreach (var noteData in m_Graph.removedNotes)
            {
                var note = m_GraphView.graphElements.ToList().OfType<StickyNote>().First(n => n.userData == noteData);
                m_GraphView.RemoveElement(note);
            }

            foreach (GroupData groupData in m_Graph.removedGroups)
            {
                var group = m_GraphView.graphElements.ToList().OfType<ShaderGroup>().First(g => g.userData == groupData);
                m_GraphView.RemoveElement(group);
            }

            foreach (var groupData in m_Graph.addedGroups)
            {
                AddGroup(groupData);
            }

            foreach (var stickyNote in m_Graph.addedStickyNotes)
            {
                AddStickyNote(stickyNote);
            }

            foreach (var node in m_Graph.addedNodes)
            {
                AddNode(node);
            }

            foreach (var groupChange in m_Graph.parentGroupChanges)
            {
                GraphElement graphElement = null;
                if (groupChange.groupItem is AbstractMaterialNode node)
                {
                    graphElement = m_GraphView.GetNodeByGuid(node.guid.ToString());
                }
                else if (groupChange.groupItem is StickyNoteData stickyNote)
                {
                    graphElement = m_GraphView.GetElementByGuid(stickyNote.guid.ToString());
                }
                else
                {
                    throw new InvalidOperationException("Unknown group item type.");
                }

                if (graphElement != null)
                {
                    var groupView = graphElement.GetContainingScope() as ShaderGroup;
                    if (groupView?.userData.guid != groupChange.newGroupGuid)
                    {
                        groupView?.RemoveElement(graphElement);
                        if (groupChange.newGroupGuid != Guid.Empty)
                        {
                            var newGroupView = m_GraphView.graphElements.ToList()
                                .OfType<ShaderGroup>()
                                .First(x => x.userData.guid == groupChange.newGroupGuid);
                            newGroupView.AddElement(graphElement);
                        }
                    }
                }
            }

            foreach (var groupData in m_Graph.pastedGroups)
            {
                var group = m_GraphView.graphElements.ToList().OfType<ShaderGroup>().ToList().First(g => g.userData == groupData);
                m_GraphView.AddToSelection(group);
            }

            foreach (var stickyNoteData in m_Graph.pastedStickyNotes)
            {
                var stickyNote = m_GraphView.graphElements.ToList().OfType<StickyNote>().First(s => s.userData == stickyNoteData);
                m_GraphView.AddToSelection(stickyNote);
            }

            foreach (var node in m_Graph.pastedNodes)
            {
                var nodeView = m_GraphView.nodes.ToList().OfType<IShaderNodeView>()
                    .FirstOrDefault(p => p.node != null && p.node.guid == node.guid);
                m_GraphView.AddToSelection((Node)nodeView);
            }

            foreach (var shaderGroup in m_GroupHashSet)
            {
                SetGroupPosition(shaderGroup);
            }

            var nodesToUpdate = m_NodeViewHashSet;
            nodesToUpdate.Clear();

            foreach (var edge in m_Graph.removedEdges)
            {
                var edgeView = m_GraphView.graphElements.ToList().OfType<Edge>()
                    .FirstOrDefault(p => p.userData is IEdge && Equals((IEdge) p.userData, edge));
                if (edgeView != null)
                {
                    var nodeView = (IShaderNodeView)edgeView.input.node;
                    if (nodeView?.node != null)
                    {
                        nodesToUpdate.Add(nodeView);
                    }

                    edgeView.output.Disconnect(edgeView);
                    edgeView.input.Disconnect(edgeView);

                    edgeView.output = null;
                    edgeView.input = null;

                    m_GraphView.RemoveElement(edgeView);
                }
            }

            foreach (var edge in m_Graph.addedEdges)
            {
                var edgeView = AddEdge(edge);
                if (edgeView != null)
                    nodesToUpdate.Add((IShaderNodeView)edgeView.input.node);
            }

            foreach (var node in nodesToUpdate)
            {
                node.OnModified(ModificationScope.Topological);
            }

            UpdateEdgeColors(nodesToUpdate);

            // Checking if any new Group Nodes just got added
            if (m_Graph.mostRecentlyCreatedGroup != null)
            {
                var groups = m_GraphView.graphElements.ToList().OfType<ShaderGroup>();
                foreach (ShaderGroup shaderGroup in groups)
                {
                    if (shaderGroup.userData == m_Graph.mostRecentlyCreatedGroup)
                    {
                        shaderGroup.FocusTitleTextField();
                        break;
                    }
                }
            }

            UpdateBadges();

            RegisterGraphViewCallbacks();
        }

        void UpdateBadges()
        {
            if (!m_MessageManager.nodeMessagesChanged)
                return;

            foreach (var messageData in m_MessageManager.GetNodeMessages())
            {
                var node = m_Graph.GetNodeFromGuid(messageData.Key);

                if (!(m_GraphView.GetNodeByGuid(node.guid.ToString()) is IShaderNodeView nodeView))
                    continue;

                if (messageData.Value.Count == 0)
                {
                    nodeView.ClearMessage();
                }
                else
                {
                    var foundMessage = messageData.Value.First();
                    nodeView.AttachMessage(foundMessage.message, foundMessage.severity);
                }
            }
        }

        List<GraphElement> m_GraphElementsTemp = new List<GraphElement>();

        void AddNode(AbstractMaterialNode node, bool usePrebuiltVisualGroupMap = false)
        {
            var materialNode = node;
            Node nodeView;
            if (node is PropertyNode propertyNode)
            {
                var tokenNode = new PropertyNodeView(propertyNode, m_EdgeConnectorListener);
                m_GraphView.AddElement(tokenNode);
                nodeView = tokenNode;
            }
            else if (node is RedirectNodeData redirectNodeData)
            {
                var redirectNodeView = new RedirectNodeView { userData = redirectNodeData };
                m_GraphView.AddElement(redirectNodeView);
                redirectNodeView.ConnectToData(materialNode, m_EdgeConnectorListener);
                nodeView = redirectNodeView;
            }
            else
            {
                var materialNodeView = new MaterialNodeView {userData = materialNode};
                m_GraphView.AddElement(materialNodeView);
                materialNodeView.Initialize(materialNode, m_PreviewManager, m_EdgeConnectorListener, graphView);
                m_ColorManager.UpdateNodeView(materialNodeView);
                nodeView = materialNodeView;
            }

            node.RegisterCallback(OnNodeChanged);
            nodeView.MarkDirtyRepaint();

            if (m_SearchWindowProvider.nodeNeedsRepositioning && m_SearchWindowProvider.targetSlotReference.nodeGuid.Equals(node.guid))
            {
                m_SearchWindowProvider.nodeNeedsRepositioning = false;
                if (nodeView is IShaderNodeView shaderView &&
                    shaderView.FindPort(m_SearchWindowProvider.targetSlotReference, out var port))
                {
                    port.RegisterCallback<GeometryChangedEvent>(RepositionNode);
                    return;
                }
            }

            if (usePrebuiltVisualGroupMap)
            {
                // cheaper way to add the node to groups it is in
                ShaderGroup groupView;
                visualGroupMap.TryGetValue(materialNode.groupGuid, out groupView);
                if (groupView != null)
                    groupView.AddElement(nodeView);
            }
            else
            {
                // This should also work for sticky notes
                m_GraphElementsTemp.Clear();
                m_GraphView.graphElements.ToList(m_GraphElementsTemp);

                if (materialNode.groupGuid != Guid.Empty)
                {
                    foreach (var element in m_GraphElementsTemp)
                    {
                        if (element is ShaderGroup groupView && groupView.userData.guid == materialNode.groupGuid)
                        {
                            groupView.AddElement(nodeView);
                        }
                    }
                }
            }
        }

        private static Dictionary<Guid, ShaderGroup> visualGroupMap = new Dictionary<Guid, ShaderGroup>();
        private static void AddToVisualGroupMap(GraphElement e)
        {
            ShaderGroup sg = e as ShaderGroup;
            if (sg != null)
                visualGroupMap.Add(sg.userData.guid, sg);
        }
        private static Action<GraphElement> AddToVisualGroupMapAction = AddToVisualGroupMap;
        void BuildVisualGroupMap()
        {
            visualGroupMap.Clear();
            m_GraphView.graphElements.ForEach(AddToVisualGroupMapAction);
        }

        private static readonly ProfilerMarker AddNodesMarker = new ProfilerMarker("AddNodes");
        void AddNodes(IEnumerable<AbstractMaterialNode> nodes)
        {
            using (AddNodesMarker.Auto())
            {
                BuildVisualGroupMap();
                foreach (var node in nodes)
                    AddNode(node, true);
                visualGroupMap.Clear();
            }
        }

        void AddGroup(GroupData groupData)
        {
            ShaderGroup graphGroup = new ShaderGroup();

            graphGroup.userData = groupData;
            graphGroup.title = groupData.title;
            graphGroup.SetPosition(new Rect(graphGroup.userData.position, Vector2.zero));

            m_GraphView.AddElement(graphGroup);
        }

        void AddStickyNote(StickyNoteData stickyNoteData)
        {
            var stickyNote = new StickyNote(stickyNoteData.position, m_Graph);

            stickyNote.userData = stickyNoteData;
            stickyNote.viewDataKey = stickyNoteData.guid.ToString();
            stickyNote.title = stickyNoteData.title;
            stickyNote.contents = stickyNoteData.content;
            stickyNote.textSize = (StickyNote.TextSize)stickyNoteData.textSize;
            stickyNote.theme = (StickyNote.Theme)stickyNoteData.theme;
            stickyNote.userData.groupGuid = stickyNoteData.groupGuid;
            stickyNote.SetPosition(new Rect(stickyNote.userData.position));

            m_GraphView.AddElement(stickyNote);

            // Add Sticky Note to group
            m_GraphElementsTemp.Clear();
            m_GraphView.graphElements.ToList(m_GraphElementsTemp);

            if (stickyNoteData.groupGuid != Guid.Empty)
            {
                foreach (var element in m_GraphElementsTemp)
                {
                    if (element is ShaderGroup groupView && groupView.userData.guid == stickyNoteData.groupGuid)
                    {
                        groupView.AddElement(stickyNote);
                    }
                }
            }
        }

        static void RepositionNode(GeometryChangedEvent evt)
        {
            var port = evt.target as ShaderPort;
            if (port == null)
                return;
            port.UnregisterCallback<GeometryChangedEvent>(RepositionNode);
            var nodeView = port.node as IShaderNodeView;
            if (nodeView == null)
                return;
            var offset = nodeView.gvNode.mainContainer.WorldToLocal(port.GetGlobalCenter() + new Vector3(3f, 3f, 0f));
            var position = nodeView.gvNode.GetPosition();
            position.position -= offset;
            nodeView.gvNode.SetPosition(position);
            var drawState = nodeView.node.drawState;
            drawState.position = position;
            nodeView.node.drawState = drawState;
            nodeView.gvNode.MarkDirtyRepaint();
            port.MarkDirtyRepaint();
        }

        private static Dictionary<AbstractMaterialNode, IShaderNodeView> visualNodeMap = new Dictionary<AbstractMaterialNode, IShaderNodeView>();
        private static void AddToVisualNodeMap(Node n)
        {
            IShaderNodeView snv = n as IShaderNodeView;
            if (snv != null)
                visualNodeMap.Add(snv.node, snv);
        }
        private static Action<Node> AddToVisualNodeMapAction = AddToVisualNodeMap;
        void BuildVisualNodeMap()
        {
            visualNodeMap.Clear();
            m_GraphView.nodes.ForEach(AddToVisualNodeMapAction);
        }

        private static readonly ProfilerMarker AddEdgesMarker = new ProfilerMarker("AddEdges");
        void AddEdges(IEnumerable<IEdge> edges)
        {
            using (AddEdgesMarker.Auto())
            {
                // fast way
                BuildVisualNodeMap();
                foreach (IEdge edge in edges)
                {
                    AddEdge(edge, true, false);
                }

                // apply the port update on every node
                foreach (IShaderNodeView nodeView in visualNodeMap.Values)
                {
                    nodeView.gvNode.RefreshPorts();
                    nodeView.UpdatePortInputTypes();
                }

                // cleanup temp data
                visualNodeMap.Clear();
            }
        }

        Edge AddEdge(IEdge edge, bool useVisualNodeMap = false, bool updateNodePorts = true)
        {
            var sourceNode = m_Graph.GetNodeFromGuid(edge.outputSlot.nodeGuid);
            if (sourceNode == null)
            {
                Debug.LogWarning("Source node is null");
                return null;
            }
            var sourceSlot = sourceNode.FindOutputSlot<MaterialSlot>(edge.outputSlot.slotId);

            var targetNode = m_Graph.GetNodeFromGuid(edge.inputSlot.nodeGuid);
            if (targetNode == null)
            {
                Debug.LogWarning("Target node is null");
                return null;
            }
            var targetSlot = targetNode.FindInputSlot<MaterialSlot>(edge.inputSlot.slotId);

            IShaderNodeView sourceNodeView;
            if (useVisualNodeMap)
                visualNodeMap.TryGetValue(sourceNode, out sourceNodeView);
            else
                sourceNodeView = m_GraphView.nodes.ToList().OfType<IShaderNodeView>().FirstOrDefault(x => x.node == sourceNode);

            if (sourceNodeView != null)
            {
                sourceNodeView.FindPort(sourceSlot.slotReference, out var sourceAnchor);

<<<<<<< HEAD
                var targetNodeView = m_GraphView.nodes.ToList().OfType<IShaderNodeView>().First(x => x.node == targetNode);

                targetNodeView.FindPort(targetSlot.slotReference, out var targetAnchor);
=======
                IShaderNodeView targetNodeView;
                if (useVisualNodeMap)
                    visualNodeMap.TryGetValue(targetNode, out targetNodeView);
                else
                    targetNodeView = m_GraphView.nodes.ToList().OfType<IShaderNodeView>().First(x => x.node == targetNode);

                var targetAnchor = targetNodeView.gvNode.inputContainer.Children().OfType<ShaderPort>().First(x => x.slot.Equals(targetSlot));
>>>>>>> 619252a6

                var edgeView = new Edge
                {
                    userData = edge,
                    output = sourceAnchor,
                    input = targetAnchor
                };

                edgeView.RegisterCallback<MouseDownEvent>(OnMouseDown);
                edgeView.output.Connect(edgeView);
                edgeView.input.Connect(edgeView);
                m_GraphView.AddElement(edgeView);

                if (updateNodePorts)
                {
                    sourceNodeView.gvNode.RefreshPorts();
                    targetNodeView.gvNode.RefreshPorts();
                    sourceNodeView.UpdatePortInputTypes();
                    targetNodeView.UpdatePortInputTypes();
                }

                return edgeView;
            }

            return null;
        }

        void OnMouseDown(MouseDownEvent evt)
        {
            if (evt.button == (int)MouseButton.LeftMouse && evt.clickCount == 2)
            {
                if (evt.target is Edge edgeTarget)
                {
                    Vector2 pos = evt.mousePosition;
                    m_GraphView.CreateRedirectNode(pos, edgeTarget);
                }
            }
        }

        Stack<Node> m_NodeStack = new Stack<Node>();

        void UpdateEdgeColors(HashSet<IShaderNodeView> nodeViews)
        {
            var nodeStack = m_NodeStack;
            nodeStack.Clear();
            foreach (var nodeView in nodeViews)
                nodeStack.Push((Node)nodeView);
            while (nodeStack.Any())
            {
                var nodeView = nodeStack.Pop();
                if (nodeView is IShaderNodeView shaderNodeView)
                {
                    shaderNodeView.UpdatePortInputTypes();
                }

                foreach (var anchorView in nodeView.outputContainer.Children().OfType<Port>())
                {
                    foreach (var edgeView in anchorView.connections)
                    {
                        var targetSlot = edgeView.input.GetSlot();
                        if (targetSlot.valueType == SlotValueType.DynamicVector || targetSlot.valueType == SlotValueType.DynamicMatrix || targetSlot.valueType == SlotValueType.Dynamic)
                        {
                            var connectedNodeView = edgeView.input.node;
                            if (connectedNodeView != null && !nodeViews.Contains((IShaderNodeView)connectedNodeView))
                            {
                                nodeStack.Push(connectedNodeView);
                                nodeViews.Add((IShaderNodeView)connectedNodeView);
                            }
                        }
                    }
                }

                foreach (var anchorView in nodeView.inputContainer.Query<Port>().ToList())
                {
                    var targetSlot = anchorView.GetSlot();
                    if (targetSlot.valueType != SlotValueType.DynamicVector)
                        continue;
                    foreach (var edgeView in anchorView.connections)
                    {
                        var connectedNodeView = edgeView.output.node;
                        if (connectedNodeView != null && !nodeViews.Contains((IShaderNodeView)connectedNodeView))
                        {
                            nodeStack.Push(connectedNodeView);
                            nodeViews.Add((IShaderNodeView)connectedNodeView);
                        }
                    }
                }
            }
        }

        void OnPrimaryMasterChanged()
        {
            m_MasterPreviewView?.RemoveFromHierarchy();
            CreateMasterPreview();
            ApplyMasterPreviewLayout();
            UpdateSubWindowsVisibility();
        }

        void HandleEditorViewChanged(GeometryChangedEvent evt)
        {
            m_BlackboardProvider.blackboard.SetPosition(m_FloatingWindowsLayout.blackboardLayout.GetLayout(m_GraphView.layout));
        }

        void StoreBlackboardLayoutOnGeometryChanged(GeometryChangedEvent evt)
        {
            UpdateSerializedWindowLayout();
        }

        void ApplySerializewindowLayouts(GeometryChangedEvent evt)
        {
            UnregisterCallback<GeometryChangedEvent>(ApplySerializewindowLayouts);

            ApplyMasterPreviewLayout();

            // Restore blackboard layout, and make sure that it remains in the view.
            Rect blackboardRect = m_FloatingWindowsLayout.blackboardLayout.GetLayout(this.layout);

            // Make sure the dimensions are sufficiently large.
            blackboardRect.width = Mathf.Clamp(blackboardRect.width, 160f, m_GraphView.contentContainer.layout.width);
            blackboardRect.height = Mathf.Clamp(blackboardRect.height, 160f, m_GraphView.contentContainer.layout.height);

            // Make sure that the positioning is on screen.
            blackboardRect.x = Mathf.Clamp(blackboardRect.x, 0f, Mathf.Max(0f, m_GraphView.contentContainer.layout.width - blackboardRect.width));
            blackboardRect.y = Mathf.Clamp(blackboardRect.y, 0f, Mathf.Max(0f, m_GraphView.contentContainer.layout.height - blackboardRect.height));

            // Set the processed blackboard layout.
            m_BlackboardProvider.blackboard.SetPosition(blackboardRect);

            previewManager.ResizeMasterPreview(m_FloatingWindowsLayout.masterPreviewSize);

            // After the layout is restored from the previous session, start tracking layout changes in the blackboard.
            m_BlackboardProvider.blackboard.RegisterCallback<GeometryChangedEvent>(StoreBlackboardLayoutOnGeometryChanged);

            // After the layout is restored, track changes in layout and make the blackboard have the same behavior as the preview w.r.t. docking.
            RegisterCallback<GeometryChangedEvent>(HandleEditorViewChanged);
        }

        void ApplyMasterPreviewLayout()
        {
            m_FloatingWindowsLayout.previewLayout.ApplyPosition(m_MasterPreviewView);
            m_MasterPreviewView.previewTextureView.style.width = m_FloatingWindowsLayout.masterPreviewSize.x;
            m_MasterPreviewView.previewTextureView.style.height = m_FloatingWindowsLayout.masterPreviewSize.y;
        }

        void UpdateSerializedWindowLayout()
        {
            m_FloatingWindowsLayout.previewLayout.CalculateDockingCornerAndOffset(m_MasterPreviewView.layout, m_GraphView.layout);
            m_FloatingWindowsLayout.previewLayout.ClampToParentWindow();

            m_FloatingWindowsLayout.blackboardLayout.CalculateDockingCornerAndOffset(m_BlackboardProvider.blackboard.layout, m_GraphView.layout);
            m_FloatingWindowsLayout.blackboardLayout.ClampToParentWindow();

            if (m_MasterPreviewView.expanded)
            {
                m_FloatingWindowsLayout.masterPreviewSize = m_MasterPreviewView.previewTextureView.layout.size;
            }

            string serializedWindowLayout = JsonUtility.ToJson(m_FloatingWindowsLayout);
            EditorUserSettings.SetConfigValue(k_FloatingWindowsLayoutKey, serializedWindowLayout);
        }

        public void Dispose()
        {
            if (m_GraphView != null)
            {
                saveRequested = null;
                saveAsRequested = null;
                convertToSubgraphRequested = null;
                showInProjectRequested = null;
                isCheckedOut = null;
                checkOut = null;
                foreach (var node in m_GraphView.Children().OfType<IShaderNodeView>())
                    node.Dispose();
                m_GraphView.nodeCreationRequest = null;
                m_GraphView = null;
            }
            if (previewManager != null)
            {
                previewManager.Dispose();
                previewManager = null;
            }
            if (m_SearchWindowProvider != null)
            {
                Object.DestroyImmediate(m_SearchWindowProvider);
                m_SearchWindowProvider = null;
            }
        }
    }
}<|MERGE_RESOLUTION|>--- conflicted
+++ resolved
@@ -978,19 +978,13 @@
             {
                 sourceNodeView.FindPort(sourceSlot.slotReference, out var sourceAnchor);
 
-<<<<<<< HEAD
-                var targetNodeView = m_GraphView.nodes.ToList().OfType<IShaderNodeView>().First(x => x.node == targetNode);
-
-                targetNodeView.FindPort(targetSlot.slotReference, out var targetAnchor);
-=======
                 IShaderNodeView targetNodeView;
                 if (useVisualNodeMap)
                     visualNodeMap.TryGetValue(targetNode, out targetNodeView);
                 else
                     targetNodeView = m_GraphView.nodes.ToList().OfType<IShaderNodeView>().First(x => x.node == targetNode);
 
-                var targetAnchor = targetNodeView.gvNode.inputContainer.Children().OfType<ShaderPort>().First(x => x.slot.Equals(targetSlot));
->>>>>>> 619252a6
+                targetNodeView.FindPort(targetSlot.slotReference, out var targetAnchor);
 
                 var edgeView = new Edge
                 {
