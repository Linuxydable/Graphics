--- conflicted
+++ resolved
@@ -399,15 +399,10 @@
 
             foreach (var slot in asset.outputs)
             {
-<<<<<<< HEAD
                 var newSlot = MaterialSlot.CreateMaterialSlot(slot.valueType, slot.id, slot.RawDisplayName(),
                     slot.shaderOutputName, SlotType.Output, Vector4.zero, outputStage);
                 newSlot.hidden = slot.hidden;
                 AddSlot(newSlot);
-=======
-                AddSlot(MaterialSlot.CreateMaterialSlot(slot.valueType, slot.id, slot.RawDisplayName(),
-                    slot.shaderOutputName, SlotType.Output, Vector4.zero, outputStage));
->>>>>>> 5ac1f6cc
                 validNames.Add(slot.id);
             }
 
