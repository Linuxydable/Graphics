--- conflicted
+++ resolved
@@ -11,21 +11,9 @@
 
 namespace UnityEditor.ShaderGraph
 {
-<<<<<<< HEAD
     [Serializable]
-    abstract class MasterNode<T> : AbstractMaterialNode, IMasterNode, IHasSettings
-        where T : JsonObject, ISubShader
-    {
-        [SerializeField]
-        JsonList<T> m_SubShaders = new JsonList<T>();
-
-        [SerializeField]
-        int m_MasterNodeVersion;
-
-=======
     abstract class MasterNode : AbstractMaterialNode, IMasterNode, IHasSettings
     {
->>>>>>> 84f47852
         public override bool hasPreview
         {
             get { return false; }
@@ -55,27 +43,23 @@
             return container;
         }
 
-<<<<<<< HEAD
-        public IEnumerable<T> subShaders => m_SubShaders;
-=======
         protected virtual VisualElement CreateCommonSettingsElement()
         {
             return null;
         }
->>>>>>> 84f47852
 
         public virtual void ProcessPreviewMaterial(Material Material) {}
     }
     
     [Serializable]
-    abstract class MasterNode<T> : MasterNode
-        where T : class, ISubShader
+    abstract class MasterNode<T> : AbstractMaterialNode, IMasterNode, IHasSettings
+        where T : JsonObject, ISubShader
     {
-        [NonSerialized]
-        List<T> m_SubShaders = new List<T>();
+        [SerializeField]
+        JsonList<T> m_SubShaders = new JsonList<T>();
 
         [SerializeField]
-        List<SerializationHelper.JSONSerializedElement> m_SerializableSubShaders = new List<SerializationHelper.JSONSerializedElement>();
+        int m_MasterNodeVersion;
 
         public IEnumerable<T> subShaders => m_SubShaders;
 
@@ -156,28 +140,11 @@
             return false;
         }
 
-<<<<<<< HEAD
-=======
         public sealed override int GetPreviewPassIndex()
         {
             return GetActiveSubShader()?.GetPreviewPassIndex() ?? 0;
         }
 
-        public override void OnBeforeSerialize()
-        {
-            base.OnBeforeSerialize();
-            m_SerializableSubShaders = SerializationHelper.Serialize<T>(m_SubShaders);
-        }
-
-        public override void OnAfterDeserialize()
-        {
-            m_SubShaders = SerializationHelper.Deserialize<T>(m_SerializableSubShaders, GraphUtil.GetLegacyTypeRemapping());
-            m_SubShaders.RemoveAll(x => x == null);
-            m_SerializableSubShaders = null;
-            base.OnAfterDeserialize();
-        }
-
->>>>>>> 84f47852
         public override void UpdateNodeAfterDeserialization()
         {
             base.UpdateNodeAfterDeserialization();
@@ -201,22 +168,6 @@
                 }
             }
         }
-<<<<<<< HEAD
-
-        public VisualElement CreateSettingsElement()
-        {
-            var container = new VisualElement();
-            var commonSettingsElement = CreateCommonSettingsElement();
-            if (commonSettingsElement != null)
-                container.Add(commonSettingsElement);
-
-            return container;
-        }
-
-        protected virtual VisualElement CreateCommonSettingsElement()
-        {
-            return null;
-        }
 
         public virtual void ProcessPreviewMaterial(Material material) {}
 
@@ -229,7 +180,5 @@
                 SerializationHelper.Upgrade(masterNodeV0.subShaders, m_SubShaders);
             }
         }
-=======
->>>>>>> 84f47852
     }
 }