using System;
using System.Text;
using UnityEditor.Graphing;
using UnityEngine;

namespace UnityEditor.ShaderGraph
{
    [Serializable]
    class TextureShaderProperty : AbstractShaderProperty<SerializableTexture>
    {
        public enum DefaultType { White, Black, Grey, Bump }

        public TextureShaderProperty()
        {
            displayName = "Texture2D";
            value = new SerializableTexture();
        }
        
        public override PropertyType propertyType => PropertyType.Texture2D;
        
        public override bool isBatchable => false;
        public override bool isExposable => true;
        public override bool isRenamable => true;
        
        public string modifiableTagString => modifiable ? "" : "[NonModifiableTextureData]";

        public override string GetPropertyBlockString()
        {
            return $"{hideTagString}{modifiableTagString}[NoScaleOffset]{referenceName}(\"{displayName}\", 2D) = \"{defaultType.ToString().ToLower()}\" {{}}";
        }
        
        public override string GetPropertyDeclarationString(string delimiter = ";")
        {
            return $"TEXTURE2D({referenceName}){delimiter} SAMPLER(sampler{referenceName}); {concretePrecision.ToShaderString()}4 {referenceName}_TexelSize{delimiter}";
        }

        public override string GetPropertyAsArgumentString()
        {
            return $"TEXTURE2D_PARAM({referenceName}, sampler{referenceName})";
        }
        
        [SerializeField]
<<<<<<< HEAD
        private bool m_Modifiable = true;
=======
        bool m_Modifiable = true;
>>>>>>> 47046808

        public bool modifiable
        {
            get => m_Modifiable;
            set => m_Modifiable = value;
        }

        [SerializeField]
<<<<<<< HEAD
        private DefaultType m_DefaultType = TextureShaderProperty.DefaultType.White;
=======
        DefaultType m_DefaultType = TextureShaderProperty.DefaultType.White;
>>>>>>> 47046808

        public DefaultType defaultType
        {
            get { return m_DefaultType; }
            set { m_DefaultType = value; }
        }
        
        public override AbstractMaterialNode ToConcreteNode()
        {
            return new Texture2DAssetNode { texture = value.texture };
        }
        
        public override PreviewProperty GetPreviewMaterialProperty()
        {
            return new PreviewProperty(propertyType)
            {
                name = referenceName,
                textureValue = value.texture
            };
        }

        public override ShaderInput Copy()
        {
            return new TextureShaderProperty()
            {
                displayName = displayName,
                hidden = hidden,
                value = value
            };
        }
    }
}<|MERGE_RESOLUTION|>--- conflicted
+++ resolved
@@ -40,11 +40,7 @@
         }
         
         [SerializeField]
-<<<<<<< HEAD
-        private bool m_Modifiable = true;
-=======
         bool m_Modifiable = true;
->>>>>>> 47046808
 
         public bool modifiable
         {
@@ -53,11 +49,7 @@
         }
 
         [SerializeField]
-<<<<<<< HEAD
-        private DefaultType m_DefaultType = TextureShaderProperty.DefaultType.White;
-=======
         DefaultType m_DefaultType = TextureShaderProperty.DefaultType.White;
->>>>>>> 47046808
 
         public DefaultType defaultType
         {
