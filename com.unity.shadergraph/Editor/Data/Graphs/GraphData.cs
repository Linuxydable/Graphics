using System;
using System.Collections.Generic;
using System.Linq;
using System.Text.RegularExpressions;
using UnityEngine;
using UnityEditor.Graphing;
using UnityEditor.Graphing.Util;
using UnityEditor.Rendering;
using UnityEditor.ShaderGraph.Internal;
using Edge = UnityEditor.Graphing.Edge;

namespace UnityEditor.ShaderGraph
{
    [Serializable]
    [FormerName("UnityEditor.ShaderGraph.MaterialGraph")]
    [FormerName("UnityEditor.ShaderGraph.SubGraph")]
    [FormerName("UnityEditor.ShaderGraph.AbstractMaterialGraph")]
    sealed partial class GraphData : ISerializationCallbackReceiver
    {
        public GraphObject owner { get; set; }

        #region Input data

        [NonSerialized]
        List<AbstractShaderProperty> m_Properties = new List<AbstractShaderProperty>();

        public IEnumerable<AbstractShaderProperty> properties
        {
            get { return m_Properties; }
        }

        [SerializeField]
        List<SerializationHelper.JSONSerializedElement> m_SerializedProperties = new List<SerializationHelper.JSONSerializedElement>();

        [NonSerialized]
        List<ShaderKeyword> m_Keywords = new List<ShaderKeyword>();

        public IEnumerable<ShaderKeyword> keywords
        {
            get { return m_Keywords; }
        }

        [SerializeField]
        List<SerializationHelper.JSONSerializedElement> m_SerializedKeywords = new List<SerializationHelper.JSONSerializedElement>();

        [NonSerialized]
        List<ShaderInput> m_AddedInputs = new List<ShaderInput>();

        public IEnumerable<ShaderInput> addedInputs
        {
            get { return m_AddedInputs; }
        }

        [NonSerialized]
        List<Guid> m_RemovedInputs = new List<Guid>();

        public IEnumerable<Guid> removedInputs
        {
            get { return m_RemovedInputs; }
        }

        [NonSerialized]
        List<ShaderInput> m_MovedInputs = new List<ShaderInput>();

        public IEnumerable<ShaderInput> movedInputs
        {
            get { return m_MovedInputs; }
        }

        public string assetGuid { get; set; }

        #endregion

        #region Node data

        [NonSerialized]
        List<AbstractMaterialNode> m_Nodes = new List<AbstractMaterialNode>();

        [NonSerialized]
        Dictionary<Guid, AbstractMaterialNode> m_NodeDictionary = new Dictionary<Guid, AbstractMaterialNode>();

        public IEnumerable<T> GetNodes<T>()
        {
            return m_Nodes.Where(x => x != null).OfType<T>();
        }

        [SerializeField]
        List<SerializationHelper.JSONSerializedElement> m_SerializableNodes = new List<SerializationHelper.JSONSerializedElement>();

        [NonSerialized]
        List<AbstractMaterialNode> m_AddedNodes = new List<AbstractMaterialNode>();

        public IEnumerable<AbstractMaterialNode> addedNodes
        {
            get { return m_AddedNodes; }
        }

        [NonSerialized]
        List<AbstractMaterialNode> m_RemovedNodes = new List<AbstractMaterialNode>();

        public IEnumerable<AbstractMaterialNode> removedNodes
        {
            get { return m_RemovedNodes; }
        }

        [NonSerialized]
        List<AbstractMaterialNode> m_PastedNodes = new List<AbstractMaterialNode>();

        public IEnumerable<AbstractMaterialNode> pastedNodes
        {
            get { return m_PastedNodes; }
        }
        #endregion

        #region Group Data

        [SerializeField]
        List<GroupData> m_Groups = new List<GroupData>();

        public IEnumerable<GroupData> groups
        {
            get { return m_Groups; }
        }

        [NonSerialized]
        List<GroupData> m_AddedGroups = new List<GroupData>();

        public IEnumerable<GroupData> addedGroups
        {
            get { return m_AddedGroups; }
        }

        [NonSerialized]
        List<GroupData> m_RemovedGroups = new List<GroupData>();

        public IEnumerable<GroupData> removedGroups
        {
            get { return m_RemovedGroups; }
        }

        [NonSerialized]
        List<GroupData> m_PastedGroups = new List<GroupData>();

        public IEnumerable<GroupData> pastedGroups
        {
            get { return m_PastedGroups; }
        }

        [NonSerialized]
        List<ParentGroupChange> m_ParentGroupChanges = new List<ParentGroupChange>();

        public IEnumerable<ParentGroupChange> parentGroupChanges
        {
            get { return m_ParentGroupChanges; }
        }

        [NonSerialized]
        GroupData m_MostRecentlyCreatedGroup;

        public GroupData mostRecentlyCreatedGroup => m_MostRecentlyCreatedGroup;

        [NonSerialized]
        Dictionary<Guid, List<IGroupItem>> m_GroupItems = new Dictionary<Guid, List<IGroupItem>>();

        public IEnumerable<IGroupItem> GetItemsInGroup(GroupData groupData)
        {
            if (m_GroupItems.TryGetValue(groupData.guid, out var nodes))
            {
                return nodes;
            }
            return Enumerable.Empty<IGroupItem>();
        }

        #endregion

        #region StickyNote Data
        [SerializeField]
        List<StickyNoteData> m_StickyNotes = new List<StickyNoteData>();

        public IEnumerable<StickyNoteData> stickyNotes => m_StickyNotes;

        [NonSerialized]
        List<StickyNoteData> m_AddedStickyNotes = new List<StickyNoteData>();

        public List<StickyNoteData> addedStickyNotes => m_AddedStickyNotes;

        [NonSerialized]
        List<StickyNoteData> m_RemovedNotes = new List<StickyNoteData>();

        public IEnumerable<StickyNoteData> removedNotes => m_RemovedNotes;

        [NonSerialized]
        List<StickyNoteData> m_PastedStickyNotes = new List<StickyNoteData>();

        public IEnumerable<StickyNoteData> pastedStickyNotes => m_PastedStickyNotes;

        #endregion

        #region Edge data

        [NonSerialized]
        List<Edge> m_Edges = new List<Edge>();

        public IEnumerable<Edge> edges
        {
            get { return m_Edges; }
        }

        [SerializeField]
        List<SerializationHelper.JSONSerializedElement> m_SerializableEdges = new List<SerializationHelper.JSONSerializedElement>();

        [NonSerialized]
        Dictionary<Guid, List<IEdge>> m_NodeEdges = new Dictionary<Guid, List<IEdge>>();

        [NonSerialized]
        List<IEdge> m_AddedEdges = new List<IEdge>();

        public IEnumerable<IEdge> addedEdges
        {
            get { return m_AddedEdges; }
        }

        [NonSerialized]
        List<IEdge> m_RemovedEdges = new List<IEdge>();

        public IEnumerable<IEdge> removedEdges
        {
            get { return m_RemovedEdges; }
        }

        #endregion

        [SerializeField]
        InspectorPreviewData m_PreviewData = new InspectorPreviewData();

        public InspectorPreviewData previewData
        {
            get { return m_PreviewData; }
            set { m_PreviewData = value; }
        }

        [SerializeField]
        string m_Path;

        public string path
        {
            get { return m_Path; }
            set
            {
                if (m_Path == value)
                    return;
                m_Path = value;
                if(owner != null)
                    owner.RegisterCompleteObjectUndo("Change Path");
            }
        }

        public MessageManager messageManager { get; set; }
        public bool isSubGraph { get; set; }

        [SerializeField]
        private ConcretePrecision m_ConcretePrecision = ConcretePrecision.Float;

        public ConcretePrecision concretePrecision
        {
            get => m_ConcretePrecision;
            set => m_ConcretePrecision = value;
        }

        [NonSerialized]
        Guid m_ActiveOutputNodeGuid;

        public Guid activeOutputNodeGuid
        {
            get { return m_ActiveOutputNodeGuid; }
            set
            {
                if (value != m_ActiveOutputNodeGuid)
                {
                    m_ActiveOutputNodeGuid = value;
                    m_OutputNode = null;
                    didActiveOutputNodeChange = true;
                    UpdateTargets();
                }
            }
        }

        [SerializeField]
        string m_ActiveOutputNodeGuidSerialized;

        [NonSerialized]
        private AbstractMaterialNode m_OutputNode;

        public AbstractMaterialNode outputNode
        {
            get
            {
                // find existing node
                if (m_OutputNode == null)
                {
                    if (isSubGraph)
                    {
                        m_OutputNode = GetNodes<SubGraphOutputNode>().FirstOrDefault();
                    }
                    else
                    {
                        m_OutputNode = GetNodeFromGuid(m_ActiveOutputNodeGuid);
                    }
                }

                return m_OutputNode;
            }
        }

        #region Targets
        [NonSerialized]
        List<ITarget> m_ValidTargets = new List<ITarget>();

        [NonSerialized]
        List<ITargetImplementation> m_ValidImplementations = new List<ITargetImplementation>();

        public List<ITargetImplementation> validImplementations => m_ValidImplementations;
        #endregion

        public bool didActiveOutputNodeChange { get; set; }

        internal delegate void SaveGraphDelegate(Shader shader, object context);
        internal static SaveGraphDelegate onSaveGraph;

        public GraphData()
        {
            m_GroupItems[Guid.Empty] = new List<IGroupItem>();
        }

        public void ClearChanges()
        {
            m_AddedNodes.Clear();
            m_RemovedNodes.Clear();
            m_PastedNodes.Clear();
            m_ParentGroupChanges.Clear();
            m_AddedGroups.Clear();
            m_RemovedGroups.Clear();
            m_PastedGroups.Clear();
            m_AddedEdges.Clear();
            m_RemovedEdges.Clear();
            m_AddedInputs.Clear();
            m_RemovedInputs.Clear();
            m_MovedInputs.Clear();
            m_AddedStickyNotes.Clear();
            m_RemovedNotes.Clear();
            m_PastedStickyNotes.Clear();
            m_MostRecentlyCreatedGroup = null;
            didActiveOutputNodeChange = false;
        }

        public void AddNode(AbstractMaterialNode node)
        {
            if (node is AbstractMaterialNode materialNode)
            {
                if (isSubGraph && !materialNode.allowedInSubGraph)
                {
                    Debug.LogWarningFormat("Attempting to add {0} to Sub Graph. This is not allowed.", materialNode.GetType());
                    return;
                }

                AddNodeNoValidate(materialNode);

                // If adding a Sub Graph node whose asset contains Keywords
                // Need to restest Keywords against the variant limit
                if(node is SubGraphNode subGraphNode &&
                    subGraphNode.asset != null &&
                    subGraphNode.asset.keywords.Count > 0)
                {
                    OnKeywordChangedNoValidate();
                }

                ValidateGraph();
            }
            else
            {
                Debug.LogWarningFormat("Trying to add node {0} to Material graph, but it is not a {1}", node, typeof(AbstractMaterialNode));
            }
        }

        public void CreateGroup(GroupData groupData)
        {
            if (AddGroup(groupData))
            {
                m_MostRecentlyCreatedGroup = groupData;
            }
        }

        bool AddGroup(GroupData groupData)
        {
            if (m_Groups.Contains(groupData))
                return false;

            m_Groups.Add(groupData);
            m_AddedGroups.Add(groupData);
            m_GroupItems.Add(groupData.guid, new List<IGroupItem>());

            return true;
        }

        public void RemoveGroup(GroupData groupData)
        {
            RemoveGroupNoValidate(groupData);
            ValidateGraph();
        }

        void RemoveGroupNoValidate(GroupData group)
        {
            if (!m_Groups.Contains(group))
                throw new InvalidOperationException("Cannot remove a group that doesn't exist.");
            m_Groups.Remove(group);
            m_RemovedGroups.Add(group);

            if (m_GroupItems.TryGetValue(group.guid, out var items))
            {
                foreach (IGroupItem groupItem in items.ToList())
                {
                    SetGroup(groupItem, null);
                }

                m_GroupItems.Remove(group.guid);
            }
        }

        public void AddStickyNote(StickyNoteData stickyNote)
        {
            if (m_StickyNotes.Contains(stickyNote))
            {
                throw new InvalidOperationException("Sticky note has already been added to the graph.");
            }

            if (!m_GroupItems.ContainsKey(stickyNote.groupGuid))
            {
                throw new InvalidOperationException("Trying to add sticky note with group that doesn't exist.");
            }

            m_StickyNotes.Add(stickyNote);
            m_AddedStickyNotes.Add(stickyNote);
            m_GroupItems[stickyNote.groupGuid].Add(stickyNote);
        }

        void RemoveNoteNoValidate(StickyNoteData stickyNote)
        {
            if (!m_StickyNotes.Contains(stickyNote))
            {
                throw new InvalidOperationException("Cannot remove a note that doesn't exist.");
            }

            m_StickyNotes.Remove(stickyNote);
            m_RemovedNotes.Add(stickyNote);

            if (m_GroupItems.TryGetValue(stickyNote.groupGuid, out var groupItems))
            {
                groupItems.Remove(stickyNote);
            }
        }

        public void RemoveStickyNote(StickyNoteData stickyNote)
        {
            RemoveNoteNoValidate(stickyNote);
            ValidateGraph();
        }

        public void SetGroup(IGroupItem node, GroupData group)
        {
            var groupChange = new ParentGroupChange()
            {
                groupItem = node,
                oldGroupGuid = node.groupGuid,
                // Checking if the groupdata is null. If it is, then it means node has been removed out of a group.
                // If the group data is null, then maybe the old group id should be removed
                newGroupGuid = group?.guid ?? Guid.Empty
            };
            node.groupGuid = groupChange.newGroupGuid;

            var oldGroupNodes = m_GroupItems[groupChange.oldGroupGuid];
            oldGroupNodes.Remove(node);

            m_GroupItems[groupChange.newGroupGuid].Add(node);
            m_ParentGroupChanges.Add(groupChange);
        }

        void AddNodeNoValidate(AbstractMaterialNode node)
        {
            if (node.groupGuid != Guid.Empty && !m_GroupItems.ContainsKey(node.groupGuid))
            {
                throw new InvalidOperationException("Cannot add a node whose group doesn't exist.");
            }
            node.owner = this;
            m_Nodes.Add(node);
            m_NodeDictionary.Add(node.guid, node);
            m_AddedNodes.Add(node);
            m_GroupItems[node.groupGuid].Add(node);
        }

        public void RemoveNode(AbstractMaterialNode node)
        {
            if (!node.canDeleteNode)
            {
                throw new InvalidOperationException($"Node {node.name} ({node.guid}) cannot be deleted.");
            }
            RemoveNodeNoValidate(node);
            ValidateGraph();
        }

        void RemoveNodeNoValidate(AbstractMaterialNode node)
        {
            if (!m_NodeDictionary.ContainsKey(node.guid))
            {
                throw new InvalidOperationException("Cannot remove a node that doesn't exist.");
            }

            m_Nodes.Remove(node);
            m_NodeDictionary.Remove(node.guid);
            messageManager?.RemoveNode(node.guid);
            m_RemovedNodes.Add(node);

            if (m_GroupItems.TryGetValue(node.groupGuid, out var groupItems))
            {
                groupItems.Remove(node);
            }
        }

        void AddEdgeToNodeEdges(IEdge edge)
        {
            List<IEdge> inputEdges;
            if (!m_NodeEdges.TryGetValue(edge.inputSlot.nodeGuid, out inputEdges))
                m_NodeEdges[edge.inputSlot.nodeGuid] = inputEdges = new List<IEdge>();
            inputEdges.Add(edge);

            List<IEdge> outputEdges;
            if (!m_NodeEdges.TryGetValue(edge.outputSlot.nodeGuid, out outputEdges))
                m_NodeEdges[edge.outputSlot.nodeGuid] = outputEdges = new List<IEdge>();
            outputEdges.Add(edge);
        }

        IEdge ConnectNoValidate(SlotReference fromSlotRef, SlotReference toSlotRef)
        {
            var fromNode = GetNodeFromGuid(fromSlotRef.nodeGuid);
            var toNode = GetNodeFromGuid(toSlotRef.nodeGuid);

            if (fromNode == null || toNode == null)
                return null;

            // if fromNode is already connected to toNode
            // do now allow a connection as toNode will then
            // have an edge to fromNode creating a cycle.
            // if this is parsed it will lead to an infinite loop.
            var dependentNodes = new List<AbstractMaterialNode>();
            NodeUtils.CollectNodesNodeFeedsInto(dependentNodes, toNode);
            if (dependentNodes.Contains(fromNode))
                return null;

            var fromSlot = fromNode.FindSlot<ISlot>(fromSlotRef.slotId);
            var toSlot = toNode.FindSlot<ISlot>(toSlotRef.slotId);

            if (fromSlot == null || toSlot == null)
                return null;

            if (fromSlot.isOutputSlot == toSlot.isOutputSlot)
                return null;

            var outputSlot = fromSlot.isOutputSlot ? fromSlotRef : toSlotRef;
            var inputSlot = fromSlot.isInputSlot ? fromSlotRef : toSlotRef;

            s_TempEdges.Clear();
            GetEdges(inputSlot, s_TempEdges);

            // remove any inputs that exits before adding
            foreach (var edge in s_TempEdges)
            {
                RemoveEdgeNoValidate(edge);
            }

            var newEdge = new Edge(outputSlot, inputSlot);
            m_Edges.Add(newEdge);
            m_AddedEdges.Add(newEdge);
            AddEdgeToNodeEdges(newEdge);

            //Debug.LogFormat("Connected edge: {0} -> {1} ({2} -> {3})\n{4}", newEdge.outputSlot.nodeGuid, newEdge.inputSlot.nodeGuid, fromNode.name, toNode.name, Environment.StackTrace);
            return newEdge;
        }

        public IEdge Connect(SlotReference fromSlotRef, SlotReference toSlotRef)
        {
            var newEdge = ConnectNoValidate(fromSlotRef, toSlotRef);
            ValidateGraph();
            return newEdge;
        }

        public void RemoveEdge(IEdge e)
        {
            RemoveEdgeNoValidate(e);
            ValidateGraph();
        }

        public void RemoveElements(AbstractMaterialNode[] nodes, IEdge[] edges, GroupData[] groups, StickyNoteData[] notes)
        {
            foreach (var node in nodes)
            {
                if (!node.canDeleteNode)
                {
                    throw new InvalidOperationException($"Node {node.name} ({node.guid}) cannot be deleted.");
                }
            }

            foreach (var edge in edges.ToArray())
            {
                RemoveEdgeNoValidate(edge);
            }

            foreach (var serializableNode in nodes)
            {
                RemoveNodeNoValidate(serializableNode);
            }

            foreach (var noteData in notes)
            {
                RemoveNoteNoValidate(noteData);
            }

            foreach (var groupData in groups)
            {
                RemoveGroupNoValidate(groupData);
            }

            ValidateGraph();
        }

        void RemoveEdgeNoValidate(IEdge e)
        {
            e = m_Edges.FirstOrDefault(x => x.Equals(e));
            if (e == null)
                throw new ArgumentException("Trying to remove an edge that does not exist.", "e");
            m_Edges.Remove(e as Edge);

            List<IEdge> inputNodeEdges;
            if (m_NodeEdges.TryGetValue(e.inputSlot.nodeGuid, out inputNodeEdges))
                inputNodeEdges.Remove(e);

            List<IEdge> outputNodeEdges;
            if (m_NodeEdges.TryGetValue(e.outputSlot.nodeGuid, out outputNodeEdges))
                outputNodeEdges.Remove(e);

            m_RemovedEdges.Add(e);
        }

        public AbstractMaterialNode GetNodeFromGuid(Guid guid)
        {
            AbstractMaterialNode node;
            m_NodeDictionary.TryGetValue(guid, out node);
            return node;
        }

        public bool ContainsNodeGuid(Guid guid)
        {
            return m_NodeDictionary.ContainsKey(guid);
        }

        public T GetNodeFromGuid<T>(Guid guid) where T : AbstractMaterialNode
        {
            var node = GetNodeFromGuid(guid);
            if (node is T)
                return (T)node;
            return default(T);
        }

        public void GetEdges(SlotReference s, List<IEdge> foundEdges)
        {
            var node = GetNodeFromGuid(s.nodeGuid);
            if (node == null)
            {
                return;
            }
            ISlot slot = node.FindSlot<ISlot>(s.slotId);

            List<IEdge> candidateEdges;
            if (!m_NodeEdges.TryGetValue(s.nodeGuid, out candidateEdges))
                return;

            foreach (var edge in candidateEdges)
            {
                var cs = slot.isInputSlot ? edge.inputSlot : edge.outputSlot;
                if (cs.nodeGuid == s.nodeGuid && cs.slotId == s.slotId)
                    foundEdges.Add(edge);
            }
        }

        public IEnumerable<IEdge> GetEdges(SlotReference s)
        {
            var edges = new List<IEdge>();
            GetEdges(s, edges);
            return edges;
        }

        public void CollectShaderProperties(PropertyCollector collector, GenerationMode generationMode)
        {
            foreach (var prop in properties)
            {
                if(prop is GradientShaderProperty gradientProp && generationMode == GenerationMode.Preview)
                {
                    GradientUtil.GetGradientPropertiesForPreview(collector, gradientProp.referenceName, gradientProp.value);
                    continue;
                }

                collector.AddShaderProperty(prop);
            }
        }

        public void CollectShaderKeywords(KeywordCollector collector, GenerationMode generationMode)
        {
            foreach (var keyword in keywords)
            {
                collector.AddShaderKeyword(keyword);
            }

            // Alwways calculate permutations when collecting
            collector.CalculateKeywordPermutations();
        }

        public void AddGraphInput(ShaderInput input, int index = -1)
        {
            if (input == null)
                return;

            switch(input)
            {
                case AbstractShaderProperty property:
                    if (m_Properties.Contains(property))
                        return;

                    if (index < 0)
                        m_Properties.Add(property);
                    else
                        m_Properties.Insert(index, property);

                    break;
                case ShaderKeyword keyword:
                    if (m_Keywords.Contains(keyword))
                        return;

                    if (index < 0)
                        m_Keywords.Add(keyword);
                    else
                        m_Keywords.Insert(index, keyword);

                    break;
                default:
                    throw new ArgumentOutOfRangeException();
            }
            
            m_AddedInputs.Add(input);
        }

        public void SanitizeGraphInputName(ShaderInput input)
        {
            input.displayName = input.displayName.Trim();
            switch(input)
            {
                case AbstractShaderProperty property:
                    input.displayName = GraphUtil.SanitizeName(properties.Where(p => p.guid != input.guid).Select(p => p.displayName), "{0} ({1})", input.displayName);
                    break;
                case ShaderKeyword keyword:
                    input.displayName = GraphUtil.SanitizeName(keywords.Where(p => p.guid != input.guid).Select(p => p.displayName), "{0} ({1})", input.displayName);
                    break;
                default:
                    throw new ArgumentOutOfRangeException();
            }
        }

        public void SanitizeGraphInputReferenceName(ShaderInput input, string newName)
        {
            if (string.IsNullOrEmpty(newName))
                return;

            string name = newName.Trim();
            if (string.IsNullOrEmpty(name))
                return;

            if (Regex.IsMatch(name, @"^\d+"))
                name = "_" + name;

            name = Regex.Replace(name, @"(?:[^A-Za-z_0-9])|(?:\s)", "_");
            switch(input)
            {
                case AbstractShaderProperty property:
                    property.overrideReferenceName = GraphUtil.SanitizeName(properties.Where(p => p.guid != property.guid).Select(p => p.referenceName), "{0}_{1}", name);
                    break;
                case ShaderKeyword keyword:
                    keyword.overrideReferenceName = GraphUtil.SanitizeName(keywords.Where(p => p.guid != input.guid).Select(p => p.referenceName), "{0}_{1}", name).ToUpper();
                    break;
                default:
                    throw new ArgumentOutOfRangeException();
            }
        }

        public void RemoveGraphInput(ShaderInput input)
        {
            switch(input)
            {
                case AbstractShaderProperty property:
                    var propetyNodes = GetNodes<PropertyNode>().Where(x => x.propertyGuid == input.guid).ToList();
                    foreach (var propNode in propetyNodes)
                        ReplacePropertyNodeWithConcreteNodeNoValidate(propNode);
                    break;
            }

            RemoveGraphInputNoValidate(input.guid);
            ValidateGraph();
        }

        public void MoveProperty(AbstractShaderProperty property, int newIndex)
        {
            if (newIndex > m_Properties.Count || newIndex < 0)
                throw new ArgumentException("New index is not within properties list.");
            var currentIndex = m_Properties.IndexOf(property);
            if (currentIndex == -1)
                throw new ArgumentException("Property is not in graph.");
            if (newIndex == currentIndex)
                return;
            m_Properties.RemoveAt(currentIndex);
            if (newIndex > currentIndex)
                newIndex--;
            var isLast = newIndex == m_Properties.Count;
            if (isLast)
                m_Properties.Add(property);
            else
                m_Properties.Insert(newIndex, property);
            if (!m_MovedInputs.Contains(property))
                m_MovedInputs.Add(property);
        }

        public void MoveKeyword(ShaderKeyword keyword, int newIndex)
        {
            if (newIndex > m_Keywords.Count || newIndex < 0)
                throw new ArgumentException("New index is not within keywords list.");
            var currentIndex = m_Keywords.IndexOf(keyword);
            if (currentIndex == -1)
                throw new ArgumentException("Keyword is not in graph.");
            if (newIndex == currentIndex)
                return;
            m_Keywords.RemoveAt(currentIndex);
            if (newIndex > currentIndex)
                newIndex--;
            var isLast = newIndex == m_Keywords.Count;
            if (isLast)
                m_Keywords.Add(keyword);
            else
                m_Keywords.Insert(newIndex, keyword);
            if (!m_MovedInputs.Contains(keyword))
                m_MovedInputs.Add(keyword);
        }

        public int GetGraphInputIndex(ShaderInput input)
        {
            switch(input)
            {
                case AbstractShaderProperty property:
                    return m_Properties.IndexOf(property);
                case ShaderKeyword keyword:
                    return m_Keywords.IndexOf(keyword);
                default:
                    throw new ArgumentOutOfRangeException();
            }
        }

        void RemoveGraphInputNoValidate(Guid guid)
        {
            if (m_Properties.RemoveAll(x => x.guid == guid) > 0 ||
                m_Keywords.RemoveAll(x => x.guid == guid) > 0)
            {
                m_RemovedInputs.Add(guid);
                m_AddedInputs.RemoveAll(x => x.guid == guid);
                m_MovedInputs.RemoveAll(x => x.guid == guid);
            }
        }

        static List<IEdge> s_TempEdges = new List<IEdge>();

        public void ReplacePropertyNodeWithConcreteNode(PropertyNode propertyNode)
        {
            ReplacePropertyNodeWithConcreteNodeNoValidate(propertyNode);
            ValidateGraph();
        }

        void ReplacePropertyNodeWithConcreteNodeNoValidate(PropertyNode propertyNode)
        {
            var property = properties.FirstOrDefault(x => x.guid == propertyNode.propertyGuid);
            if (property == null)
                return;

            var node = property.ToConcreteNode() as AbstractMaterialNode;
            if (node == null)
                return;

            var slot = propertyNode.FindOutputSlot<MaterialSlot>(PropertyNode.OutputSlotId);
            var newSlot = node.GetOutputSlots<MaterialSlot>().FirstOrDefault(s => s.valueType == slot.valueType);
            if (newSlot == null)
                return;

            node.drawState = propertyNode.drawState;
            node.groupGuid = propertyNode.groupGuid;
            AddNodeNoValidate(node);

            foreach (var edge in this.GetEdges(slot.slotReference))
                ConnectNoValidate(newSlot.slotReference, edge.inputSlot);

            RemoveNodeNoValidate(propertyNode);
        }

        public void OnKeywordChanged()
        {
            OnKeywordChangedNoValidate();
            ValidateGraph();
        }

        public void OnKeywordChangedNoValidate()
        {
            var allNodes = GetNodes<AbstractMaterialNode>();
            foreach(AbstractMaterialNode node in allNodes)
            {
                node.Dirty(ModificationScope.Topological);
                node.ValidateNode();
            }
        }

        public void CleanupGraph()
        {
            //First validate edges, remove any
            //orphans. This can happen if a user
            //manually modifies serialized data
            //of if they delete a node in the inspector
            //debug view.
            foreach (var edge in edges.ToArray())
            {
                var outputNode = GetNodeFromGuid(edge.outputSlot.nodeGuid);
                var inputNode = GetNodeFromGuid(edge.inputSlot.nodeGuid);

                MaterialSlot outputSlot = null;
                MaterialSlot inputSlot = null;
                if (outputNode != null && inputNode != null)
                {
                    outputSlot = outputNode.FindOutputSlot<MaterialSlot>(edge.outputSlot.slotId);
                    inputSlot = inputNode.FindInputSlot<MaterialSlot>(edge.inputSlot.slotId);
                }

                if (outputNode == null
                    || inputNode == null
                    || outputSlot == null
                    || inputSlot == null)
                {
                    //orphaned edge
                    RemoveEdgeNoValidate(edge);
                }
            }
        }

<<<<<<< HEAD
            var temporaryMarks = PooledHashSet<Guid>.Get();
            var permanentMarks = PooledHashSet<Guid>.Get();
            var slots = ListPool<MaterialSlot>.Get();

            // Make sure we process a node's children before the node itself.
            var stack = StackPool<AbstractMaterialNode>.Get();
            foreach (var node in GetNodes<AbstractMaterialNode>())
            {
                stack.Push(node);
            }
            while (stack.Count > 0)
            {
                var node = stack.Pop();
                if (permanentMarks.Contains(node.guid))
                {
                    continue;
                }

                if (temporaryMarks.Contains(node.guid))
                {
                    node.ValidateNode();
                    permanentMarks.Add(node.guid);
                }
                else
                {
                    temporaryMarks.Add(node.guid);
                    stack.Push(node);
                    node.GetInputSlots(slots);
                    foreach (var inputSlot in slots)
                    {
                        var nodeEdges = GetEdges(inputSlot.slotReference);
                        foreach (var edge in nodeEdges)
                        {
                            var fromSocketRef = edge.outputSlot;
                            var childNode = GetNodeFromGuid(fromSocketRef.nodeGuid);
                            if (childNode != null)
                            {
                                stack.Push(childNode);
                            }
                        }
                    }
                    slots.Clear();
                }
            }

            SampleTextureStackNode.ValidatNodes(this);

            StackPool<AbstractMaterialNode>.Release(stack);
            ListPool<MaterialSlot>.Release(slots);
            temporaryMarks.Dispose();
            permanentMarks.Dispose();
=======
        public void ValidateGraph()
        {
            messageManager?.ClearAllFromProvider(this);
            CleanupGraph();
            GraphSetup.SetupGraph(this);
            GraphConcretization.ConcretizeGraph(this);
            GraphValidation.ValidateGraph(this);
>>>>>>> 2918e810

            foreach (var edge in m_AddedEdges.ToList())
            {
                if (!ContainsNodeGuid(edge.outputSlot.nodeGuid) || !ContainsNodeGuid(edge.inputSlot.nodeGuid))
                {
                    Debug.LogWarningFormat("Added edge is invalid: {0} -> {1}\n{2}", edge.outputSlot.nodeGuid, edge.inputSlot.nodeGuid, Environment.StackTrace);
                    m_AddedEdges.Remove(edge);
                }
            }

            foreach (var groupChange in m_ParentGroupChanges.ToList())
            {
                if (groupChange.groupItem is AbstractMaterialNode node && !ContainsNodeGuid(node.guid))
                {
                    m_ParentGroupChanges.Remove(groupChange);
                }

                if (groupChange.groupItem is StickyNoteData stickyNote && !m_StickyNotes.Contains(stickyNote))
                {
                    m_ParentGroupChanges.Remove(groupChange);
                }
            }
        }

        public void AddValidationError(Guid id, string errorMessage,
            ShaderCompilerMessageSeverity severity = ShaderCompilerMessageSeverity.Error)
        {
            messageManager?.AddOrAppendError(this, id, new ShaderMessage("Validation: " + errorMessage, severity));
        }

        public void AddSetupError(Guid id, string errorMessage,
            ShaderCompilerMessageSeverity severity = ShaderCompilerMessageSeverity.Error)
        {
            messageManager?.AddOrAppendError(this, id, new ShaderMessage("Setup: " + errorMessage, severity));
        }

        public void AddConcretizationError(Guid id, string errorMessage,
            ShaderCompilerMessageSeverity severity = ShaderCompilerMessageSeverity.Error)
        {
            messageManager?.AddOrAppendError(this, id, new ShaderMessage("Concretization: " + errorMessage, severity));
        }

        public void ClearErrorsForNode(AbstractMaterialNode node)
        {
            messageManager?.ClearNodesFromProvider(this, node.ToEnumerable());
        }

        public void ReplaceWith(GraphData other)
        {
            if (other == null)
                throw new ArgumentException("Can only replace with another AbstractMaterialGraph", "other");

            using (var removedInputsPooledObject = ListPool<Guid>.GetDisposable())
            {
                var removedInputGuids = removedInputsPooledObject.value;
                foreach (var property in m_Properties)
                    removedInputGuids.Add(property.guid);
                foreach (var keyword in m_Keywords)
                    removedInputGuids.Add(keyword.guid);
                foreach (var inputGuid in removedInputGuids)
                    RemoveGraphInputNoValidate(inputGuid);
            }
            foreach (var otherProperty in other.properties)
            {
                if (!properties.Any(p => p.guid == otherProperty.guid))
                    AddGraphInput(otherProperty);
            }
            foreach (var otherKeyword in other.keywords)
            {
                if (!keywords.Any(p => p.guid == otherKeyword.guid))
                    AddGraphInput(otherKeyword);
            }

            other.ValidateGraph();
            ValidateGraph();

            // Current tactic is to remove all nodes and edges and then re-add them, such that depending systems
            // will re-initialize with new references.

            using (var removedGroupsPooledObject = ListPool<GroupData>.GetDisposable())
            {
                var removedGroupDatas = removedGroupsPooledObject.value;
                removedGroupDatas.AddRange(m_Groups);
                foreach (var groupData in removedGroupDatas)
                {
                    RemoveGroupNoValidate(groupData);
                }
            }

            using (var removedNotesPooledObject = ListPool<StickyNoteData>.GetDisposable())
            {
                var removedNoteDatas = removedNotesPooledObject.value;
                removedNoteDatas.AddRange(m_StickyNotes);
                foreach (var groupData in removedNoteDatas)
                {
                    RemoveNoteNoValidate(groupData);
                }
            }

            using (var pooledList = ListPool<IEdge>.GetDisposable())
            {
                var removedNodeEdges = pooledList.value;
                removedNodeEdges.AddRange(m_Edges);
                foreach (var edge in removedNodeEdges)
                    RemoveEdgeNoValidate(edge);
            }

            using (var removedNodesPooledObject = ListPool<Guid>.GetDisposable())
            {
                var removedNodeGuids = removedNodesPooledObject.value;
                removedNodeGuids.AddRange(m_Nodes.Where(n => n != null).Select(n => n.guid));
                foreach (var nodeGuid in removedNodeGuids)
                    RemoveNodeNoValidate(m_NodeDictionary[nodeGuid]);
            }

            ValidateGraph();

            foreach (GroupData groupData in other.groups)
                AddGroup(groupData);

            foreach (var stickyNote in other.stickyNotes)
            {
                AddStickyNote(stickyNote);
            }

            foreach (var node in other.GetNodes<AbstractMaterialNode>())
                AddNodeNoValidate(node);

            foreach (var edge in other.edges)
                ConnectNoValidate(edge.outputSlot, edge.inputSlot);

            ValidateGraph();
        }

        internal void PasteGraph(CopyPasteGraph graphToPaste, List<AbstractMaterialNode> remappedNodes,
            List<IEdge> remappedEdges)
        {
            var groupGuidMap = new Dictionary<Guid, Guid>();
            foreach (var group in graphToPaste.groups)
            {
                var position = group.position;
                position.x += 30;
                position.y += 30;

                GroupData newGroup = new GroupData(group.title, position);

                var oldGuid = group.guid;
                var newGuid = newGroup.guid;
                groupGuidMap[oldGuid] = newGuid;

                AddGroup(newGroup);
                m_PastedGroups.Add(newGroup);
            }

            foreach (var stickyNote in graphToPaste.stickyNotes)
            {
                var position = stickyNote.position;
                position.x += 30;
                position.y += 30;

                StickyNoteData pastedStickyNote = new StickyNoteData(stickyNote.title, stickyNote.content, position);
                if (groupGuidMap.ContainsKey(stickyNote.groupGuid))
                {
                    pastedStickyNote.groupGuid = groupGuidMap[stickyNote.groupGuid];
                }

                AddStickyNote(pastedStickyNote);
                m_PastedStickyNotes.Add(pastedStickyNote);
            }

            var nodeGuidMap = new Dictionary<Guid, Guid>();
            var nodeList = graphToPaste.GetNodes<AbstractMaterialNode>();
            foreach (var node in nodeList)
            {
                AbstractMaterialNode pastedNode = node;

                var oldGuid = node.guid;
                var newGuid = node.RewriteGuid();
                nodeGuidMap[oldGuid] = newGuid;

                // Check if the property nodes need to be made into a concrete node.
                if (node is PropertyNode propertyNode)
                {
                    // If the property is not in the current graph, do check if the
                    // property can be made into a concrete node.
                    if (!m_Properties.Select(x => x.guid).Contains(propertyNode.propertyGuid))
                    {
                        // If the property is in the serialized paste graph, make the property node into a property node.
                        var pastedGraphMetaProperties = graphToPaste.metaProperties.Where(x => x.guid == propertyNode.propertyGuid);
                        if (pastedGraphMetaProperties.Any())
                        {
                            pastedNode = pastedGraphMetaProperties.FirstOrDefault().ToConcreteNode();
                            pastedNode.drawState = node.drawState;
                            nodeGuidMap[oldGuid] = pastedNode.guid;
                        }
                    }
                }

                AbstractMaterialNode abstractMaterialNode = (AbstractMaterialNode)node;

                // If the node has a group guid and no group has been copied, reset the group guid.
                // Check if the node is inside a group
                if (abstractMaterialNode.groupGuid != Guid.Empty)
                {
                    if (groupGuidMap.ContainsKey(abstractMaterialNode.groupGuid))
                    {
                        var absNode = pastedNode as AbstractMaterialNode;
                        absNode.groupGuid = groupGuidMap[abstractMaterialNode.groupGuid];
                        pastedNode = absNode;
                    }
                    else
                    {
                        pastedNode.groupGuid = Guid.Empty;
                    }
                }

                remappedNodes.Add(pastedNode);
                AddNode(pastedNode);

                // add the node to the pasted node list
                m_PastedNodes.Add(pastedNode);

                // Check if the keyword nodes need to have their keywords copied.
                if (node is KeywordNode keywordNode)
                {
                    // If the keyword is not in the current graph and is in the serialized paste graph copy it.
                    if (!keywords.Select(x => x.guid).Contains(keywordNode.keywordGuid))
                    {
                        var pastedGraphMetaKeywords = graphToPaste.metaKeywords.Where(x => x.guid == keywordNode.keywordGuid);
                        if (pastedGraphMetaKeywords.Any())
                        {
                            var keyword = pastedGraphMetaKeywords.FirstOrDefault(x => x.guid == keywordNode.keywordGuid);
                            SanitizeGraphInputName(keyword);
                            SanitizeGraphInputReferenceName(keyword, keyword.overrideReferenceName);
                            AddGraphInput(keyword);
                        }
                    }

                    // Always update Keyword nodes to handle any collisions resolved on the Keyword
                    keywordNode.UpdateNode();
                }
            }

            // only connect edges within pasted elements, discard
            // external edges.
            foreach (var edge in graphToPaste.edges)
            {
                var outputSlot = edge.outputSlot;
                var inputSlot = edge.inputSlot;

                Guid remappedOutputNodeGuid;
                Guid remappedInputNodeGuid;
                if (nodeGuidMap.TryGetValue(outputSlot.nodeGuid, out remappedOutputNodeGuid)
                    && nodeGuidMap.TryGetValue(inputSlot.nodeGuid, out remappedInputNodeGuid))
                {
                    var outputSlotRef = new SlotReference(remappedOutputNodeGuid, outputSlot.slotId);
                    var inputSlotRef = new SlotReference(remappedInputNodeGuid, inputSlot.slotId);
                    remappedEdges.Add(Connect(outputSlotRef, inputSlotRef));
                }
            }

            ValidateGraph();
        }

        public void OnBeforeSerialize()
        {
            var nodes = GetNodes<AbstractMaterialNode>().ToList();
            nodes.Sort((x1, x2) => x1.guid.CompareTo(x2.guid));
            m_SerializableNodes = SerializationHelper.Serialize(nodes.AsEnumerable());
            m_Edges.Sort();
            m_SerializableEdges = SerializationHelper.Serialize<Edge>(m_Edges);
            m_SerializedProperties = SerializationHelper.Serialize<AbstractShaderProperty>(m_Properties);
            m_SerializedKeywords = SerializationHelper.Serialize<ShaderKeyword>(m_Keywords);
            m_ActiveOutputNodeGuidSerialized = m_ActiveOutputNodeGuid == Guid.Empty ? null : m_ActiveOutputNodeGuid.ToString();
        }

        public void OnAfterDeserialize()
        {
            // have to deserialize 'globals' before nodes
            m_Properties = SerializationHelper.Deserialize<AbstractShaderProperty>(m_SerializedProperties, GraphUtil.GetLegacyTypeRemapping());
            m_Keywords = SerializationHelper.Deserialize<ShaderKeyword>(m_SerializedKeywords, GraphUtil.GetLegacyTypeRemapping());

            var nodes = SerializationHelper.Deserialize<AbstractMaterialNode>(m_SerializableNodes, GraphUtil.GetLegacyTypeRemapping());

            m_Nodes = new List<AbstractMaterialNode>(nodes.Count);
            m_NodeDictionary = new Dictionary<Guid, AbstractMaterialNode>(nodes.Count);

            foreach (var group in m_Groups)
            {
                m_GroupItems.Add(group.guid, new List<IGroupItem>());
            }

            foreach (var node in nodes)
            {
                node.owner = this;
                node.UpdateNodeAfterDeserialization();
                m_Nodes.Add(node);
                m_NodeDictionary.Add(node.guid, node);
                m_GroupItems[node.groupGuid].Add(node);
            }

            foreach (var stickyNote in m_StickyNotes)
            {
                m_GroupItems[stickyNote.groupGuid].Add(stickyNote);
            }

            m_SerializableNodes = null;

            m_Edges = SerializationHelper.Deserialize<Edge>(m_SerializableEdges, GraphUtil.GetLegacyTypeRemapping());
            m_SerializableEdges = null;
            foreach (var edge in m_Edges)
                AddEdgeToNodeEdges(edge);

            m_OutputNode = null;

            if (!isSubGraph)
            {
                if (string.IsNullOrEmpty(m_ActiveOutputNodeGuidSerialized))
                {
                    var node = (AbstractMaterialNode)GetNodes<IMasterNode>().FirstOrDefault();
                    if (node != null)
                    {
                        m_ActiveOutputNodeGuid = node.guid;
                    }
                }
                else
                {
                    m_ActiveOutputNodeGuid = new Guid(m_ActiveOutputNodeGuidSerialized);
                }
            }
        }

        public void OnEnable()
        {
            foreach (var node in GetNodes<AbstractMaterialNode>().OfType<IOnAssetEnabled>())
            {
                node.OnEnable();
            }

            UpdateTargets();

            ShaderGraphPreferences.onVariantLimitChanged += OnKeywordChanged;
        }

        public void OnDisable()
        {
            ShaderGraphPreferences.onVariantLimitChanged -= OnKeywordChanged;
        }

        public void UpdateTargets()
        {
            if(outputNode == null)
                return;

            // First get all valid TargetImplementations that are valid with the current graph
            List<ITargetImplementation> foundImplementations = new List<ITargetImplementation>();
            foreach (var assembly in AppDomain.CurrentDomain.GetAssemblies())
            {
                foreach (var type in assembly.GetTypesOrNothing())
                {
                    var isImplementation = !type.IsAbstract && !type.IsGenericType && type.IsClass && typeof(ITargetImplementation).IsAssignableFrom(type);
                    //for subgraph output nodes, preview target is the only valid target
                    if (outputNode is SubGraphOutputNode && isImplementation && typeof(DefaultPreviewTarget).IsAssignableFrom(type))
                    {
                        var implementation = (DefaultPreviewTarget)Activator.CreateInstance(type);
                        foundImplementations.Add(implementation);
                    }
                    else if (isImplementation && !foundImplementations.Any(s => s.GetType() == type))
                    {
                        var masterNode = GetNodeFromGuid(m_ActiveOutputNodeGuid) as IMasterNode;
                        var implementation = (ITargetImplementation)Activator.CreateInstance(type);
                        if(implementation.IsValid(masterNode))
                        {
                            foundImplementations.Add(implementation);
                        }
                    }
                }
            }

            // Next we get all Targets that have valid TargetImplementations
            List<ITarget> foundTargets = new List<ITarget>();
            foreach (var assembly in AppDomain.CurrentDomain.GetAssemblies())
            {
                foreach (var type in assembly.GetTypesOrNothing())
                {
                    var isTarget = !type.IsAbstract && !type.IsGenericType && type.IsClass && typeof(ITarget).IsAssignableFrom(type);
                    if (isTarget && !foundTargets.Any(s => s.GetType() == type))
                    {
                        var target = (ITarget)Activator.CreateInstance(type);
                        if(foundImplementations.Where(s => s.targetType == type).Any())
                            foundTargets.Add(target);
                    }
                }
            }

            m_ValidTargets = foundTargets;
            m_ValidImplementations = foundImplementations.Where(s => s.targetType == foundTargets[0].GetType()).ToList();
            
        }
    }

    [Serializable]
    class InspectorPreviewData
    {
        public SerializableMesh serializedMesh = new SerializableMesh();

        [NonSerialized]
        public Quaternion rotation = Quaternion.identity;

        [NonSerialized]
        public float scale = 1f;
    }
}<|MERGE_RESOLUTION|>--- conflicted
+++ resolved
@@ -959,59 +959,6 @@
             }
         }
 
-<<<<<<< HEAD
-            var temporaryMarks = PooledHashSet<Guid>.Get();
-            var permanentMarks = PooledHashSet<Guid>.Get();
-            var slots = ListPool<MaterialSlot>.Get();
-
-            // Make sure we process a node's children before the node itself.
-            var stack = StackPool<AbstractMaterialNode>.Get();
-            foreach (var node in GetNodes<AbstractMaterialNode>())
-            {
-                stack.Push(node);
-            }
-            while (stack.Count > 0)
-            {
-                var node = stack.Pop();
-                if (permanentMarks.Contains(node.guid))
-                {
-                    continue;
-                }
-
-                if (temporaryMarks.Contains(node.guid))
-                {
-                    node.ValidateNode();
-                    permanentMarks.Add(node.guid);
-                }
-                else
-                {
-                    temporaryMarks.Add(node.guid);
-                    stack.Push(node);
-                    node.GetInputSlots(slots);
-                    foreach (var inputSlot in slots)
-                    {
-                        var nodeEdges = GetEdges(inputSlot.slotReference);
-                        foreach (var edge in nodeEdges)
-                        {
-                            var fromSocketRef = edge.outputSlot;
-                            var childNode = GetNodeFromGuid(fromSocketRef.nodeGuid);
-                            if (childNode != null)
-                            {
-                                stack.Push(childNode);
-                            }
-                        }
-                    }
-                    slots.Clear();
-                }
-            }
-
-            SampleTextureStackNode.ValidatNodes(this);
-
-            StackPool<AbstractMaterialNode>.Release(stack);
-            ListPool<MaterialSlot>.Release(slots);
-            temporaryMarks.Dispose();
-            permanentMarks.Dispose();
-=======
         public void ValidateGraph()
         {
             messageManager?.ClearAllFromProvider(this);
@@ -1019,7 +966,6 @@
             GraphSetup.SetupGraph(this);
             GraphConcretization.ConcretizeGraph(this);
             GraphValidation.ValidateGraph(this);
->>>>>>> 2918e810
 
             foreach (var edge in m_AddedEdges.ToList())
             {
