using System;
using System.Collections.Generic;
using UnityEditor.ShaderGraph;

namespace UnityEditor.Graphing
{
    interface IGraph : IOnAssetEnabled
    {
        IEnumerable<T> GetNodes<T>() where T : INode;
        IEnumerable<ShaderEdge> edges { get; }
        void AddNode(INode node);
        void RemoveNode(INode node);
<<<<<<< HEAD
        ShaderEdge Connect(SlotReference fromSlotRef, SlotReference toSlotRef);
        void RemoveEdge(ShaderEdge e);
        void RemoveElements(IEnumerable<INode> nodes, IEnumerable<ShaderEdge> edges);
=======
        IEdge Connect(SlotReference fromSlotRef, SlotReference toSlotRef);
        void RemoveEdge(IEdge e);
        void RemoveElements(IEnumerable<INode> nodes, IEnumerable<IEdge> edges, IEnumerable<GroupData> groups);
>>>>>>> 0cd33220
        INode GetNodeFromGuid(Guid guid);
        bool ContainsNodeGuid(Guid guid);
        T GetNodeFromGuid<T>(Guid guid) where T : INode;
        void GetEdges(SlotReference s, List<ShaderEdge> foundEdges);
        void ValidateGraph();
        void ReplaceWith(IGraph other);
        IGraphObject owner { get; set; }
        IEnumerable<INode> addedNodes { get; }
        IEnumerable<INode> removedNodes { get; }
<<<<<<< HEAD
        IEnumerable<ShaderEdge> addedEdges { get; }
        IEnumerable<ShaderEdge> removedEdges { get; }
=======
        IEnumerable<IEdge> addedEdges { get; }
        IEnumerable<IEdge> removedEdges { get; }
        IEnumerable<GroupData> groups { get; }
>>>>>>> 0cd33220
        void ClearChanges();
    }

    static class GraphExtensions
    {
        public static IEnumerable<ShaderEdge> GetEdges(this IGraph graph, SlotReference s)
        {
            var edges = new List<ShaderEdge>();
            graph.GetEdges(s, edges);
            return edges;
        }
    }
}<|MERGE_RESOLUTION|>--- conflicted
+++ resolved
@@ -10,15 +10,9 @@
         IEnumerable<ShaderEdge> edges { get; }
         void AddNode(INode node);
         void RemoveNode(INode node);
-<<<<<<< HEAD
         ShaderEdge Connect(SlotReference fromSlotRef, SlotReference toSlotRef);
         void RemoveEdge(ShaderEdge e);
-        void RemoveElements(IEnumerable<INode> nodes, IEnumerable<ShaderEdge> edges);
-=======
-        IEdge Connect(SlotReference fromSlotRef, SlotReference toSlotRef);
-        void RemoveEdge(IEdge e);
-        void RemoveElements(IEnumerable<INode> nodes, IEnumerable<IEdge> edges, IEnumerable<GroupData> groups);
->>>>>>> 0cd33220
+        void RemoveElements(IEnumerable<INode> nodes, IEnumerable<ShaderEdge> edges, IEnumerable<GroupData> groups);
         INode GetNodeFromGuid(Guid guid);
         bool ContainsNodeGuid(Guid guid);
         T GetNodeFromGuid<T>(Guid guid) where T : INode;
@@ -28,14 +22,9 @@
         IGraphObject owner { get; set; }
         IEnumerable<INode> addedNodes { get; }
         IEnumerable<INode> removedNodes { get; }
-<<<<<<< HEAD
         IEnumerable<ShaderEdge> addedEdges { get; }
         IEnumerable<ShaderEdge> removedEdges { get; }
-=======
-        IEnumerable<IEdge> addedEdges { get; }
-        IEnumerable<IEdge> removedEdges { get; }
         IEnumerable<GroupData> groups { get; }
->>>>>>> 0cd33220
         void ClearChanges();
     }
 
