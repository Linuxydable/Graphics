--- conflicted
+++ resolved
@@ -119,14 +119,9 @@
         public override void Action(int instanceId, string pathName, string resourceFile)
         {
             var graph = new GraphData();
-<<<<<<< HEAD
             graph.AddContexts();
             graph.InitializeOutputs(m_Targets, m_Blocks);
             
-=======
-            graph.AddNode(node);
-            graph.outputNode = node;
->>>>>>> 54cc796b
             graph.path = "Shader Graphs";
             FileUtilities.WriteShaderGraphToDisk(pathName, graph);
             AssetDatabase.Refresh();
