using System;
using System.Collections.Generic;
using UnityEngine.Assertions;
using UnityEngine.Experimental.Rendering;

namespace UnityEngine.Rendering
{
    /// <summary>
    /// Scaled function used to compute the size of a RTHandle for the current frame.
    /// </summary>
    /// <param name="size">Reference size of the RTHandle system for the frame.</param>
    /// <returns>The size of the RTHandled computed from the reference size.</returns>
    public delegate Vector2Int ScaleFunc(Vector2Int size);

    /// <summary>
    /// List of properties of the RTHandle System for the current frame.
    /// </summary>
    public struct RTHandleProperties
    {
        /// <summary>
        /// Size set as reference at the previous frame
        /// </summary>
        public Vector2Int previousViewportSize;
        /// <summary>
        /// Size of the render targets at the previous frame
        /// </summary>
        public Vector2Int previousRenderTargetSize;
        /// <summary>
        /// Size set as reference at the current frame
        /// </summary>
        public Vector2Int currentViewportSize;
        /// <summary>
        /// Size of the render targets at the current frame
        /// </summary>
        public Vector2Int currentRenderTargetSize;
        /// <summary>
        /// Scale factor from RTHandleSystem max size to requested reference size (referenceSize/maxSize)
        /// (x,y) current frame (z,w) last frame (this is only used for buffered RTHandle Systems)
        /// </summary>
        public Vector4 rtHandleScale;
    }

    /// <summary>
    /// System managing a set of RTHandle textures
    /// </summary>
    public partial class RTHandleSystem : IDisposable
    {
        internal enum ResizeMode
        {
            Auto,
            OnDemand
        }

        // Parameters for auto-scaled Render Textures
        bool                m_HardwareDynamicResRequested = false;
        bool                m_ScaledRTSupportsMSAA = false;
        MSAASamples         m_ScaledRTCurrentMSAASamples = MSAASamples.None;
        HashSet<RTHandle>   m_AutoSizedRTs;
        RTHandle[]          m_AutoSizedRTsArray; // For fast iteration
        HashSet<RTHandle>   m_ResizeOnDemandRTs;
        RTHandleProperties  m_RTHandleProperties;

        /// <summary>
        /// Current properties of the RTHandle System.
        /// </summary>
        public RTHandleProperties rtHandleProperties { get { return m_RTHandleProperties; } }

        int m_MaxWidths = 0;
        int m_MaxHeights = 0;

        /// <summary>
        /// RTHandleSystem constructor.
        /// </summary>
        public RTHandleSystem()
        {
            m_AutoSizedRTs = new HashSet<RTHandle>();
            m_ResizeOnDemandRTs = new HashSet<RTHandle>();
            m_MaxWidths = 1;
            m_MaxHeights = 1;
        }

        /// <summary>
        /// Disposable pattern implementation
        /// </summary>
        public void Dispose()
        {
            Dispose(true);
        }

        /// <summary>
        /// Initialize the RTHandle system.
        /// </summary>
        /// <param name="width">Initial reference rendering width.</param>
        /// <param name="height">Initial reference rendering height.</param>
        /// <param name="scaledRTsupportsMSAA">Set to true if automatically scaled RTHandles should support MSAA</param>
        /// <param name="scaledRTMSAASamples">Number of MSAA samples for automatically scaled RTHandles.</param>
        public void Initialize(int width, int height, bool scaledRTsupportsMSAA, MSAASamples scaledRTMSAASamples)
        {
            Debug.Assert(m_AutoSizedRTs.Count == 0, "RTHandle.Initialize should only be called once before allocating any Render Texture. This may be caused by an unreleased RTHandle resource.");

            m_MaxWidths = width;
            m_MaxHeights = height;

            m_ScaledRTSupportsMSAA = scaledRTsupportsMSAA;
            m_ScaledRTCurrentMSAASamples = scaledRTMSAASamples;

            m_HardwareDynamicResRequested = DynamicResolutionHandler.instance.RequestsHardwareDynamicResolution();
        }

        /// <summary>
        /// Release memory of a RTHandle from the RTHandle System
        /// </summary>
        /// <param name="rth">RTHandle that should be released.</param>
        public void Release(RTHandle rth)
        {
            if (rth != null)
            {
                Assert.AreEqual(this, rth.m_Owner);
                rth.Release();
            }
        }

        internal void Remove(RTHandle rth)
        {
            m_AutoSizedRTs.Remove(rth);
        }

        /// <summary>
        /// Sets the reference rendering size for subsequent rendering for the RTHandle System
        /// </summary>
        /// <param name="width">Reference rendering width for subsequent rendering.</param>
        /// <param name="height">Reference rendering height for subsequent rendering.</param>
        /// <param name="msaaSamples">Number of MSAA samples for multisampled textures for subsequent rendering.</param>
        public void SetReferenceSize(int width, int height, MSAASamples msaaSamples)
        {
            m_RTHandleProperties.previousViewportSize = m_RTHandleProperties.currentViewportSize;
            m_RTHandleProperties.previousRenderTargetSize = m_RTHandleProperties.currentRenderTargetSize;
            Vector2 lastFrameMaxSize = new Vector2(GetMaxWidth(), GetMaxHeight());

            width = Mathf.Max(width, 1);
            height = Mathf.Max(height, 1);

            bool sizeChanged = width > GetMaxWidth() || height > GetMaxHeight();
            bool msaaSamplesChanged = (msaaSamples != m_ScaledRTCurrentMSAASamples);

            if (sizeChanged || msaaSamplesChanged)
            {
                Resize(width, height, msaaSamples, sizeChanged, msaaSamplesChanged);
            }

            m_RTHandleProperties.currentViewportSize = new Vector2Int(width, height);
            m_RTHandleProperties.currentRenderTargetSize = new Vector2Int(GetMaxWidth(), GetMaxHeight());

            // If the currentViewportSize is 0, it mean we are the first frame of rendering (can happen when doing domain reload for example or for reflection probe)
            // in this case the scalePrevious below could be invalided. But some effect rely on having a correct value like TAA with the history buffer for the first frame.
            // to work around this, when we detect that size is 0, we setup previous size to current size.
            if (m_RTHandleProperties.previousViewportSize.x == 0)
            {
                m_RTHandleProperties.previousViewportSize = m_RTHandleProperties.currentViewportSize;
                m_RTHandleProperties.previousRenderTargetSize = m_RTHandleProperties.currentRenderTargetSize;
                lastFrameMaxSize = new Vector2(GetMaxWidth(), GetMaxHeight());
            }

            if (DynamicResolutionHandler.instance.HardwareDynamicResIsEnabled())
            {
                m_RTHandleProperties.rtHandleScale = new Vector4(1.0f, 1.0f, 1.0f, 1.0f);
            }
            else
            {
                Vector2 maxSize = new Vector2(GetMaxWidth(), GetMaxHeight());
                Vector2 scaleCurrent = m_RTHandleProperties.currentViewportSize / maxSize;
                Vector2 scalePrevious = m_RTHandleProperties.previousViewportSize / lastFrameMaxSize;
                m_RTHandleProperties.rtHandleScale = new Vector4(scaleCurrent.x, scaleCurrent.y, scalePrevious.x, scalePrevious.y);
            }
        }

        /// <summary>
        /// Enable or disable hardware dynamic resolution for the RTHandle System
        /// </summary>
        /// <param name="enableHWDynamicRes">State of hardware dynamic resolution.</param>
        public void SetHardwareDynamicResolutionState(bool enableHWDynamicRes)
        {
            if(enableHWDynamicRes != m_HardwareDynamicResRequested && m_AutoSizedRTsArray != null)
            {
                m_HardwareDynamicResRequested = enableHWDynamicRes;

                for (int i = 0, c = m_AutoSizedRTsArray.Length; i < c; ++i)
                {
                    var rth = m_AutoSizedRTsArray[i];

                    // Grab the render texture
                    var renderTexture = rth.m_RT;
                    if(renderTexture)
                    {
                        // Free the previous version
                        renderTexture.Release();

                        renderTexture.useDynamicScale = m_HardwareDynamicResRequested && rth.m_EnableHWDynamicScale;

                        // Create the render texture
                        renderTexture.Create();
                    }

                }
            }
        }

        internal void SwitchResizeMode(RTHandle rth, ResizeMode mode)
        {
            // Don't do anything is scaling isn't enabled on this RT
            // TODO: useScaling should probably be moved to ResizeMode.Fixed or something
            if (!rth.useScaling)
                return;

            switch (mode)
            {
                case ResizeMode.OnDemand:
                    m_AutoSizedRTs.Remove(rth);
                    m_ResizeOnDemandRTs.Add(rth);
                    break;
                case ResizeMode.Auto:
                    // Resize now so it is consistent with other auto resize RTHs
                    if (m_ResizeOnDemandRTs.Contains(rth))
                        DemandResize(rth);
                    m_ResizeOnDemandRTs.Remove(rth);
                    m_AutoSizedRTs.Add(rth);
                    break;
            }
        }

        void DemandResize(RTHandle rth)
        {
            Assert.IsTrue(m_ResizeOnDemandRTs.Contains(rth), "The RTHandle is not an resize on demand handle in this RTHandleSystem. Please call SwitchToResizeOnDemand(rth, true) before resizing on demand.");

            // Grab the render texture
            var rt = rth.m_RT;
            rth.referenceSize = new Vector2Int(m_MaxWidths, m_MaxHeights);
            var scaledSize = rth.GetScaledSize(rth.referenceSize);
            scaledSize = Vector2Int.Max(Vector2Int.one, scaledSize);

            // Did the size change?
            var sizeChanged = rt.width != scaledSize.x || rt.height != scaledSize.y;
            // If this is an MSAA texture, did the sample count change?
            var msaaSampleChanged = rth.m_EnableMSAA && rt.antiAliasing != (int)m_ScaledRTCurrentMSAASamples;

            if (sizeChanged || msaaSampleChanged)
            {
                // Free this render texture
                rt.Release();

                // Update the antialiasing count
                if (rth.m_EnableMSAA)
                    rt.antiAliasing = (int)m_ScaledRTCurrentMSAASamples;

                // Update the size
                rt.width = scaledSize.x;
                rt.height = scaledSize.y;

                // Generate a new name
                rt.name = CoreUtils.GetRenderTargetAutoName(
                        rt.width,
                        rt.height,
                        rt.volumeDepth,
                        rt.format,
                        rth.m_Name,
                        mips: rt.useMipMap,
                        enableMSAA: rth.m_EnableMSAA,
                        msaaSamples: m_ScaledRTCurrentMSAASamples
                        );

                // Create the new texture
                rt.Create();
            }
        }

        /// <summary>
        /// Returns the maximum allocated width of the RTHandle System.
        /// </summary>
        /// <returns>Maximum allocated width of the RTHandle System.</returns>
        public int GetMaxWidth() { return m_MaxWidths; }
        /// <summary>
        /// Returns the maximum allocated height of the RTHandle System.
        /// </summary>
        /// <returns>Maximum allocated height of the RTHandle System.</returns>
        public int GetMaxHeight() { return m_MaxHeights; }

        void Dispose(bool disposing)
        {
            if (disposing)
            {
                Array.Resize(ref m_AutoSizedRTsArray, m_AutoSizedRTs.Count);
                m_AutoSizedRTs.CopyTo(m_AutoSizedRTsArray);
                for (int i = 0, c = m_AutoSizedRTsArray.Length; i < c; ++i)
                {
                    var rt = m_AutoSizedRTsArray[i];
                    Release(rt);
                }
                m_AutoSizedRTs.Clear();

                Array.Resize(ref m_AutoSizedRTsArray, m_ResizeOnDemandRTs.Count);
                m_ResizeOnDemandRTs.CopyTo(m_AutoSizedRTsArray);
                for (int i = 0, c = m_AutoSizedRTsArray.Length; i < c; ++i)
                {
                    var rt = m_AutoSizedRTsArray[i];
                    Release(rt);
                }
                m_ResizeOnDemandRTs.Clear();
                m_AutoSizedRTsArray = null;
            }
        }

        void Resize(int width, int height, MSAASamples msaaSamples, bool sizeChanged, bool msaaSampleChanged)
        {
            m_MaxWidths = Math.Max(width, m_MaxWidths);
            m_MaxHeights = Math.Max(height, m_MaxHeights);
            m_ScaledRTCurrentMSAASamples = msaaSamples;

            var maxSize = new Vector2Int(m_MaxWidths, m_MaxHeights);

            Array.Resize(ref m_AutoSizedRTsArray, m_AutoSizedRTs.Count);
            m_AutoSizedRTs.CopyTo(m_AutoSizedRTsArray);

            for (int i = 0, c = m_AutoSizedRTsArray.Length; i < c; ++i)
            {
                // Grab the RT Handle
                var rth = m_AutoSizedRTsArray[i];

                // If we are only processing MSAA sample count change, make sure this RT is an MSAA one
                if (!sizeChanged && msaaSampleChanged && !rth.m_EnableMSAA)
                {
                    continue;
                }

                // Force its new reference size
                rth.referenceSize = maxSize;

                // Grab the render texture
                var renderTexture = rth.m_RT;

                // Free the previous version
                renderTexture.Release();

                // Get the scaled size
                var scaledSize = rth.GetScaledSize(maxSize);

                renderTexture.width = Mathf.Max(scaledSize.x, 1);
                renderTexture.height = Mathf.Max(scaledSize.y, 1);

                // If this is a msaa texture, make sure to update its msaa count
                if (rth.m_EnableMSAA)
                {
                    renderTexture.antiAliasing = (int)m_ScaledRTCurrentMSAASamples;
                }

                // Regenerate the name
                renderTexture.name = CoreUtils.GetRenderTargetAutoName(renderTexture.width, renderTexture.height, renderTexture.volumeDepth, renderTexture.format, rth.m_Name, mips: renderTexture.useMipMap, enableMSAA: rth.m_EnableMSAA, msaaSamples: m_ScaledRTCurrentMSAASamples);

                // Create the render texture
                renderTexture.Create();
            }
        }

        /// <summary>
        /// Allocate a new fixed sized RTHandle.
        /// </summary>
        /// <param name="width">With of the RTHandle.</param>
        /// <param name="height">Heigh of the RTHandle.</param>
        /// <param name="slices">Number of slices of the RTHandle.</param>
        /// <param name="depthBufferBits">Bit depths of a depth buffer.</param>
        /// <param name="colorFormat">GraphicsFormat of a color buffer.</param>
        /// <param name="filterMode">Filtering mode of the RTHandle.</param>
        /// <param name="wrapMode">Addressing mode of the RTHandle.</param>
        /// <param name="dimension">Texture dimension of the RTHandle.</param>
        /// <param name="enableRandomWrite">Set to true to enable UAV random read writes on the texture.</param>
        /// <param name="useMipMap">Set to true if the texture should have mipmaps.</param>
        /// <param name="autoGenerateMips">Set to true to automatically generate mipmaps.</param>
        /// <param name="isShadowMap">Set to true if the depth buffer should be used as a shadow map.</param>
        /// <param name="anisoLevel">Anisotropic filtering level.</param>
        /// <param name="mipMapBias">Bias applied to mipmaps during filtering.</param>
        /// <param name="msaaSamples">Number of MSAA samples for the RTHandle.</param>
        /// <param name="bindTextureMS">Set to true if the texture needs to be bound as a multisampled texture in the shader.</param>
        /// <param name="useDynamicScale">Set to true to use hardware dynamic scaling.</param>
        /// <param name="memoryless">Use this property to set the render texture memoryless modes.</param>
        /// <param name="name">Name of the RTHandle.</param>
        /// <returns></returns>
        public RTHandle Alloc(
            int width,
            int height,
            int slices = 1,
            DepthBits depthBufferBits = DepthBits.None,
            GraphicsFormat colorFormat = GraphicsFormat.R8G8B8A8_SRGB,
            FilterMode filterMode = FilterMode.Point,
            TextureWrapMode wrapMode = TextureWrapMode.Repeat,
            TextureDimension dimension = TextureDimension.Tex2D,
            bool enableRandomWrite = false,
            bool useMipMap = false,
            bool autoGenerateMips = true,
            bool isShadowMap = false,
            int anisoLevel = 1,
            float mipMapBias = 0f,
            MSAASamples msaaSamples = MSAASamples.None,
            bool bindTextureMS = false,
            bool useDynamicScale = false,
            RenderTextureMemoryless memoryless = RenderTextureMemoryless.None,
            string name = ""
            )
        {
            bool enableMSAA = msaaSamples != MSAASamples.None;
            if (!enableMSAA && bindTextureMS == true)
            {
                Debug.LogWarning("RTHandle allocated without MSAA but with bindMS set to true, forcing bindMS to false.");
                bindTextureMS = false;
            }

            // We need to handle this in an explicit way since GraphicsFormat does not expose depth formats. TODO: Get rid of this branch once GraphicsFormat'll expose depth related formats
            RenderTexture rt;
            if (isShadowMap || depthBufferBits != DepthBits.None)
            {
                RenderTextureFormat format = isShadowMap ? RenderTextureFormat.Shadowmap : RenderTextureFormat.Depth;
                rt = new RenderTexture(width, height, (int)depthBufferBits, format, RenderTextureReadWrite.Linear)
                {
                    hideFlags = HideFlags.HideAndDontSave,
                    volumeDepth = slices,
                    filterMode = filterMode,
                    wrapMode = wrapMode,
                    dimension = dimension,
                    enableRandomWrite = enableRandomWrite,
                    useMipMap = useMipMap,
                    autoGenerateMips = autoGenerateMips,
                    anisoLevel = anisoLevel,
                    mipMapBias = mipMapBias,
                    antiAliasing = (int)msaaSamples,
                    bindTextureMS = bindTextureMS,
                    useDynamicScale = m_HardwareDynamicResRequested && useDynamicScale,
                    memorylessMode = memoryless,
                    name = CoreUtils.GetRenderTargetAutoName(width, height, slices, format, name, mips: useMipMap, enableMSAA: enableMSAA, msaaSamples: msaaSamples)
                };

            }
            else
            {

                rt = new RenderTexture(width, height, (int)depthBufferBits, colorFormat)
                {
                    hideFlags = HideFlags.HideAndDontSave,
                    volumeDepth = slices,
                    filterMode = filterMode,
                    wrapMode = wrapMode,
                    dimension = dimension,
                    enableRandomWrite = enableRandomWrite,
                    useMipMap = useMipMap,
                    autoGenerateMips = autoGenerateMips,
                    anisoLevel = anisoLevel,
                    mipMapBias = mipMapBias,
                    antiAliasing = (int)msaaSamples,
                    bindTextureMS = bindTextureMS,
                    useDynamicScale = m_HardwareDynamicResRequested && useDynamicScale,
                    memorylessMode = memoryless,
                    name = CoreUtils.GetRenderTargetAutoName(width, height, slices, GraphicsFormatUtility.GetRenderTextureFormat(colorFormat), name, mips: useMipMap, enableMSAA: enableMSAA, msaaSamples: msaaSamples)
                };
            }

            rt.Create();

            var newRT = new RTHandle(this);
            newRT.SetRenderTexture(rt);
            newRT.useScaling = false;
            newRT.m_EnableRandomWrite = enableRandomWrite;
            newRT.m_EnableMSAA = enableMSAA;
            newRT.m_EnableHWDynamicScale = useDynamicScale;
            newRT.m_Name = name;

            newRT.referenceSize = new Vector2Int(width, height);

            return newRT;
        }

        // Next two methods are used to allocate RenderTexture that depend on the frame settings (resolution and msaa for now)
        // RenderTextures allocated this way are meant to be defined by a scale of camera resolution (full/half/quarter resolution for example).
        // The idea is that internally the system will scale up the size of all render texture so that it amortizes with time and not reallocate when a smaller size is required (which is what happens with TemporaryRTs).
        // Since MSAA cannot be changed on the fly for a given RenderTexture, a separate instance will be created if the user requires it. This instance will be the one used after the next call of SetReferenceSize if MSAA is required.

        /// <summary>
        /// Allocate a new automatically sized RTHandle.
        /// </summary>
        /// <param name="scaleFactor">Constant scale for the RTHandle size computation.</param>
        /// <param name="slices">Number of slices of the RTHandle.</param>
        /// <param name="depthBufferBits">Bit depths of a depth buffer.</param>
        /// <param name="colorFormat">GraphicsFormat of a color buffer.</param>
        /// <param name="filterMode">Filtering mode of the RTHandle.</param>
        /// <param name="wrapMode">Addressing mode of the RTHandle.</param>
        /// <param name="dimension">Texture dimension of the RTHandle.</param>
        /// <param name="enableRandomWrite">Set to true to enable UAV random read writes on the texture.</param>
        /// <param name="useMipMap">Set to true if the texture should have mipmaps.</param>
        /// <param name="autoGenerateMips">Set to true to automatically generate mipmaps.</param>
        /// <param name="isShadowMap">Set to true if the depth buffer should be used as a shadow map.</param>
        /// <param name="anisoLevel">Anisotropic filtering level.</param>
        /// <param name="mipMapBias">Bias applied to mipmaps during filtering.</param>
        /// <param name="enableMSAA">Enable MSAA for this RTHandle.</param>
        /// <param name="bindTextureMS">Set to true if the texture needs to be bound as a multisampled texture in the shader.</param>
        /// <param name="useDynamicScale">Set to true to use hardware dynamic scaling.</param>
        /// <param name="memoryless">Use this property to set the render texture memoryless modes.</param>
        /// <param name="name">Name of the RTHandle.</param>
        /// <returns></returns>
        public RTHandle Alloc(
            Vector2 scaleFactor,
            int slices = 1,
            DepthBits depthBufferBits = DepthBits.None,
            GraphicsFormat colorFormat = GraphicsFormat.R8G8B8A8_SRGB,
            FilterMode filterMode = FilterMode.Point,
            TextureWrapMode wrapMode = TextureWrapMode.Repeat,
            TextureDimension dimension = TextureDimension.Tex2D,
            bool enableRandomWrite = false,
            bool useMipMap = false,
            bool autoGenerateMips = true,
            bool isShadowMap = false,
            int anisoLevel = 1,
            float mipMapBias = 0f,
            bool enableMSAA = false,
            bool bindTextureMS = false,
            bool useDynamicScale = false,
            RenderTextureMemoryless memoryless = RenderTextureMemoryless.None,
            string name = ""
            )
        {
            // If an MSAA target is requested, make sure the support was on
            if (enableMSAA)
                Debug.Assert(m_ScaledRTSupportsMSAA);

            int width = Mathf.Max(Mathf.RoundToInt(scaleFactor.x * GetMaxWidth()), 1);
            int height = Mathf.Max(Mathf.RoundToInt(scaleFactor.y * GetMaxHeight()), 1);

            var rth = AllocAutoSizedRenderTexture(width,
                    height,
                    slices,
                    depthBufferBits,
                    colorFormat,
                    filterMode,
                    wrapMode,
                    dimension,
                    enableRandomWrite,
                    useMipMap,
                    autoGenerateMips,
                    isShadowMap,
                    anisoLevel,
                    mipMapBias,
                    enableMSAA,
                    bindTextureMS,
                    useDynamicScale,
                    memoryless,
                    name
                    );

            rth.referenceSize = new Vector2Int(width, height);

            rth.scaleFactor = scaleFactor;
            return rth;
        }

        //
        // You can provide your own scaling function for advanced scaling schemes (e.g. scaling to
        // the next POT). The function takes a Vec2 as parameter that holds max width & height
        // values for the current manager context and returns a Vec2 of the final size in pixels.
        //
        // var rth = Alloc(
        //     size => new Vector2Int(size.x / 2, size.y),
        //     [...]
        // );
        //

        /// <summary>
        /// Allocate a new automatically sized RTHandle.
        /// </summary>
        /// <param name="scaleFunc">Function used for the RTHandle size computation.</param>
        /// <param name="slices">Number of slices of the RTHandle.</param>
        /// <param name="depthBufferBits">Bit depths of a depth buffer.</param>
        /// <param name="colorFormat">GraphicsFormat of a color buffer.</param>
        /// <param name="filterMode">Filtering mode of the RTHandle.</param>
        /// <param name="wrapMode">Addressing mode of the RTHandle.</param>
        /// <param name="dimension">Texture dimension of the RTHandle.</param>
        /// <param name="enableRandomWrite">Set to true to enable UAV random read writes on the texture.</param>
        /// <param name="useMipMap">Set to true if the texture should have mipmaps.</param>
        /// <param name="autoGenerateMips">Set to true to automatically generate mipmaps.</param>
        /// <param name="isShadowMap">Set to true if the depth buffer should be used as a shadow map.</param>
        /// <param name="anisoLevel">Anisotropic filtering level.</param>
        /// <param name="mipMapBias">Bias applied to mipmaps during filtering.</param>
        /// <param name="enableMSAA">Enable MSAA for this RTHandle.</param>
        /// <param name="bindTextureMS">Set to true if the texture needs to be bound as a multisampled texture in the shader.</param>
        /// <param name="useDynamicScale">Set to true to use hardware dynamic scaling.</param>
        /// <param name="memoryless">Use this property to set the render texture memoryless modes.</param>
        /// <param name="name">Name of the RTHandle.</param>
        /// <returns></returns>
        public RTHandle Alloc(
            ScaleFunc scaleFunc,
            int slices = 1,
            DepthBits depthBufferBits = DepthBits.None,
            GraphicsFormat colorFormat = GraphicsFormat.R8G8B8A8_SRGB,
            FilterMode filterMode = FilterMode.Point,
            TextureWrapMode wrapMode = TextureWrapMode.Repeat,
            TextureDimension dimension = TextureDimension.Tex2D,
            bool enableRandomWrite = false,
            bool useMipMap = false,
            bool autoGenerateMips = true,
            bool isShadowMap = false,
            int anisoLevel = 1,
            float mipMapBias = 0f,
            bool enableMSAA = false,
            bool bindTextureMS = false,
            bool useDynamicScale = false,
            RenderTextureMemoryless memoryless = RenderTextureMemoryless.None,
            string name = ""
            )
        {
            var scaleFactor = scaleFunc(new Vector2Int(GetMaxWidth(), GetMaxHeight()));
            int width = Mathf.Max(scaleFactor.x, 1);
            int height = Mathf.Max(scaleFactor.y, 1);

            var rth = AllocAutoSizedRenderTexture(width,
                    height,
                    slices,
                    depthBufferBits,
                    colorFormat,
                    filterMode,
                    wrapMode,
                    dimension,
                    enableRandomWrite,
                    useMipMap,
                    autoGenerateMips,
                    isShadowMap,
                    anisoLevel,
                    mipMapBias,
                    enableMSAA,
                    bindTextureMS,
                    useDynamicScale,
                    memoryless,
                    name
                    );

            rth.referenceSize = new Vector2Int(width, height);

            rth.scaleFunc = scaleFunc;
            return rth;
        }

        // Internal function
        RTHandle AllocAutoSizedRenderTexture(
            int width,
            int height,
            int slices,
            DepthBits depthBufferBits,
            GraphicsFormat colorFormat,
            FilterMode filterMode,
            TextureWrapMode wrapMode,
            TextureDimension dimension,
            bool enableRandomWrite,
            bool useMipMap,
            bool autoGenerateMips,
            bool isShadowMap,
            int anisoLevel,
            float mipMapBias,
            bool enableMSAA,
            bool bindTextureMS,
            bool useDynamicScale,
            RenderTextureMemoryless memoryless,
            string name
            )
        {
            // Here user made a mistake in setting up msaa/bindMS, hence the warning
            if (!enableMSAA && bindTextureMS == true)
            {
                Debug.LogWarning("RTHandle allocated without MSAA but with bindMS set to true, forcing bindMS to false.");
                bindTextureMS = false;
            }

            bool allocForMSAA = m_ScaledRTSupportsMSAA ? enableMSAA : false;
            // Here we purposefully disable MSAA so we just force the bindMS param to false.
            if (!allocForMSAA)
            {
                bindTextureMS = false;
            }

            // MSAA Does not support random read/write.
            bool UAV = enableRandomWrite;
            if (allocForMSAA && (UAV == true))
            {
                Debug.LogWarning("RTHandle that is MSAA-enabled cannot allocate MSAA RT with 'enableRandomWrite = true'.");
                UAV = false;
            }

            int msaaSamples = allocForMSAA ? (int)m_ScaledRTCurrentMSAASamples : 1;

            // We need to handle this in an explicit way since GraphicsFormat does not expose depth formats. TODO: Get rid of this branch once GraphicsFormat'll expose depth related formats
            RenderTexture rt;
            if (isShadowMap || depthBufferBits != DepthBits.None)
            {
                RenderTextureFormat format = isShadowMap ? RenderTextureFormat.Shadowmap : RenderTextureFormat.Depth;
                GraphicsFormat stencilFormat = isShadowMap ? GraphicsFormat.None : GraphicsFormat.R8_UInt;
                rt = new RenderTexture(width, height, (int)depthBufferBits, format, RenderTextureReadWrite.Linear)
                {
                    hideFlags = HideFlags.HideAndDontSave,
                    volumeDepth = slices,
                    filterMode = filterMode,
                    wrapMode = wrapMode,
                    dimension = dimension,
                    enableRandomWrite = UAV,
                    useMipMap = useMipMap,
                    autoGenerateMips = autoGenerateMips,
                    anisoLevel = anisoLevel,
                    mipMapBias = mipMapBias,
                    antiAliasing = msaaSamples,
                    bindTextureMS = bindTextureMS,
                    useDynamicScale = m_HardwareDynamicResRequested && useDynamicScale,
                    memorylessMode = memoryless,
                    stencilFormat = stencilFormat,
                    name = CoreUtils.GetRenderTargetAutoName(width, height, slices, GraphicsFormatUtility.GetRenderTextureFormat(colorFormat), name, mips: useMipMap, enableMSAA: allocForMSAA, msaaSamples: m_ScaledRTCurrentMSAASamples)
                };
            }
            else
            {
                rt = new RenderTexture(width, height, (int)depthBufferBits, colorFormat)
                {
                    hideFlags = HideFlags.HideAndDontSave,
                    volumeDepth = slices,
                    filterMode = filterMode,
                    wrapMode = wrapMode,
                    dimension = dimension,
                    enableRandomWrite = UAV,
                    useMipMap = useMipMap,
                    autoGenerateMips = autoGenerateMips,
                    anisoLevel = anisoLevel,
                    mipMapBias = mipMapBias,
                    antiAliasing = msaaSamples,
                    bindTextureMS = bindTextureMS,
                    useDynamicScale = m_HardwareDynamicResRequested && useDynamicScale,
                    memorylessMode = memoryless,
                    name = CoreUtils.GetRenderTargetAutoName(width, height, slices, GraphicsFormatUtility.GetRenderTextureFormat(colorFormat), name, mips: useMipMap, enableMSAA: allocForMSAA, msaaSamples: m_ScaledRTCurrentMSAASamples)
                };
            }

            rt.Create();

            var rth = new RTHandle(this);
            rth.SetRenderTexture(rt);
            rth.m_EnableMSAA = enableMSAA;
            rth.m_EnableRandomWrite = enableRandomWrite;
            rth.useScaling = true;
            rth.m_EnableHWDynamicScale = useDynamicScale;
            rth.m_Name = name;
            m_AutoSizedRTs.Add(rth);
            return rth;
        }

        /// <summary>
        /// Allocate a RTHandle from a regular Texture.
        /// </summary>
        /// <param name="texture">Input texture</param>
        /// <returns>A new RTHandle referencing the input texture.</returns>
        public RTHandle Alloc(Texture texture)
        {
            var rth = new RTHandle(this);
            rth.SetTexture(texture);
            rth.m_EnableMSAA = false;
            rth.m_EnableRandomWrite = false;
            rth.useScaling = false;
            rth.m_EnableHWDynamicScale = false;
            rth.m_Name = "";
            return rth;
        }

<<<<<<< HEAD
        public RTHandle Alloc(RenderTargetIdentifier texture)
        {
            var rth = new RTHandle(this);
            rth.SetTexture(texture);
            rth.m_EnableMSAA = false;
            rth.m_EnableRandomWrite = false;
            rth.useScaling = false;
            rth.m_EnableHWDynamicScale = false;
            rth.m_Name = "";
            return rth;
        }

        public static RTHandle Alloc(RTHandle tex)
=======
        private static RTHandle Alloc(RTHandle tex)
>>>>>>> c4177090
        {
            Debug.LogError("Allocation a RTHandle from another one is forbidden.");
            return null;
        }


        internal string DumpRTInfo()
        {
            string result = "";
            Array.Resize(ref m_AutoSizedRTsArray, m_AutoSizedRTs.Count);
            m_AutoSizedRTs.CopyTo(m_AutoSizedRTsArray);
            for (int i = 0, c = m_AutoSizedRTsArray.Length; i < c; ++i)
            {
                var rt = m_AutoSizedRTsArray[i].rt;
                result = string.Format("{0}\nRT ({1})\t Format: {2} W: {3} H {4}\n", result, i, rt.format, rt.width, rt.height);
            }

            return result;
        }
    }
}<|MERGE_RESOLUTION|>--- conflicted
+++ resolved
@@ -767,7 +767,6 @@
             return rth;
         }
 
-<<<<<<< HEAD
         public RTHandle Alloc(RenderTargetIdentifier texture)
         {
             var rth = new RTHandle(this);
@@ -780,10 +779,7 @@
             return rth;
         }
 
-        public static RTHandle Alloc(RTHandle tex)
-=======
         private static RTHandle Alloc(RTHandle tex)
->>>>>>> c4177090
         {
             Debug.LogError("Allocation a RTHandle from another one is forbidden.");
             return null;
