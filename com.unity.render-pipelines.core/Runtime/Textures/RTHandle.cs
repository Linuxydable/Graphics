using System.Collections.Generic;
using UnityEngine.Rendering;

namespace UnityEngine.Rendering
{
    /// <summary>
    /// A RTHandle is a RenderTexture that scales automatically with the camera size.
    /// This allows proper reutilization of RenderTexture memory when different cameras with various sizes are used during rendering.
    /// <seealso cref="RTHandleSystem"/>
    /// </summary>
    public class RTHandle
    {
        internal RTHandleSystem             m_Owner;
        internal RenderTexture              m_RT;
        internal Texture                    m_ExternalTexture;
        internal RenderTargetIdentifier     m_NameID;
        internal bool                       m_EnableMSAA = false;
        internal bool                       m_EnableRandomWrite = false;
        internal bool                       m_EnableHWDynamicScale = false;
        internal string                     m_Name;

        /// <summary>
        /// Scale factor applied to the RTHandle reference size.
        /// </summary>
        public Vector2 scaleFactor { get; internal set; }
        internal ScaleFunc scaleFunc;

        /// <summary>
        /// Returns true if the RTHandle uses automatic scaling.
        /// </summary>
        public bool                         useScaling { get; internal set; }
        /// <summary>
        /// Reference size of the RTHandle System associated with the RTHandle
        /// </summary>
        public Vector2Int                   referenceSize {get; internal set; }
        /// <summary>
        /// Current properties of the RTHandle System
        /// </summary>
        public RTHandleProperties           rtHandleProperties { get { return m_Owner.rtHandleProperties; } }
        /// <summary>
        /// RenderTexture associated with the RTHandle
        /// </summary>
        public RenderTexture rt { get { return m_RT; } }
        /// <summary>
        /// RenderTargetIdentifier associated with the RTHandle
        /// </summary>
        public RenderTargetIdentifier nameID { get { return m_NameID; } }
        /// <summary>
        /// Name of the RTHandle
        /// </summary>
        public string name { get { return m_Name; } }

        // Keep constructor private
        internal RTHandle(RTHandleSystem owner)
        {
            m_Owner = owner;
        }

        /// <summary>
        /// Implicit conversion operator to RenderTexture
        /// </summary>
        /// <param name="handle">Input RTHandle</param>
        /// <returns>RenderTexture representation of the RTHandle.</returns>
        public static implicit operator RenderTexture(RTHandle handle)
        {
            Debug.Assert(handle.rt != null, "RTHandle was created using a regular Texture and is used as a RenderTexture");
            return handle.rt;
        }

        /// <summary>
        /// Implicit conversion operator to Texture
        /// </summary>
        /// <param name="handle">Input RTHandle</param>
        /// <returns>Texture representation of the RTHandle.</returns>
        public static implicit operator Texture(RTHandle handle)
        {
            Debug.Assert(handle.m_ExternalTexture != null || handle.rt != null);
            return (handle.rt != null) ? handle.rt : handle.m_ExternalTexture;
        }

        /// <summary>
        /// Implicit conversion operator to RenderTargetIdentifier
        /// </summary>
        /// <param name="handle">Input RTHandle</param>
        /// <returns>RenderTargetIdentifier representation of the RTHandle.</returns>
        public static implicit operator RenderTargetIdentifier(RTHandle handle)
        {
            return handle.nameID;
        }

        internal void SetRenderTexture(RenderTexture rt)
        {
            m_RT=  rt;
            m_ExternalTexture = null;
            m_NameID = new RenderTargetIdentifier(rt);
        }

        internal void SetTexture(Texture tex)
        {
            m_RT = null;
            m_ExternalTexture = tex;
            m_NameID = new RenderTargetIdentifier(tex);
        }

<<<<<<< HEAD
        internal void SetTexture(RenderTargetIdentifier tex)
        {
            m_RT = null;
            m_ExternalTexture = null;
            m_NameID = tex;
        }

=======
        /// <summary>
        /// Release the RTHandle
        /// </summary>
>>>>>>> c4177090
        public void Release()
        {
            m_Owner.Remove(this);
            CoreUtils.Destroy(m_RT);
            m_NameID = BuiltinRenderTextureType.None;
            m_RT = null;
            m_ExternalTexture = null;
        }

        /// <summary>
        /// Return the input size, scaled by the RTHandle scale factor.
        /// </summary>
        /// <param name="refSize">Input size</param>
        /// <returns>Input size scaled by the RTHandle scale factor.</returns>
        public Vector2Int GetScaledSize(Vector2Int refSize)
        {
            if (scaleFunc != null)
            {
                return scaleFunc(refSize);
            }
            else
            {
                return new Vector2Int(
                    x: Mathf.RoundToInt(scaleFactor.x * refSize.x),
                    y: Mathf.RoundToInt(scaleFactor.y * refSize.y)
                    );
            }
        }
    }
}<|MERGE_RESOLUTION|>--- conflicted
+++ resolved
@@ -102,7 +102,6 @@
             m_NameID = new RenderTargetIdentifier(tex);
         }
 
-<<<<<<< HEAD
         internal void SetTexture(RenderTargetIdentifier tex)
         {
             m_RT = null;
@@ -110,11 +109,9 @@
             m_NameID = tex;
         }
 
-=======
         /// <summary>
         /// Release the RTHandle
         /// </summary>
->>>>>>> c4177090
         public void Release()
         {
             m_Owner.Remove(this);
