--- conflicted
+++ resolved
@@ -370,11 +370,6 @@
                     List<int> stack = new List<int>();
                     int currentCount = m_graph.m_ParameterInfo.Length;
 
-<<<<<<< HEAD
-                    string lastRootParameter = null;
-                    bool lastRootParameterHasMultipleValues = false;
-=======
->>>>>>> 156f5387
                     foreach (var parameter in m_graph.m_ParameterInfo)
                     {
                         --currentCount;
@@ -421,12 +416,6 @@
                                 property = property.FindPropertyRelative("m_Value");
                                 string firstpropName = property.name;
 
-<<<<<<< HEAD
-                                lastRootParameterHasMultipleValues |= overrideProperty.hasMultipleDifferentValues;
-                                lastRootParameterHasMultipleValues |= property.hasMultipleDifferentValues;
-
-=======
->>>>>>> 156f5387
                                 Color previousColor = GUI.color;
                                 var animated = AnimationMode.IsPropertyAnimated(target, property.propertyPath);
                                 if (animated)
