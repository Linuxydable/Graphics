--- conflicted
+++ resolved
@@ -32,14 +32,9 @@
     {
         /*
         VisualEffectAsset asset = (VisualEffectAsset)target;
-<<<<<<< HEAD
         /*
         VFXGraph graph = asset.GetOrCreateGraph();
 
-=======
-
-        VFXGraph graph = asset.GetOrCreateGraph();
->>>>>>> 1027480e
         m_Outputs = graph.children.OfType<VFXAbstractParticleOutput>().ToList();
 
         outputList = new ReorderableList(m_Outputs, typeof(VFXAbstractParticleOutput));
@@ -69,8 +64,8 @@
 
 
         UnityObject[] objects = AssetDatabase.LoadAllAssetsAtPath(AssetDatabase.GetAssetPath(asset));
-        
-        foreach (var shader in objects.Where(t=>t is Shader || t is ComputeShader))
+
+        foreach (var shader in objects.Where(t => t is Shader || t is ComputeShader))
         {
             {
                 GUILayout.BeginHorizontal();
@@ -97,16 +92,15 @@
     {
         string source = GetShaderSource(shader);
 
-        if( ! string.IsNullOrEmpty(source))
+        if (!string.IsNullOrEmpty(source))
         {
             string path = AssetDatabase.GetAssetPath(target);
             string name = Path.GetFileNameWithoutExtension(path);
-            string fileName = "Temp/" + name + "_" + shader.name.Replace("/","_");
+            string fileName = "Temp/" + name + "_" + shader.name.Replace("/", "_");
             File.WriteAllText(fileName, source);
             EditorUtility.RevealInFinder(fileName);
         }
     }
-
 
     string GetShaderSource(UnityObject shader)
     {
@@ -114,7 +108,7 @@
         VisualEffectResource resource = asset.GetResource();
 
         int index = resource.GetShaderIndex(shader);
-        if( index < 0 || index >= resource.shaderSources.Length)
+        if (index < 0 || index >= resource.shaderSources.Length)
             return "";
 
         return resource.shaderSources[index].source;
