--- conflicted
+++ resolved
@@ -6,13 +6,8 @@
 
 namespace UnityEditor.VFX.Operator
 {
-<<<<<<< HEAD
-    [VFXInfo(category = "Math", experimental = true)]
+    [VFXInfo(category = "Math/Clamp", experimental = true)]
     class ClampNew : VFXOperatorNumericUnifiedNew, IVFXOperatorNumericUnifiedConstrained
-=======
-    [VFXInfo(category = "Math/Clamp", experimental = true)]
-    class ClampNew : VFXOperatorNumericUniformNew
->>>>>>> e090e554
     {
         public class InputProperties
         {
