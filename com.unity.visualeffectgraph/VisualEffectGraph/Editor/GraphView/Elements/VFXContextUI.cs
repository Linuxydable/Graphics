using System;
using System.Collections.Generic;
using System.Linq;
using UnityEditor.Experimental.UIElements.GraphView;
using UnityEngine;
using UnityEngine.Experimental.VFX;
using UnityEngine.Experimental.UIElements;
using UnityEngine.Experimental.UIElements.StyleEnums;
using UnityEngine.Experimental.UIElements.StyleSheets;

namespace UnityEditor.VFX.UI
{
    class BlockContainer : VisualElement
    {
        // ISelection implementation
        public List<ISelectable> selection { get; private set; }


        public BlockContainer()
        {
            selection = new List<ISelectable>();
        }
    }

    class VFXContextUI : GraphElement, IControlledElement<VFXContextController>, IControlledElement<VFXNodeController>, IDropTarget
    {
        // TODO: Unused except for debugging
        const string RectColorProperty = "rect-color";

        VisualElement               m_Header;
        VisualElement               m_HeaderContainer;
        VisualElement               m_HeaderIcon;
        Label                       m_HeaderTitle;

        VisualElement               m_HeaderSpace;

        VisualElement               m_Footer;
        VisualElement               m_FooterIcon;
        Label                       m_FooterTitle;

        VisualElement               m_FlowInputConnectorContainer;
        VisualElement               m_FlowOutputConnectorContainer;
        VisualElement               m_NodeContainer;
        BlockContainer              m_BlockContainer;
        VisualElement               m_InsideContainer;

        VisualElement               m_DragDisplay;

        VFXContextSlotContainerUI   m_OwnData;

        protected GraphViewTypeFactory typeFactory { get; set; }

        public VFXContextSlotContainerUI ownData { get { return m_OwnData; }}


        VFXContextController m_Controller;


        Controller IControlledElement.controller
        {
            get { return m_Controller; }
        }

        VFXNodeController IControlledElement<VFXNodeController>.controller
        {
            get { return m_Controller; }
            set
            {
                controller = value as VFXContextController;
            }
        }

        public VFXContextController controller
        {
            get { return m_Controller; }
            set
            {
                if (m_Controller != null)
                {
                    m_Controller.UnregisterHandler(this);
                }
                m_Controller = value;
                if (m_Controller != null)
                {
                    m_Controller.RegisterHandler(this);

                    m_OwnData.controller = m_Controller.slotContainerController;

                    bool slotsVisible = m_Controller.slotContainerController.inputPorts.Count() > 0 || (m_Controller.slotContainerController.settings != null && m_Controller.slotContainerController.settings.Count() > 0);
                    if (slotsVisible && m_OwnData.parent == null)
                    {
                        m_Header.Add(m_OwnData);
                    }
                    else if (!slotsVisible && m_OwnData.parent != null)
                    {
                        m_Header.Remove(m_OwnData);
                    }
                }
            }
        }


        public static string ContextEnumToClassName(string name)
        {
            return name.Substring(1).ToLower();
        }

        void OnChange(ControllerChangedEvent e)
        {
            if (e.controller == controller)
            {
                style.positionType = PositionType.Absolute;
                style.positionLeft = controller.position.x;
                style.positionTop = controller.position.y;

                if (m_BlockProvider == null)
                {
                    m_BlockProvider = new VFXBlockProvider(controller, (d, mPos) =>
                        {
                            AddBlock(mPos, d);
                        });
                }


                // Recreate label with good name // Dirty
                m_HeaderTitle.text = controller.context.name;
                m_HeaderIcon.style.backgroundImage = GetIconForVFXType(controller.context.inputType);

                VFXContextType contextType = controller.context.contextType;
                foreach (var value in System.Enum.GetNames(typeof(VFXContextType)))
                {
                    RemoveFromClassList(ContextEnumToClassName(value));
                }

                AddToClassList(ContextEnumToClassName(contextType.ToString()));

                var inputType = controller.context.ownedType;
                foreach (var value in System.Enum.GetNames(typeof(VFXDataType)))
                {
                    RemoveFromClassList("type" + ContextEnumToClassName(value));
                }
                AddToClassList("type" + ContextEnumToClassName(inputType.ToString()));


                foreach (int val in System.Enum.GetValues(typeof(CoordinateSpace)))
                {
                    m_HeaderSpace.RemoveFromClassList("space" + ((CoordinateSpace)val).ToString());
                }
                m_HeaderSpace.AddToClassList("space" + (controller.context.space).ToString());

<<<<<<< HEAD
                switch (contextType)
                {
                    case VFXContextType.kSpawnerGPU:
                    case VFXContextType.kSpawner: AddToClassList("spawner"); break;
                    case VFXContextType.kInit: AddToClassList("init"); break;
                    case VFXContextType.kUpdate: AddToClassList("update"); break;
                    case VFXContextType.kOutput: AddToClassList("output"); break;
                    case VFXContextType.kEvent: AddToClassList("event"); break;
                    default: throw new Exception();
                }

=======
>>>>>>> 9c7d008d

                if (controller.context.outputType == VFXDataType.kNone)
                {
                    if (m_Footer.parent != null)
                        m_InsideContainer.Remove(m_Footer);
                }
                else
                {
                    if (m_Footer.parent == null)
                        m_InsideContainer.Add(m_Footer);
                    m_FooterTitle.text = controller.context.outputType.ToString().Substring(1);
                    m_FooterIcon.style.backgroundImage = GetIconForVFXType(controller.context.outputType);
                }

                HashSet<VisualElement> newInAnchors = new HashSet<VisualElement>();

                foreach (var inanchorcontroller in controller.flowInputAnchors)
                {
                    var existing = m_FlowInputConnectorContainer.Select(t => t as VFXFlowAnchor).FirstOrDefault(t => t.controller == inanchorcontroller);
                    if (existing == null)
                    {
                        var anchor = VFXFlowAnchor.Create(inanchorcontroller);
                        m_FlowInputConnectorContainer.Add(anchor);
                        newInAnchors.Add(anchor);
                    }
                    else
                    {
                        newInAnchors.Add(existing);
                    }
                }

                foreach (var nonLongerExistingAnchor in m_FlowInputConnectorContainer.Where(t => !newInAnchors.Contains(t)).ToList()) // ToList to make a copy because the enumerable will change when we delete
                {
                    m_FlowInputConnectorContainer.Remove(nonLongerExistingAnchor);
                }


                HashSet<VisualElement> newOutAnchors = new HashSet<VisualElement>();

                foreach (var outanchorcontroller in controller.flowOutputAnchors)
                {
                    var existing = m_FlowOutputConnectorContainer.Select(t => t as VFXFlowAnchor).FirstOrDefault(t => t.controller == outanchorcontroller);
                    if (existing == null)
                    {
                        var anchor = VFXFlowAnchor.Create(outanchorcontroller);
                        m_FlowOutputConnectorContainer.Add(anchor);
                        newOutAnchors.Add(anchor);
                    }
                    else
                    {
                        newOutAnchors.Add(existing);
                    }
                }

                foreach (var nonLongerExistingAnchor in m_FlowOutputConnectorContainer.Where(t => !newOutAnchors.Contains(t)).ToList()) // ToList to make a copy because the enumerable will change when we delete
                {
                    m_FlowOutputConnectorContainer.Remove(nonLongerExistingAnchor);
                }

                RefreshContext();
            }
        }

        public VFXContextUI()
        {
            capabilities |= Capabilities.Selectable | Capabilities.Movable | Capabilities.Deletable | Capabilities.Ascendable;
            forceNotififcationOnAdd = true;

            m_FlowInputConnectorContainer = new VisualElement()
            {
                name = "FlowInputs",
                pickingMode = PickingMode.Ignore,
            };
            m_FlowInputConnectorContainer.ClearClassList();
            m_FlowInputConnectorContainer.AddToClassList("FlowContainer");
            m_FlowInputConnectorContainer.AddToClassList("Input");

            m_FlowOutputConnectorContainer = new VisualElement()
            {
                name = "FlowOutputs",
                pickingMode = PickingMode.Ignore
            };
            m_FlowOutputConnectorContainer.ClearClassList();
            m_FlowOutputConnectorContainer.AddToClassList("FlowContainer");
            m_FlowOutputConnectorContainer.AddToClassList("Output");

            m_NodeContainer = new VisualElement()
            {
                name = "NodeContents"
            };

            m_InsideContainer = new VisualElement()
            {
                name = "Inside"
            };
            m_InsideContainer.clippingOptions = ClippingOptions.ClipAndCacheContents;

            shadow.Add(m_NodeContainer);

            m_Header = new VisualElement() {
                name = "Header"
            };
            m_HeaderContainer = new VisualElement()
            {
                name = "HeaderContainer"
            };
            m_HeaderContainer.AddToClassList("Extremity");
            m_HeaderTitle = new Label() { name = "HeaderTitle" , text = "Title" };
            m_HeaderTitle.AddToClassList("title");
            m_HeaderIcon = new VisualElement() { name = "HeaderIcon"};
            m_HeaderIcon.AddToClassList("icon");
            m_HeaderContainer.Add(m_HeaderIcon);
            m_HeaderContainer.Add(m_HeaderTitle);

            Add(m_FlowInputConnectorContainer);

            m_HeaderSpace = new VisualElement();
            m_HeaderSpace.name = "HeaderSpace";
            m_HeaderSpace.AddManipulator(new Clickable(OnSpace));

            m_HeaderContainer.Add(m_HeaderSpace);

            m_InsideContainer.Add(m_Header);


            m_OwnData = new VFXOwnContextSlotContainerUI();
            m_OwnData.RemoveFromClassList("node");
            m_Header.Add(m_HeaderContainer);
            m_Header.Add(m_OwnData);

            m_BlockContainer = new BlockContainer()
            {
                pickingMode = PickingMode.Ignore
            };

            m_InsideContainer.Add(m_BlockContainer);


            m_Footer = new VisualElement() {
                name = "Footer"
            };
            m_FooterTitle = new Label() { name = "FooterTitle", text = "footer" };
            m_FooterTitle.AddToClassList("title");
            m_FooterIcon = new VisualElement() { name = "FooterIcon"};
            m_FooterIcon.AddToClassList("icon");
            m_Footer.Add(m_FooterIcon);
            m_Footer.Add(m_FooterTitle);
            m_Footer.AddToClassList("Extremity");


            m_InsideContainer.Add(m_Footer);

            m_NodeContainer.Add(m_InsideContainer);


            ClearClassList();
            AddToClassList("VFXContext");

            m_DragDisplay = new VisualElement();
            m_DragDisplay.AddToClassList("dragdisplay");


            var selectionBorder = new VisualElement() {name = "selection-border"};
            Add(selectionBorder);
            selectionBorder.pickingMode = PickingMode.Ignore;

            Add(m_FlowInputConnectorContainer);

            Add(m_FlowOutputConnectorContainer);

            RegisterCallback<ControllerChangedEvent>(OnChange);
            this.AddManipulator(new ContextualMenuManipulator(BuildContextualMenu));
        }

        public override void UpdatePresenterPosition()
        {
            controller.position = GetPosition().position;
        }

        void OnSpace()
        {
            controller.context.space = (CoordinateSpace)(((int)controller.context.space + 1) % (CoordinateSpaceInfo.SpaceCount));
        }

        public bool CanDrop(IEnumerable<VFXBlockUI> blocks)
        {
            bool accept = true;
            if (blocks.Count() == 0) return false;
            foreach (var block in blocks)
            {
                if (!controller.model.AcceptChild(block.controller.block))
                {
                    accept = false;
                    break;
                }
            }
            return accept;
        }

        public override bool HitTest(Vector2 localPoint)
        {
            // needed so that if we click on a block we won't select the context as well.
            if (m_BlockContainer.ContainsPoint(this.ChangeCoordinatesTo(m_BlockContainer, localPoint)))
            {
                return false;
            }
            return ContainsPoint(localPoint);
        }

        public void DraggingBlocks(IEnumerable<VFXBlockUI> blocks, int index)
        {
            m_DragDisplay.RemoveFromHierarchy();

            if (!CanDrop(blocks))
            {
                return;
            }

            float y = GetBlockIndexY(index, false);

            m_DragDisplay.style.positionTop = y;

            m_BlockContainer.Add(m_DragDisplay);
        }

        public void DragFinished()
        {
            if (m_DragDisplay.parent != null)
                m_BlockContainer.Remove(m_DragDisplay);
        }

        bool m_DragStarted;


        public bool CanAcceptDrop(List<ISelectable> selection)
        {
            IEnumerable<VFXBlockUI> blocksUI = selection.Select(t => t as VFXBlockUI).Where(t => t != null);

            return CanDrop(blocksUI);
        }

        public float GetBlockIndexY(int index, bool middle)
        {
            float y = 0;
            if (m_BlockContainer.childCount == 0)
            {
                return 0;
            }
            if (index >= m_BlockContainer.childCount)
            {
                return m_BlockContainer.ElementAt(m_BlockContainer.childCount - 1).layout.yMax;
            }
            else if (middle)
            {
                return m_BlockContainer.ElementAt(index).layout.center.y;
            }
            else
            {
                y = m_BlockContainer.ElementAt(index).layout.yMin;

                if (index > 0)
                {
                    y = (y + m_BlockContainer.ElementAt(index - 1).layout.yMax) * 0.5f;
                }
            }

            return y;
        }

        public int GetDragBlockIndex(Vector2 mousePosition)
        {
            for (int i = 0; i < m_BlockContainer.childCount; ++i)
            {
                float y = GetBlockIndexY(i, true);

                if (mousePosition.y < y)
                {
                    return i;
                }
            }

            return m_BlockContainer.childCount;
        }

        EventPropagation IDropTarget.DragUpdated(IMGUIEvent evt, IEnumerable<ISelectable> selection, IDropTarget dropTarget)
        {
            IEnumerable<VFXBlockUI> blocksUI = selection.Select(t => t as VFXBlockUI).Where(t => t != null);

            Vector2 mousePosition = m_BlockContainer.WorldToLocal(evt.originalMousePosition);

            int blockIndex = GetDragBlockIndex(mousePosition);

            DraggingBlocks(blocksUI, blockIndex);
            if (!m_DragStarted)
            {
                // TODO: Do something on first DragUpdated event (initiate drag)
                m_DragStarted = true;
                AddToClassList("dropping");
            }
            else
            {
                // TODO: Do something on subsequent DragUpdated events
            }

            return EventPropagation.Stop;
        }

        EventPropagation IDropTarget.DragPerform(IMGUIEvent evt, IEnumerable<ISelectable> selection, IDropTarget dropTarget)
        {
            DragFinished();

            Vector2 mousePosition = m_BlockContainer.WorldToLocal(evt.originalMousePosition);

            IEnumerable<VFXBlockUI> blocksUI = selection.OfType<VFXBlockUI>();
            if (!CanDrop(blocksUI))
                return EventPropagation.Stop;

            int blockIndex = GetDragBlockIndex(mousePosition);

            BlocksDropped(blockIndex, blocksUI, evt.imguiEvent.control);

            DragAndDrop.AcceptDrag();

            m_DragStarted = false;
            RemoveFromClassList("dropping");

            return EventPropagation.Stop;
        }

        public void BlocksDropped(int blockIndex, IEnumerable<VFXBlockUI> draggedBlocks, bool copy)
        {
            HashSet<VFXContextController> contexts = new HashSet<VFXContextController>();
            foreach (var draggedBlock in draggedBlocks)
            {
                contexts.Add(draggedBlock.context.controller);
            }

            using (var growContext = new GrowContext(this))
            {
                controller.BlocksDropped(blockIndex, draggedBlocks.Select(t => t.controller), copy);
            }
        }

        EventPropagation IDropTarget.DragExited()
        {
            // TODO: Do something when current drag is canceled
            DragFinished();
            m_DragStarted = false;

            return EventPropagation.Stop;
        }

        public EventPropagation DeleteSelection()
        {
            var elementsToRemove = m_BlockContainer.selection.OfType<VFXBlockUI>().ToList();
            foreach (var block in elementsToRemove)
            {
                RemoveBlock(block as VFXBlockUI);
            }

            return (elementsToRemove.Count > 0) ? EventPropagation.Stop : EventPropagation.Continue;
        }

        public override void SetPosition(Rect newPos)
        {
            //if (classList.Contains("vertical"))
            /*{
                base.SetPosition(newPos);
            }
            else*/
            {
                style.positionType = PositionType.Absolute;
                style.positionLeft = newPos.x;
                style.positionTop = newPos.y;
            }
        }

        public void RemoveBlock(VFXBlockUI block)
        {
            if (block == null)
                return;

            controller.RemoveBlock(block.controller.block);
        }

        private void InstantiateBlock(VFXBlockController blockController)
        {
            var blockUI = new VFXBlockUI();
            blockUI.controller = blockController;

            m_BlockContainer.Add(blockUI);
        }

        public void RefreshContext()
        {
            var blockControllers = controller.blockControllers;

            // recreate the children list based on the controller list to keep the order.

            var blocksUIs = new Dictionary<VFXBlockController, VFXBlockUI>();
            for (int i = 0; i < m_BlockContainer.childCount; ++i)
            {
                var child = m_BlockContainer.ElementAt(i) as VFXBlockUI;
                if (child != null)
                    blocksUIs.Add(child.controller, child);
            }

            foreach (var kv in blocksUIs)
            {
                m_BlockContainer.Remove(kv.Value);
            }
            foreach (var blockController in blockControllers)
            {
                VFXBlockUI blockUI;
                if (blocksUIs.TryGetValue(blockController, out blockUI))
                {
                    m_BlockContainer.Add(blockUI);
                }
                else
                {
                    InstantiateBlock(blockController);
                }
            }
        }

        Texture2D GetIconForVFXType(VFXDataType type)
        {
            switch (type)
            {
                case VFXDataType.kNone:
                    return Resources.Load<Texture2D>("VFX/Execution");
                case VFXDataType.kParticle:
                    return Resources.Load<Texture2D>("VFX/Particles");
            }
            return null;
        }

        class GrowContext : IDisposable
        {
            VFXContextUI m_Context;
            Dictionary<VFXContextUI, float> m_PrevSizes = new Dictionary<VFXContextUI, float>();
            float m_PrevSize;
            public GrowContext(VFXContextUI context)
            {
                m_Context = context;
                m_PrevSize = context.layout.size.y;
            }

            void IDisposable.Dispose()
            {
                VFXView view = m_Context.GetFirstAncestorOfType<VFXView>();
                view.controller.ApplyChanges();
                (m_Context.panel as BaseVisualElementPanel).ValidateLayout();

                view.PushUnderContext(m_Context, m_Context.layout.size.y - m_PrevSize);
            }
        }

        void AddBlock(Vector2 position, VFXModelDescriptor<VFXBlock> descriptor)
        {
            int blockIndex = -1;

            var blocks = m_BlockContainer.Query().OfType<VFXBlockUI>().ToList();
            for (int i = 0; i < blocks.Count; ++i)
            {
                if (blocks[i].worldBound.Contains(position))
                {
                    blockIndex = i;
                    break;
                }
            }

            using (var growContext = new GrowContext(this))
            {
                controller.AddBlock(blockIndex, descriptor.CreateInstance());
            }
        }

        public void OnCreateBlock(EventBase evt)
        {
            Vector2 referencePosition;
            if (evt is IMouseEvent)
            {
                referencePosition = (evt as IMouseEvent).mousePosition;
            }
            else
            {
                referencePosition = evt.imguiEvent.mousePosition;
            }

            VFXFilterWindow.Show(VFXViewWindow.currentWindow, referencePosition, m_BlockProvider);
        }

        VFXBlockProvider m_BlockProvider = null;

        internal override void DoRepaint(IStylePainter painter)
        {
            base.DoRepaint(painter);
        }

        // TODO: Remove, unused except for debugging
        // Declare new USS rect-color and use it
        protected override void OnStyleResolved(ICustomStyle styles)
        {
            base.OnStyleResolved(styles);
            styles.ApplyCustomProperty(RectColorProperty, ref m_RectColor);
        }

        // TODO: Remove, unused except for debugging
        StyleValue<Color> m_RectColor;
        Color rectColor { get { return m_RectColor.GetSpecifiedValueOrDefault(Color.magenta); } }

        public IEnumerable<VFXBlockUI> GetAllBlocks()
        {
            foreach (VFXBlockUI block in m_BlockContainer.OfType<VFXBlockUI>())
            {
                yield return block;
            }
        }

        public IEnumerable<Port> GetAllAnchors(bool input, bool output)
        {
            return (IEnumerable<Port>)GetFlowAnchors(input, output);
        }

        public IEnumerable<VFXFlowAnchor> GetFlowAnchors(bool input, bool output)
        {
            if (input)
                foreach (VFXFlowAnchor anchor in m_FlowInputConnectorContainer)
                {
                    yield return anchor;
                }
            if (output)
                foreach (VFXFlowAnchor anchor in m_FlowOutputConnectorContainer)
                {
                    yield return anchor;
                }
        }

        public virtual void BuildContextualMenu(ContextualMenuPopulateEvent evt)
        {
            if (evt.target is VFXContextUI || evt.target is VFXBlockUI)
            {
                evt.menu.AppendAction("Create Block", OnCreateBlock, e => ContextualMenu.MenuAction.StatusFlags.Normal);
                evt.menu.AppendSeparator();
            }
        }
    }
}<|MERGE_RESOLUTION|>--- conflicted
+++ resolved
@@ -148,80 +148,67 @@
                 }
                 m_HeaderSpace.AddToClassList("space" + (controller.context.space).ToString());
 
-<<<<<<< HEAD
-                switch (contextType)
-                {
-                    case VFXContextType.kSpawnerGPU:
-                    case VFXContextType.kSpawner: AddToClassList("spawner"); break;
-                    case VFXContextType.kInit: AddToClassList("init"); break;
-                    case VFXContextType.kUpdate: AddToClassList("update"); break;
-                    case VFXContextType.kOutput: AddToClassList("output"); break;
-                    case VFXContextType.kEvent: AddToClassList("event"); break;
-                    default: throw new Exception();
-                }
-
-=======
->>>>>>> 9c7d008d
-
-                if (controller.context.outputType == VFXDataType.kNone)
-                {
-                    if (m_Footer.parent != null)
-                        m_InsideContainer.Remove(m_Footer);
-                }
-                else
-                {
-                    if (m_Footer.parent == null)
-                        m_InsideContainer.Add(m_Footer);
-                    m_FooterTitle.text = controller.context.outputType.ToString().Substring(1);
-                    m_FooterIcon.style.backgroundImage = GetIconForVFXType(controller.context.outputType);
-                }
-
-                HashSet<VisualElement> newInAnchors = new HashSet<VisualElement>();
-
-                foreach (var inanchorcontroller in controller.flowInputAnchors)
-                {
-                    var existing = m_FlowInputConnectorContainer.Select(t => t as VFXFlowAnchor).FirstOrDefault(t => t.controller == inanchorcontroller);
-                    if (existing == null)
+                case VFXContextType.kSpawnerGPU:
+
+                    if (controller.context.outputType == VFXDataType.kNone)
                     {
-                        var anchor = VFXFlowAnchor.Create(inanchorcontroller);
-                        m_FlowInputConnectorContainer.Add(anchor);
-                        newInAnchors.Add(anchor);
+                        if (m_Footer.parent != null)
+                            m_InsideContainer.Remove(m_Footer);
                     }
                     else
                     {
-                        newInAnchors.Add(existing);
+                        if (m_Footer.parent == null)
+                            m_InsideContainer.Add(m_Footer);
+                        m_FooterTitle.text = controller.context.outputType.ToString().Substring(1);
+                        m_FooterIcon.style.backgroundImage = GetIconForVFXType(controller.context.outputType);
                     }
-                }
-
-                foreach (var nonLongerExistingAnchor in m_FlowInputConnectorContainer.Where(t => !newInAnchors.Contains(t)).ToList()) // ToList to make a copy because the enumerable will change when we delete
-                {
-                    m_FlowInputConnectorContainer.Remove(nonLongerExistingAnchor);
-                }
-
-
-                HashSet<VisualElement> newOutAnchors = new HashSet<VisualElement>();
-
-                foreach (var outanchorcontroller in controller.flowOutputAnchors)
-                {
-                    var existing = m_FlowOutputConnectorContainer.Select(t => t as VFXFlowAnchor).FirstOrDefault(t => t.controller == outanchorcontroller);
-                    if (existing == null)
+
+                    HashSet<VisualElement> newInAnchors = new HashSet<VisualElement>();
+
+                    foreach (var inanchorcontroller in controller.flowInputAnchors)
                     {
-                        var anchor = VFXFlowAnchor.Create(outanchorcontroller);
-                        m_FlowOutputConnectorContainer.Add(anchor);
-                        newOutAnchors.Add(anchor);
+                        var existing = m_FlowInputConnectorContainer.Select(t => t as VFXFlowAnchor).FirstOrDefault(t => t.controller == inanchorcontroller);
+                        if (existing == null)
+                        {
+                            var anchor = VFXFlowAnchor.Create(inanchorcontroller);
+                            m_FlowInputConnectorContainer.Add(anchor);
+                            newInAnchors.Add(anchor);
+                        }
+                        else
+                        {
+                            newInAnchors.Add(existing);
+                        }
                     }
-                    else
+
+                    foreach (var nonLongerExistingAnchor in m_FlowInputConnectorContainer.Where(t => !newInAnchors.Contains(t)).ToList()) // ToList to make a copy because the enumerable will change when we delete
                     {
-                        newOutAnchors.Add(existing);
+                        m_FlowInputConnectorContainer.Remove(nonLongerExistingAnchor);
                     }
-                }
-
-                foreach (var nonLongerExistingAnchor in m_FlowOutputConnectorContainer.Where(t => !newOutAnchors.Contains(t)).ToList()) // ToList to make a copy because the enumerable will change when we delete
-                {
-                    m_FlowOutputConnectorContainer.Remove(nonLongerExistingAnchor);
-                }
-
-                RefreshContext();
+
+
+                    HashSet<VisualElement> newOutAnchors = new HashSet<VisualElement>();
+
+                    foreach (var outanchorcontroller in controller.flowOutputAnchors)
+                    {
+                        var existing = m_FlowOutputConnectorContainer.Select(t => t as VFXFlowAnchor).FirstOrDefault(t => t.controller == outanchorcontroller);
+                        if (existing == null)
+                        {
+                            var anchor = VFXFlowAnchor.Create(outanchorcontroller);
+                            m_FlowOutputConnectorContainer.Add(anchor);
+                            newOutAnchors.Add(anchor);
+                        }
+                        else
+                        {
+                            newOutAnchors.Add(existing);
+                        }
+                    }
+
+                    foreach (var nonLongerExistingAnchor in m_FlowOutputConnectorContainer.Where(t => !newOutAnchors.Contains(t)).ToList()) // ToList to make a copy because the enumerable will change when we delete
+                    {
+                        m_FlowOutputConnectorContainer.Remove(nonLongerExistingAnchor);
+                    }
+
+                    RefreshContext();
             }
         }
 
