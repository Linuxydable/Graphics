--- conflicted
+++ resolved
@@ -73,7 +73,6 @@
             }
             m_HeaderSpace.AddToClassList("space" + (controller.context.space).ToString());
 
-
             if (controller.context.outputType == VFXDataType.kNone)
             {
                 if (m_Footer.parent != null)
@@ -87,16 +86,12 @@
                 m_FooterIcon.image = GetIconForVFXType(controller.context.outputType);
             }
 
-<<<<<<< HEAD
-                if (controller.context.outputType == VFXDataType.kNone)
-=======
             HashSet<VisualElement> newInAnchors = new HashSet<VisualElement>();
 
             foreach (var inanchorcontroller in controller.flowInputAnchors)
             {
                 var existing = m_FlowInputConnectorContainer.Select(t => t as VFXFlowAnchor).FirstOrDefault(t => t.controller == inanchorcontroller);
                 if (existing == null)
->>>>>>> 6d78310a
                 {
                     var anchor = VFXFlowAnchor.Create(inanchorcontroller);
                     m_FlowInputConnectorContainer.Add(anchor);
@@ -108,17 +103,10 @@
                 }
             }
 
-<<<<<<< HEAD
-                foreach (var nonLongerExistingAnchor in m_FlowInputConnectorContainer.Where(t => !newInAnchors.Contains(t)).ToList())     // ToList to make a copy because the enumerable will change when we delete
-                {
-                    m_FlowInputConnectorContainer.Remove(nonLongerExistingAnchor);
-                }
-=======
             foreach (var nonLongerExistingAnchor in m_FlowInputConnectorContainer.Where(t => !newInAnchors.Contains(t)).ToList()) // ToList to make a copy because the enumerable will change when we delete
             {
                 m_FlowInputConnectorContainer.Remove(nonLongerExistingAnchor);
             }
->>>>>>> 6d78310a
 
 
             HashSet<VisualElement> newOutAnchors = new HashSet<VisualElement>();
@@ -132,12 +120,7 @@
                     m_FlowOutputConnectorContainer.Add(anchor);
                     newOutAnchors.Add(anchor);
                 }
-<<<<<<< HEAD
-
-                foreach (var nonLongerExistingAnchor in m_FlowOutputConnectorContainer.Where(t => !newOutAnchors.Contains(t)).ToList())     // ToList to make a copy because the enumerable will change when we delete
-=======
                 else
->>>>>>> 6d78310a
                 {
                     newOutAnchors.Add(existing);
                 }
