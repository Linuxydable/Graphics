using System;
using System.Collections.Generic;
using UnityEngine.Experimental.UIElements;
using System.Linq;
using UnityEngine;
using UnityEngine.Experimental.VFX;
using UnityEditor.Experimental.UIElements.GraphView;

namespace UnityEditor.VFX.UI
{
    interface IVFXAnchorController
    {
        void Connect(VFXEdgeController edgeController);
        void Disconnect(VFXEdgeController edgeController);

        Direction direction {get; }
    }

    abstract class VFXDataAnchorController : VFXController<VFXSlot>, IVFXAnchorController, IPropertyRMProvider, IValueController
    {
        private VFXNodeController m_SourceNode;

        public VFXNodeController sourceNode
        {
            get
            {
                return m_SourceNode;
            }
        }

        public override string name
        {
            get
            {
                return base.name;
            }
        }

        IDataWatchHandle m_MasterSlotHandle;

        public Type portType { get; set; }

        public VFXDataAnchorController(VFXSlot model, VFXNodeController sourceNode, bool hidden) : base(model)
        {
            m_SourceNode = sourceNode;
            m_Hidden = hidden;
            m_Expanded = expandedSelf;

            if( model != null)
            {
                portType = model.property.type;

                if (model.GetMasterSlot() != null && model.GetMasterSlot() != model)
                {
                    m_MasterSlotHandle = DataWatchService.sharedInstance.AddWatch(model.GetMasterSlot(), MasterSlotChanged);
                }
                ModelChanged(model);
            }
        }

        void MasterSlotChanged(UnityEngine.Object obj)
        {
            if (m_MasterSlotHandle == null)
                return;
            ModelChanged(obj);
        }

        bool m_Expanded;

        protected override void ModelChanged(UnityEngine.Object obj)
        {
            if (expandedSelf != m_Expanded)
            {
                m_Expanded = expandedSelf;
                UpdateHiddenRecursive(m_Hidden, true);
            }
            UpdateInfos();

            sourceNode.DataEdgesMightHaveChanged();
            NotifyChange(AnyThing);
        }

        public override void OnDisable()
        {
            if (m_MasterSlotHandle != null)
            {
                DataWatchService.sharedInstance.RemoveWatch(m_MasterSlotHandle);
                m_MasterSlotHandle = null;
            }
            base.OnDisable();
        }

        public virtual bool HasLink()
        {
            return model.HasLink();
        }

        public virtual bool CanLink(VFXDataAnchorController controller)
        {
            if( controller.model != null)
            {
                return model.CanLink(controller.model) && controller.model.CanLink(model);
            }

            return controller.CanLink(this);
        }

        public class Change
        {
            public const int hidden = 1;
        }

        private void UpdateHiddenRecursive(bool parentCollapsed, bool firstLevel)
        {
            bool changed = m_Hidden != parentCollapsed;
            if (changed || firstLevel)
            {
                m_Hidden = parentCollapsed;

                var ports = (direction == Direction.Input) ? m_SourceNode.inputPorts : m_SourceNode.outputPorts;

                var children = model.children;

                if (typeof(ISpaceable).IsAssignableFrom(model.property.type) && model.children.Count() == 1)
                {
                    children = children.First().children;
                }

                foreach (var element in children.Select(t => ports.First(u => u.model == t)))
                {
                    element.UpdateHiddenRecursive(m_Hidden || !expandedSelf, false);
                }
                if (changed && !firstLevel) //Do not notify on first level as it will be done by the called
                    NotifyChange((int)Change.hidden);
            }
        }

        VFXPropertyAttribute[] m_Attributes;

        public virtual void UpdateInfos()
        {
            bool sameAttributes = (m_Attributes == null && model.property.attributes == null) || (m_Attributes != null && model.property.attributes != null && Enumerable.SequenceEqual(m_Attributes, model.property.attributes));

            if (model.property.type != portType || !sameAttributes)
            {
                portType = model.property.type;
                m_Attributes = model.property.attributes;
            }
        }

<<<<<<< HEAD
        public bool indeterminate
        {
            get
            {
                return !m_SourceNode.viewController.CanGetEvaluatedContent(model);
            }
        }

        public object value
=======
        public virtual object value
>>>>>>> 20928d9d
        {
            get
            {
                if (portType != null)
                {
                    if (!editable)
                    {
                        VFXViewController nodeController = m_SourceNode.viewController;

                        try
                        {
                            if (nodeController.CanGetEvaluatedContent(model))
                            {
                                return VFXConverter.ConvertTo(nodeController.GetEvaluatedContent(model), portType);
                            }
                        }
                        catch (System.Exception e)
                        {
                            Debug.LogError("Trying to get the value from expressions threw." + e.Message + " In anchor : " + name + " from node :" + sourceNode.title);
                        }
                    }

                    return VFXConverter.ConvertTo(model.value, portType);
                }
                else
                {
                    return null;
                }
            }

            set { SetPropertyValue(VFXConverter.ConvertTo(value, portType)); }
        }


        List<VFXDataEdgeController> m_Connections = new List<VFXDataEdgeController>();

        public virtual void Connect(VFXEdgeController edgeController)
        {
            m_Connections.Add(edgeController as VFXDataEdgeController);
        }

        public virtual void Disconnect(VFXEdgeController edgeController)
        {
            m_Connections.Remove(edgeController as VFXDataEdgeController);
        }

        public bool connected
        {
            get { return m_Connections.Count > 0; }
        }

        public IEnumerable<VFXDataEdgeController> connections { get { return m_Connections; } }

        public abstract Direction direction { get; }
        public Orientation orientation { get { return Orientation.Horizontal; } }

        public string path
        {
            get { return model.path; }
        }

        public object[] customAttributes
        {
            get
            {
                return new object[] {};
            }
        }

        public VFXPropertyAttribute[] attributes
        {
            get { return m_Attributes; }
        }

        public virtual int depth
        {
            get
            {
                int depth = model.depth;
                if (depth > 0)
                {
                    if (SlotShouldSkipFirstLevel(model.GetMasterSlot()))
                    {
                        --depth;
                    }
                }
                return depth;
            }
        }

        public virtual bool expandable
        {
            get { return VFXContextController.IsTypeExpandable(portType); }
        }

        public virtual string iconName
        {
            get { return portType.Name; }
        }

        private bool m_Hidden;

        public bool expandedInHierachy
        {
            get
            {
                return !m_Hidden || connected;
            }
        }

        public virtual bool expandedSelf
        {
            get
            {
                return !model.collapsed;
            }
        }

        bool IPropertyRMProvider.expanded
        {
            get { return expandedSelf; }
        }

        public virtual bool editable
        {
            get
            {
                if (direction == Direction.Output)
                    return true;
                bool editable = m_SourceNode.enabled;

                if (editable)
                {
                    VFXSlot slot = model;
                    while (slot != null)
                    {
                        if (slot.HasLink())
                        {
                            editable = false;
                            break;
                        }
                        slot = slot.GetParent();
                    }


                    foreach (VFXSlot child in model.children)
                    {
                        if (child.HasLink())
                        {
                            editable = false;
                        }
                    }
                }

                return editable;
            }
        }

        public void SetPropertyValue(object value)
        {
            Undo.RecordObject(model.GetMasterSlot(), "VFXSlotValue"); // The slot value is stored on the master slot, not necessarly my own slot
            model.value = value;
        }

        public static bool SlotShouldSkipFirstLevel(VFXSlot slot)
        {
            return typeof(ISpaceable).IsAssignableFrom(slot.property.type) && slot.children.Count() == 1;
        }

        public virtual void ExpandPath()
        {
            model.collapsed = false;
            if (SlotShouldSkipFirstLevel(model))
            {
                model.children.First().collapsed = model.collapsed;
            }
        }

        public virtual void RetractPath()
        {
            model.collapsed = true;
            if (SlotShouldSkipFirstLevel(model))
            {
                model.children.First().collapsed = model.collapsed;
            }
        }

        public void DrawGizmo(VisualEffect component)
        {
            VFXValueGizmo.Draw(this, component);
        }
    }

    class VFXUpcommingDataAnchorController : VFXDataAnchorController
    {
        public VFXUpcommingDataAnchorController(VFXNodeController sourceNode, bool hidden) : base(null,sourceNode,hidden)
        {
        }
        public override Direction direction
        {
            get
            {
                return Direction.Input;
            }
        }


        public override bool editable
        {
            get{return true;}
        }
        public override bool expandedSelf
        {
            get
            {
                return false;
            }
        }
        public override bool expandable
        {
            get{return false;}
        }
        public override bool HasLink()
        {
            return false;
        }
        public override void UpdateInfos()
        {

        }
        public override object value
        {
            get
            {
                 return null;
            }
            set
            {

            }
        }
        public override int depth
        {
            get
            {
                return 0;
            }
        }
        public override string name
        {
            get
            {
                return "";
            }
        }
        public override bool CanLink(VFXDataAnchorController controller)
        {
            return true;
        }
    }
}<|MERGE_RESOLUTION|>--- conflicted
+++ resolved
@@ -1,4 +1,5 @@
 using System;
+using System.Linq;
 using System.Collections.Generic;
 using UnityEngine.Experimental.UIElements;
 using System.Linq;
@@ -6,6 +7,8 @@
 using UnityEngine.Experimental.VFX;
 using UnityEditor.Experimental.UIElements.GraphView;
 
+using VFXEditableOperator = UnityEditor.VFX.Operator.MultiplyNew;
+
 namespace UnityEditor.VFX.UI
 {
     interface IVFXAnchorController
@@ -48,14 +51,14 @@
 
             if( model != null)
             {
-                portType = model.property.type;
-
-                if (model.GetMasterSlot() != null && model.GetMasterSlot() != model)
-                {
-                    m_MasterSlotHandle = DataWatchService.sharedInstance.AddWatch(model.GetMasterSlot(), MasterSlotChanged);
-                }
-                ModelChanged(model);
-            }
+            portType = model.property.type;
+
+            if (model.GetMasterSlot() != null && model.GetMasterSlot() != model)
+            {
+                m_MasterSlotHandle = DataWatchService.sharedInstance.AddWatch(model.GetMasterSlot(), MasterSlotChanged);
+            }
+            ModelChanged(model);
+        }
         }
 
         void MasterSlotChanged(UnityEngine.Object obj)
@@ -148,7 +151,6 @@
             }
         }
 
-<<<<<<< HEAD
         public bool indeterminate
         {
             get
@@ -157,10 +159,7 @@
             }
         }
 
-        public object value
-=======
         public virtual object value
->>>>>>> 20928d9d
         {
             get
             {
@@ -418,7 +417,15 @@
         }
         public override bool CanLink(VFXDataAnchorController controller)
         {
-            return true;
+            VFXEditableOperator op = (sourceNode.model as VFXEditableOperator);
+
+            if( op == null)
+                return false;
+
+
+            var array = op.validTypes.ToArray();
+            
+            return array.Contains(controller.model.property.type);
         }
     }
 }