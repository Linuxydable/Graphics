--- conflicted
+++ resolved
@@ -325,12 +325,7 @@
 
                 var inputAnchor = flowEdge.input as VFXFlowAnchorPresenter;
                 var outputAnchor = flowEdge.output as VFXFlowAnchorPresenter;
-                if (inputAnchor != null && outputAnchor != null)
-                {
-                    var contextInput = inputAnchor.Owner as VFXContext;
-                    var contextOutput = outputAnchor.Owner as VFXContext;
-
-<<<<<<< HEAD
+
                 if (inputAnchor != null && outputAnchor != null)
                 {
                     var contextInput = inputAnchor.owner as VFXContext;
@@ -338,9 +333,6 @@
 
                     if (contextInput != null && contextOutput != null)
                         contextInput.UnlinkFrom(contextOutput, outputAnchor.slotIndex, inputAnchor.slotIndex);
-=======
-                    contextInput.UnlinkFrom(contextOutput, outputAnchor.slotIndex, inputAnchor.slotIndex);
->>>>>>> d5c21fa9
                 }
             }
             else if (element is VFXDataEdgePresenter)
