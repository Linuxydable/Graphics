using System;
using System.Linq;
using System.Collections.Generic;
using UnityEditor.Experimental.UIElements.GraphView;
using UnityEngine;
using UnityEngine.Rendering;
using UnityEngine.Experimental.VFX;
using UnityEngine.Experimental.UIElements;
using UnityEngine.Experimental.UIElements.StyleEnums;
using UnityEngine.Profiling;

namespace UnityEditor.VFX.UI
{
    class SelectionSetter : Manipulator
    {
        VFXView m_View;
        public SelectionSetter(VFXView view)
        {
            m_View = view;
        }

        protected override void RegisterCallbacksOnTarget()
        {
            target.RegisterCallback<MouseUpEvent>(OnMouseUp);
        }

        protected override void UnregisterCallbacksFromTarget()
        {
            target.UnregisterCallback<MouseUpEvent>(OnMouseUp);
        }

        void OnMouseUp(MouseUpEvent evt)
        {
            if (!VisualEffectEditor.s_IsEditingAsset)
                Selection.activeObject = m_View.controller.model;
        }
    }


    class GroupNodeAdder
    {
    }

    class VFXNodeProvider : VFXAbstractProvider<VFXNodeProvider.Descriptor>
    {
        public class Descriptor
        {
            public object modelDescriptor;
            public string category;
            public string name;
        }

        Func<Descriptor, bool> m_Filter;
        IEnumerable<Type> m_AcceptedTypes;

        public VFXNodeProvider(Action<Descriptor, Vector2> onAddBlock, Func<Descriptor, bool> filter = null, IEnumerable<Type> acceptedTypes = null) : base(onAddBlock)
        {
            m_Filter = filter;
            m_AcceptedTypes = acceptedTypes;
        }

        protected override string GetCategory(Descriptor desc)
        {
            return desc.category;
        }

        protected override string GetName(Descriptor desc)
        {
            return desc.name;
        }

        protected override string title
        {
            get {return "Node"; }
        }

        string ComputeCategory<T>(string type, VFXModelDescriptor<T> model) where T : VFXModel
        {
            if (model.info != null && model.info.category != null)
            {
                if (m_AcceptedTypes != null && m_AcceptedTypes.Count() == 1)
                {
                    return model.info.category;
                }
                else
                {
                    return string.Format("{0}/{1}", type, model.info.category);
                }
            }
            else
            {
                return type;
            }
        }

        protected override IEnumerable<Descriptor> GetDescriptors()
        {
            var systemFiles = System.IO.Directory.GetFiles(VisualEffectAssetEditorUtility.templatePath, "*.vfx").Select(t => t.Replace("\\", "/"));
            var systemDesc = systemFiles.Select(t => new Descriptor() {modelDescriptor = t, category = "System", name = System.IO.Path.GetFileNameWithoutExtension(t)});


            var descriptorsContext = VFXLibrary.GetContexts().Select(o =>
                {
                    return new Descriptor()
                    {
                        modelDescriptor = o,
                        category = ComputeCategory("Context", o),
                        name = o.name
                    };
                }).OrderBy(o => o.category + o.name);

            var descriptorsOperator = VFXLibrary.GetOperators().Select(o =>
                {
                    return new Descriptor()
                    {
                        modelDescriptor = o,
                        category = ComputeCategory("Operator", o),
                        name = o.name
                    };
                }).OrderBy(o => o.category + o.name);

            var descriptorParameter = VFXLibrary.GetParameters().Select(o =>
                {
                    return new Descriptor()
                    {
                        modelDescriptor = o,
                        category = ComputeCategory("Parameter", o),
                        name = o.name
                    };
                }).OrderBy(o => o.category + o.name);

            IEnumerable<Descriptor> descs = Enumerable.Empty<Descriptor>();

            if (m_AcceptedTypes == null || m_AcceptedTypes.Contains(typeof(VFXContext)))
            {
                descs = descs.Concat(descriptorsContext);
            }
            if (m_AcceptedTypes == null || m_AcceptedTypes.Contains(typeof(VFXOperator)))
            {
                descs = descs.Concat(descriptorsOperator);
            }
            if (m_AcceptedTypes == null || m_AcceptedTypes.Contains(typeof(VFXParameter)))
            {
                descs = descs.Concat(descriptorParameter);
            }
            if (m_AcceptedTypes == null)
            {
                descs = descs.Concat(systemDesc);
            }
            var groupNodeDesc = new Descriptor()
            {
                modelDescriptor = new GroupNodeAdder(),
                category = "Misc",
                name = "Group Node"
            };

            descs = descs.Concat(Enumerable.Repeat(groupNodeDesc, 1));

            if (m_Filter == null)
                return descs;
            else
                return descs.Where(t => m_Filter(t));
        }
    }
    class VFXView : GraphView, IDropTarget, IControlledElement<VFXViewController>
    {
        public HashSet<VFXEditableDataAnchor> allDataAnchors = new HashSet<VFXEditableDataAnchor>();

        void OnRecompile(VFXRecompileEvent e)
        {
            foreach (var anchor in allDataAnchors)
            {
                anchor.OnRecompile();
            }
        }

        VisualElement m_NoAssetLabel;

        VFXViewController m_Controller;
        Controller IControlledElement.controller
        {
            get { return m_Controller; }
        }


        void DisconnectController()
        {
            m_Controller.UnregisterHandler(this);
            m_Controller.useCount--;

            serializeGraphElements = null;
            unserializeAndPaste = null;
            deleteSelection = null;
            nodeCreationRequest = null;

            elementAddedToGroupNode = null;
            elementRemovedFromGroupNode = null;
            groupNodeTitleChanged = null;

            // Remove all in view now that the controller has been disconnected.
            var graphElements = this.graphElements.ToList();
            foreach (var element in graphElements)
            {
                RemoveElement(element);
            }
        }

        void ConnectController()
        {
            m_Controller.RegisterHandler(this);
            m_Controller.useCount++;

            serializeGraphElements = SerializeElements;
            unserializeAndPaste = UnserializeAndPasteElements;
            deleteSelection = Delete;
            nodeCreationRequest = OnCreateNode;

            elementAddedToGroupNode = ElementAddedToGroupNode;
            elementRemovedFromGroupNode = ElementRemovedFromGroupNode;
            groupNodeTitleChanged = GroupNodeTitleChanged;
        }

        public VFXViewController controller
        {
            get { return m_Controller; }
            set
            {
                if (m_Controller != value)
                {
                    if (m_Controller != null)
                    {
                        DisconnectController();
                    }
                    m_Controller = value;
                    if (m_Controller != null)
                    {
                        ConnectController();
                    }
                    NewControllerSet();
                }
            }
        }
        public VFXNodeController AddNode(VFXNodeProvider.Descriptor d, Vector2 mPos)
        {
            List<VisualElement> picked = new List<VisualElement>();
            panel.PickAll(mPos, picked);

            VFXGroupNode groupNode = picked.OfType<VFXGroupNode>().FirstOrDefault();

            mPos = this.ChangeCoordinatesTo(contentViewContainer, mPos);


            

            if (d.modelDescriptor is string)
            {
                string path = d.modelDescriptor as string;

                CreateTemplateSystem(path, mPos, groupNode);
            }
            else if (d.modelDescriptor is GroupNodeAdder)
            {
                controller.AddGroupNode(mPos);
            }
            else
                return controller.AddNode(mPos, d.modelDescriptor, groupNode != null ? groupNode.controller : null);
            return null;
        }

        protected void OnKeyDown(KeyDownEvent evt)
        {
            if (evt.imguiEvent.Equals(Event.KeyboardEvent("space")))
            {
                OnCreateThing(evt as KeyDownEvent);
            }
        }

        void OnCreateThing(KeyDownEvent evt)
        {
            VisualElement picked = panel.Pick(evt.originalMousePosition);
            VFXContextUI context = picked.GetFirstOfType<VFXContextUI>();

            if (context != null)
            {
                context.OnCreateBlock(evt.originalMousePosition);
            }
            else
            {
                NodeCreationContext ctx;
                ctx.screenMousePosition = GUIUtility.GUIToScreenPoint(evt.imguiEvent.mousePosition);

                OnCreateNode(ctx);
            }
        }

        VFXNodeProvider m_NodeProvider;

        public VFXView()
        {
            SetupZoom(0.125f, 8);

            //this.AddManipulator(new SelectionSetter(this));
            this.AddManipulator(new ContentDragger());
            this.AddManipulator(new SelectionDragger());
            this.AddManipulator(new RectangleSelector());
            this.AddManipulator(new FreehandSelector());

            m_NodeProvider = new VFXNodeProvider((d, mPos) => AddNode(d, mPos));

            AddStyleSheetPath("VFXView");

            Dirty(ChangeType.Transform);

            AddLayer(-1);
            AddLayer(1);
            AddLayer(2);

            focusIndex = 0;

            VisualElement toolbar = new VisualElement();
            toolbar.AddToClassList("toolbar");


            Button button = new Button(() => { Resync(); });
            button.text = "Refresh";
            button.AddToClassList("toolbarItem");
            toolbar.Add(button);

            Button toggleBlackboard = new Button(() => { ToggleBlackboard(); });
            toggleBlackboard.text = "Blackboard";
            toggleBlackboard.AddToClassList("toolbarItem");
            toolbar.Add(toggleBlackboard);


            VisualElement spacer = new VisualElement();
            spacer.style.flex = 1;
            toolbar.Add(spacer);
            m_ToggleDebug = new Toggle(OnToggleDebug);
            m_ToggleDebug.text = "Debug";
            toolbar.Add(m_ToggleDebug);
            m_ToggleDebug.AddToClassList("toolbarItem");

            m_DropDownButtonCullingMode = new Label();

            m_DropDownButtonCullingMode.text = CullingMaskToString(cullingFlags);
            m_DropDownButtonCullingMode.AddManipulator(new DownClickable(() => {
                    var menu = new GenericMenu();
                    foreach (var val in k_CullingOptions)
                    {
                        menu.AddItem(new GUIContent(val.Key), val.Value == cullingFlags, (v) =>
                        {
                            cullingFlags = (VFXCullingFlags)v;
                            m_DropDownButtonCullingMode.text = CullingMaskToString((VFXCullingFlags)v);
                        }, val.Value);
                    }
                    menu.DropDown(m_DropDownButtonCullingMode.worldBound);
                }));
            toolbar.Add(m_DropDownButtonCullingMode);
            m_DropDownButtonCullingMode.AddToClassList("toolbarItem");

            m_ToggleCastShadows = new Toggle(OnToggleCastShadows);
            m_ToggleCastShadows.text = "Cast Shadows";
            m_ToggleCastShadows.on = GetRendererSettings().shadowCastingMode != ShadowCastingMode.Off;
            toolbar.Add(m_ToggleCastShadows);
            m_ToggleCastShadows.AddToClassList("toolbarItem");

            m_ToggleMotionVectors = new Toggle(OnToggleMotionVectors);
            m_ToggleMotionVectors.text = "Use Motion Vectors";
            m_ToggleMotionVectors.on = GetRendererSettings().motionVectorGenerationMode == MotionVectorGenerationMode.Object;
            toolbar.Add(m_ToggleMotionVectors);
            m_ToggleMotionVectors.AddToClassList("toolbarItem");

            Toggle toggleRenderBounds = new Toggle(OnShowBounds);
            toggleRenderBounds.text = "Show Bounds";
            toggleRenderBounds.on = VisualEffect.renderBounds;
            toolbar.Add(toggleRenderBounds);
            toggleRenderBounds.AddToClassList("toolbarItem");

            Toggle toggleAutoCompile = new Toggle(OnToggleCompile);
            toggleAutoCompile.text = "Auto Compile";
            toggleAutoCompile.on = true;
            toolbar.Add(toggleAutoCompile);
            toggleAutoCompile.AddToClassList("toolbarItem");

            button = new Button(OnCompile);
            button.text = "Compile";
            button.AddToClassList("toolbarItem");
            toolbar.Add(button);


            m_NoAssetLabel = new Label("Please Select An Asset");
            m_NoAssetLabel.style.positionType = PositionType.Absolute;
            m_NoAssetLabel.style.positionLeft = 0;
            m_NoAssetLabel.style.positionRight = 0;
            m_NoAssetLabel.style.positionTop = 0;
            m_NoAssetLabel.style.positionBottom = 0;
            m_NoAssetLabel.style.textAlignment = TextAnchor.MiddleCenter;
            m_NoAssetLabel.style.fontSize = 72;
            m_NoAssetLabel.style.textColor = Color.white * 0.75f;

            Add(m_NoAssetLabel);

            vfxGroupNodes = this.Query<VisualElement>().Children<VFXGroupNode>().Build();
            RegisterCallback<ControllerChangedEvent>(OnControllerChanged);
            RegisterCallback<VFXRecompileEvent>(OnRecompile);

            m_Blackboard = new VFXBlackboard();


            bool blackboardVisible = EditorPrefs.GetBool("vfx-blackboard-visible", true);
            if (blackboardVisible)
                Add(m_Blackboard);

            Add(toolbar);

            RegisterCallback<DragUpdatedEvent>(OnDragUpdated);
            RegisterCallback<DragPerformEvent>(OnDragPerform);
            RegisterCallback<KeyDownEvent>(OnKeyDown);
            RegisterCallback<ValidateCommandEvent>(ValidateCommand);
            RegisterCallback<ExecuteCommandEvent>(ExecuteCommand);

            graphViewChanged = VFXGraphViewChanged;

            elementResized = VFXElementResized;

            Undo.undoRedoPerformed = OnUndoPerformed;
        }

        void OnUndoPerformed()
        {
            foreach (var anchor in allDataAnchors)
            {
                anchor.ForceUpdate();
            }
        }

        void ToggleBlackboard()
        {
            if (m_Blackboard.parent == null)
            {
                Insert(childCount - 1, m_Blackboard);
                EditorPrefs.SetBool("vfx-blackboard-visible", true);
            }
            else
            {
                m_Blackboard.RemoveFromHierarchy();
                EditorPrefs.SetBool("vfx-blackboard-visible", false);
            }
        }

        public UQuery.QueryState<VFXGroupNode> vfxGroupNodes { get; private set; }

        Toggle m_ToggleDebug;

        void Delete(string cmd, AskUser askUser)
        {
            controller.Remove(selection.OfType<IControlledElement>().Select(t => t.controller));
        }

        void OnControllerChanged(ControllerChangedEvent e)
        {
            if (e.controller == controller)
            {
                ControllerChanged(e.change);
            }
            else if (e.controller is VFXNodeController)
            {
                UpdateUIBounds();
            }
        }

        bool m_InControllerChanged;

        void ControllerChanged(int change)
        {
            m_InControllerChanged = true;
            Profiler.BeginSample("VFXView.ControllerChanged");
            if (change == VFXViewController.Change.destroy)
            {
                m_Blackboard.controller = null;
                controller = null;
                return;
            }
            if (change == VFXViewController.AnyThing)
            {
                SyncNodes();
            }
            SyncEdges(change);
            SyncGroupNodes();

            if (controller != null)
            {
                if (change == VFXViewController.AnyThing)
                {
                    var settings = GetRendererSettings();

                    m_DropDownButtonCullingMode.text = CullingMaskToString(cullingFlags);

                    m_ToggleCastShadows.on = settings.shadowCastingMode != ShadowCastingMode.Off;
                    m_ToggleCastShadows.SetEnabled(true);

                    m_ToggleMotionVectors.on = settings.motionVectorGenerationMode == MotionVectorGenerationMode.Object;
                    m_ToggleMotionVectors.SetEnabled(true);

                    m_ToggleDebug.on = controller.graph.displaySubAssets;

                    // if the asset dis destroy somehow, fox example if the user delete the asset, delete the controller and update the window.
                    VisualEffectAsset asset = controller.model;
                    if (asset == null)
                    {
                        this.controller = null;
                        return;
                    }
                }
            }
            else
            {
                m_DropDownButtonCullingMode.text = k_CullingOptions[0].Key;
                m_ToggleCastShadows.SetEnabled(false);
                m_ToggleMotionVectors.SetEnabled(false);
            }
            SyncStickyNotes();

            // needed if some or all the selection has been deleted, so we no longer show the deleted object in the inspector.
            SelectionUpdated();
            Profiler.EndSample();
            m_InControllerChanged = false;
            if (m_UpdateUIBounds)
            {
                UpdateUIBounds();
            }
        }

        public override void OnPersistentDataReady()
        {
            // prevent default that messes with view restoration from the VFXViewWindow
        }

        void NewControllerSet()
        {
            m_Blackboard.controller = controller;
            if (controller != null)
            {
                m_NoAssetLabel.RemoveFromHierarchy();

                pasteOffset = Vector2.zero; // if we change asset we want to paste exactly at the same place as the original asset the first time.
            }
            else
            {
                if (m_NoAssetLabel.parent == null)
                {
                    Add(m_NoAssetLabel);
                }
            }
        }

        public void FrameNewController()
        {
            if (panel != null)
            {
                (panel as BaseVisualElementPanel).ValidateLayout();
                FrameAll();
            }
            else
            {
                RegisterCallback<AttachToPanelEvent>(OnFrameNewControllerWithPanel);
            }
        }

        void OnFrameNewControllerWithPanel(AttachToPanelEvent e)
        {
            (panel as BaseVisualElementPanel).scheduler.ScheduleOnce(
                t => {
                    if (panel != null)
                    {
                        (panel as BaseVisualElementPanel).ValidateLayout();
                        FrameAll();
                    }
                }
                ,
                10
                );

            UnregisterCallback<AttachToPanelEvent>(OnFrameNewControllerWithPanel);
        }

        Dictionary<VFXNodeController, GraphElement> rootNodes = new Dictionary<VFXNodeController, GraphElement>();


        Dictionary<VFXGroupNodeController, VFXGroupNode> groupNodes
        {
            get
            {
                var dic = new Dictionary<VFXGroupNodeController, VFXGroupNode>();
                foreach (var layer in contentViewContainer.Children())
                {
                    foreach (var graphElement in layer.Children())
                    {
                        if (graphElement is VFXGroupNode)
                        {
                            dic[(graphElement as VFXGroupNode).controller] = graphElement as VFXGroupNode;
                        }
                    }
                }


                return dic;
            }
        }
        Dictionary<VFXStickyNoteController, VFXStickyNote> stickyNotes
        {
            get
            {
                var dic = new Dictionary<VFXStickyNoteController, VFXStickyNote>();
                foreach (var layer in contentViewContainer.Children())
                {
                    foreach (var graphElement in layer.Children())
                    {
                        if (graphElement is VFXStickyNote)
                        {
                            dic[(graphElement as VFXStickyNote).controller] = graphElement as VFXStickyNote;
                        }
                    }
                }
                return dic;
            }
        }


        void SyncNodes()
        {
            Profiler.BeginSample("VFXView.SyncNodes");
            if (controller == null)
            {
                foreach (var element in rootNodes.Values.ToArray())
                {
                    RemoveElement(element);
                }
                rootNodes.Clear();
            }
            else
            {
                elementAddedToGroupNode = null;
                elementRemovedFromGroupNode = null;

                var deletedControllers = rootNodes.Keys.Except(controller.nodes).ToArray();
                bool changed = false;

                foreach (var deletedController in deletedControllers)
                {
                    RemoveElement(rootNodes[deletedController]);
                    rootNodes.Remove(deletedController);
                    changed = true;
                }

                foreach (var newController in controller.nodes.Except(rootNodes.Keys).ToArray())
                {
                    GraphElement newElement = null;
                    if (newController is VFXContextController)
                    {
                        newElement = new VFXContextUI();
                    }
                    else if (newController is VFXOperatorController)
                    {
                        newElement = new VFXOperatorUI();
                    }
                    else if (newController is VFXParameterNodeController)
                    {
                        newElement = new VFXParameterUI();
                    }
                    else
                    {
                        throw new InvalidOperationException("Can't find right ui for controller" + newController.GetType().Name);
                    }
                    changed = true;
                    AddElement(newElement);
                    rootNodes[newController] = newElement;
                    (newElement as ISettableControlledElement<VFXNodeController>).controller = newController;
                }


                elementAddedToGroupNode = ElementAddedToGroupNode;
                elementRemovedFromGroupNode = ElementRemovedFromGroupNode;
            }

            Profiler.EndSample();
        }

        bool m_UpdateUIBounds = false;
        void UpdateUIBounds()
        {
            if (m_InControllerChanged)
            {
                m_UpdateUIBounds = true;
                return;
            }
            m_UpdateUIBounds = false;

            if (panel != null)
            {
                (panel as BaseVisualElementPanel).ValidateLayout();
                controller.graph.UIInfos.uiBounds = GetElementsBounds(rootNodes.Values);
            }
        }

        void SyncGroupNodes()
        {
            var groupNodes = this.groupNodes;

            if (controller == null)
            {
                foreach (var kv in groupNodes)
                {
                    RemoveElement(kv.Value);
                }
            }
            else
            {
                var deletedControllers = groupNodes.Keys.Except(controller.groupNodes);

                foreach (var deletedController in deletedControllers)
                {
                    RemoveElement(groupNodes[deletedController]);
                }


                bool addNew = false;

                foreach (var newController in controller.groupNodes.Except(groupNodes.Keys))
                {
                    var newElement = new VFXGroupNode();
                    AddElement(newElement);
                    newElement.controller = newController;

                    addNew = true;
                }

                if (addNew && panel != null)
                {
                    (panel as BaseVisualElementPanel).ValidateLayout();
                }
            }
        }
        void SyncStickyNotes()
        {
            var stickyNotes = this.stickyNotes;

            if (controller == null)
            {
                foreach (var kv in stickyNotes)
                {
                    RemoveElement(kv.Value);
                }
            }
            else
            {
                var deletedControllers = stickyNotes.Keys.Except(controller.stickyNotes);

                foreach (var deletedController in deletedControllers)
                {
                    RemoveElement(stickyNotes[deletedController]);
                }

                foreach (var newController in controller.stickyNotes.Except(stickyNotes.Keys))
                {
                    var newElement = new VFXStickyNote();
                    AddElement(newElement);
                    newElement.style.borderBottom = 0; // because of resizable hack in GraphView.AddElement where newElement.style.borderBottom is set to 6
                    newElement.controller = newController;
                }
            }
        }

        void SyncEdges(int change)
        {
            if (change != VFXViewController.Change.flowEdge)
            {
                var dataEdges = contentViewContainer.Query().Children<VisualElement>().Children<VFXDataEdge>().ToList().ToDictionary(t => t.controller, t => t);
                if (controller == null)
                {
                    foreach (var element in dataEdges.Values)
                    {
                        RemoveElement(element);
                    }
                }
                else
                {
                    var deletedControllers = dataEdges.Keys.Except(controller.dataEdges);

                    foreach (var deletedController in deletedControllers)
                    {
                        var edge = dataEdges[deletedController];
                        if (edge.input != null)
                        {
                            edge.input.Disconnect(edge);
                        }
                        if (edge.output != null)
                        {
                            edge.output.Disconnect(edge);
                        }
                        RemoveElement(edge);
                    }

                    foreach (var newController in controller.dataEdges.Except(dataEdges.Keys))
                    {
                        var newElement = new VFXDataEdge();
                        AddElement(newElement);
                        newElement.controller = newController;
                        if (newElement.input != null)
                            newElement.input.node.RefreshExpandedState();
                        if (newElement.output != null)
                            newElement.output.node.RefreshExpandedState();
                    }
                }
            }

            if (change != VFXViewController.Change.dataEdge)
            {
                var flowEdges = contentViewContainer.Query().Children<VisualElement>().Children<VFXFlowEdge>().ToList().ToDictionary(t => t.controller, t => t);
                if (controller == null)
                {
                    foreach (var element in flowEdges.Values)
                    {
                        RemoveElement(element);
                    }
                }
                else
                {
                    var deletedControllers = flowEdges.Keys.Except(controller.flowEdges);

                    foreach (var deletedController in deletedControllers)
                    {
                        var edge = flowEdges[deletedController];
                        if (edge.input != null)
                        {
                            edge.input.Disconnect(edge);
                        }
                        if (edge.output != null)
                        {
                            edge.output.Disconnect(edge);
                        }
                        RemoveElement(edge);
                    }

                    foreach (var newController in controller.flowEdges.Except(flowEdges.Keys))
                    {
                        var newElement = new VFXFlowEdge();
                        AddElement(newElement);
                        newElement.controller = newController;
                    }
                }
            }
        }

        void OnCreateNode(NodeCreationContext ctx)
        {
            VFXFilterWindow.Show(VFXViewWindow.currentWindow, GUIUtility.ScreenToGUIPoint(ctx.screenMousePosition), m_NodeProvider);
        }

        VFXRendererSettings GetRendererSettings()
        {
            if (controller != null)
            {
                var asset = controller.model;
                if (asset != null)
                    return asset.rendererSettings;
            }

            return new VFXRendererSettings();
        }

        VFXCullingFlags cullingFlags
        {
            get
            {
                if (controller != null)
                {
                    var asset = controller.model;
                    if (asset != null)
                        return asset.cullingFlags;
                }
                return VFXCullingFlags.CullDefault;
            }

            set
            {
                if (controller != null)
                {
                    var asset = controller.model;
                    if (asset != null)
                        asset.cullingFlags = value;
                }
            }
        }

        public void CreateTemplateSystem(string path, Vector2 tPos, VFXGroupNode groupNode)
        {
            VisualEffectAsset asset = AssetDatabase.LoadAssetAtPath<VisualEffectAsset>(path);
            if (asset != null)
            {
                VFXViewController templateController = VFXViewController.GetController(asset, true);
                templateController.useCount++;


                var data = VFXCopyPaste.SerializeElements(templateController.allChildren, templateController.graph.UIInfos.uiBounds);

                VFXCopyPaste.UnserializeAndPasteElements(controller, tPos, data, this, groupNode != null ? groupNode.controller : null);

                templateController.useCount--;
            }
        }

        void SetRendererSettings(VFXRendererSettings settings)
        {
            if (controller != null)
            {
                var asset = controller.model;
                if (asset != null)
                {
                    asset.rendererSettings = settings;
                    controller.graph.SetExpressionGraphDirty();
                }
            }
        }

        void OnToggleCastShadows()
        {
            var settings = GetRendererSettings();
            if (settings.shadowCastingMode != ShadowCastingMode.Off)
                settings.shadowCastingMode = ShadowCastingMode.Off;
            else
                settings.shadowCastingMode = ShadowCastingMode.On;
            SetRendererSettings(settings);
        }

        void OnToggleMotionVectors()
        {
            var settings = GetRendererSettings();
            if (settings.motionVectorGenerationMode == MotionVectorGenerationMode.Object)
                settings.motionVectorGenerationMode = MotionVectorGenerationMode.Camera;
            else
                settings.motionVectorGenerationMode = MotionVectorGenerationMode.Object;
            SetRendererSettings(settings);
        }

        void OnShowBounds()
        {
            VisualEffect.renderBounds = !VisualEffect.renderBounds;
        }

        void OnToggleCompile()
        {
            VFXViewWindow.currentWindow.autoCompile = !VFXViewWindow.currentWindow.autoCompile;
        }

        void OnCompile()
        {
            var graph = controller.graph;
            graph.SetExpressionGraphDirty();
            graph.RecompileIfNeeded();
        }

        public EventPropagation Compile()
        {
            OnCompile();

            return EventPropagation.Stop;
        }

        VFXContext AddVFXContext(Vector2 pos, VFXModelDescriptor<VFXContext> desc)
        {
            if (controller == null) return null;
            return controller.AddVFXContext(pos, desc);
        }

        VFXOperator AddVFXOperator(Vector2 pos, VFXModelDescriptor<VFXOperator> desc)
        {
            if (controller == null) return null;
            return controller.AddVFXOperator(pos, desc);
        }

        VFXParameter AddVFXParameter(Vector2 pos, VFXModelDescriptorParameters desc)
        {
            if (controller == null) return null;
            return controller.AddVFXParameter(pos, desc);
        }

        void AddVFXParameter(Vector2 pos, VFXParameterController parameterController)
        {
            if (controller == null || parameterController == null) return;

            controller.AddVFXParameter(pos, parameterController);
        }

        public EventPropagation Resync()
        {
            if (controller != null)
                controller.ForceReload();
            return EventPropagation.Stop;
        }

        public EventPropagation OutputToDot()
        {
            if (controller == null) return EventPropagation.Stop;
            DotGraphOutput.DebugExpressionGraph(controller.graph, VFXExpressionContextOption.None);
            return EventPropagation.Stop;
        }

        public EventPropagation OutputToDotReduced()
        {
            if (controller == null) return EventPropagation.Stop;
            DotGraphOutput.DebugExpressionGraph(controller.graph, VFXExpressionContextOption.Reduction);
            return EventPropagation.Stop;
        }

        public EventPropagation OutputToDotConstantFolding()
        {
            if (controller == null) return EventPropagation.Stop;
            DotGraphOutput.DebugExpressionGraph(controller.graph, VFXExpressionContextOption.ConstantFolding);
            return EventPropagation.Stop;
        }

        public EventPropagation ReinitComponents()
        {
            foreach (var component in VFXManager.GetComponents())
                component.Reinit();
            return EventPropagation.Stop;
        }

        public IEnumerable<VFXContextUI> GetAllContexts()
        {
            foreach (var layer in contentViewContainer.Children())
            {
                foreach (var element in layer)
                {
                    if (element is VFXContextUI)
                    {
                        yield return element as VFXContextUI;
                    }
                }
            }
        }

        public IEnumerable<VFXNodeUI> GetAllNodes()
        {
            foreach (var layer in contentViewContainer.Children())
            {
                foreach (var element in layer)
                {
                    if (element is VFXNodeUI)
                    {
                        yield return element as VFXNodeUI;
                    }
                }
            }
        }

        public override List<Port> GetCompatiblePorts(Port startAnchor, NodeAdapter nodeAdapter)
        {
            if (controller == null) return null;


            if (startAnchor is VFXDataAnchor)
            {
                var controllers = controller.GetCompatiblePorts((startAnchor as  VFXDataAnchor).controller, nodeAdapter);
                return controllers.Select(t => (Port)GetDataAnchorByController(t as VFXDataAnchorController)).ToList();
            }
            else
            {
                var controllers = controller.GetCompatiblePorts((startAnchor as VFXFlowAnchor).controller, nodeAdapter);
                return controllers.Select(t => (Port)GetFlowAnchorByController(t as VFXFlowAnchorController)).ToList();
            }
        }

        public IEnumerable<VFXFlowAnchor> GetAllFlowAnchors(bool input, bool output)
        {
            foreach (var context in GetAllContexts())
            {
                foreach (VFXFlowAnchor anchor in context.GetFlowAnchors(input, output))
                {
                    yield return anchor;
                }
            }
        }
        void VFXElementResized(VisualElement element)
        {
            if( element is IVFXResizable)
            {
                (element as IVFXResizable).OnResized();
            }
        }
        GraphViewChange VFXGraphViewChanged(GraphViewChange change)
        {
            if (change.movedElements != null && change.movedElements.Count > 0)
            {
                HashSet<IVFXMovable> movables = new HashSet<IVFXMovable>(change.movedElements.OfType<IVFXMovable>());
                foreach (var groupNode in vfxGroupNodes.ToList())
                {
                    var containedElements = groupNode.containedElements;

                    if (containedElements != null && containedElements.Intersect(change.movedElements).Count() > 0)
                    {
                        groupNode.UpdateGeometryFromContent();
                        movables.Add(groupNode);
                    }
                }

                foreach (var groupNode in change.movedElements.OfType<VFXGroupNode>())
                {
                    var containedElements = groupNode.containedElements;
                    if (containedElements != null)
                    {
                        foreach (var node in containedElements.OfType<IVFXMovable>())
                        {
                            movables.Add(node);
                        }
                    }
                }

                foreach (var movable in movables)
                {
                    movable.OnMoved();
                }
            }
            return change;
        }

        VFXNodeUI GetNodeByController(VFXNodeController controller)
        {
            if( controller is VFXBlockController)
            {
                var blockController = (controller as VFXBlockController);
                VFXContextUI context = GetNodeByController(blockController.contextController) as VFXContextUI;

                return context.GetAllBlocks().FirstOrDefault(t => t.controller == blockController);
            }
            return GetAllNodes().FirstOrDefault(t => t.controller == controller);
        }

        public VFXDataAnchor GetDataAnchorByController(VFXDataAnchorController controller)
        {
            if (controller == null)
                return null;

            VFXNodeUI node = GetNodeByController(controller.sourceNode);
            if( node == null)
            {
                Debug.LogError("Can't find the node for a given node controller");
                return null;
            }

            VFXDataAnchor anchor = node.GetPorts(controller.direction == Direction.Input, controller.direction == Direction.Output).FirstOrDefault(t => t.controller == controller);
            if( anchor == null)
            {
                // Can happen because the order of the DataWatch is not controlled
                node.ForceUpdate();
                anchor = node.GetPorts(controller.direction == Direction.Input, controller.direction == Direction.Output).FirstOrDefault(t => t.controller == controller);
            }
            return anchor;
        }

        public VFXFlowAnchor GetFlowAnchorByController(VFXFlowAnchorController controller)
        {
            if (controller == null)
                return null;
            return GetAllFlowAnchors(controller.direction == Direction.Input, controller.direction == Direction.Output).Where(t => t.controller == controller).FirstOrDefault();
        }

        public IEnumerable<VFXDataAnchor> GetAllDataAnchors(bool input, bool output)
        {
            foreach (var layer in contentViewContainer.Children())
            {
                foreach (var element in layer)
                {
                    if (element is VFXNodeUI)
                    {
                        var ope = element as VFXNodeUI;
                        foreach (VFXDataAnchor anchor in ope.GetPorts(input, output))
                            yield return anchor;
                        if (element is VFXContextUI)
                        {
                            var context = element as VFXContextUI;

                            foreach (VFXBlockUI block in context.GetAllBlocks())
                            {
                                foreach (VFXDataAnchor anchor in block.GetPorts(input, output))
                                    yield return anchor;
                            }
                        }
                    }
                }
            }
        }

        public VFXDataEdge GetDataEdgeByController(VFXDataEdgeController controller)
        {
            foreach (var layer in contentViewContainer.Children())
            {
                foreach (var element in layer)
                {
                    if (element is VFXDataEdge)
                    {
                        VFXDataEdge candidate = element as VFXDataEdge;
                        if (candidate.controller == controller)
                            return candidate;
                    }
                }
            }
            return null;
        }

        public IEnumerable<VFXDataEdge> GetAllDataEdges()
        {
            foreach (var layer in contentViewContainer.Children())
            {
                foreach (var element in layer)
                {
                    if (element is VFXDataEdge)
                    {
                        yield return element as VFXDataEdge;
                    }
                }
            }
        }

        public IEnumerable<Port> GetAllPorts(bool input, bool output)
        {
            foreach (var anchor in GetAllDataAnchors(input, output))
            {
                yield return anchor;
            }
            foreach (var anchor in GetAllFlowAnchors(input, output))
            {
                yield return anchor;
            }
        }

        void SelectionUpdated()
        {
            if (controller == null) return;

            if (!VisualEffectEditor.s_IsEditingAsset)
            {
                var objectSelected = selection.OfType<VFXNodeUI>().Select(t => t.controller.model).Concat(selection.OfType<VFXContextUI>().Select(t => t.controller.model)).Where(t => t != null).ToArray();

                if (objectSelected.Length > 0)
                {
                    Selection.objects = objectSelected;
                    return;
                }

                var blackBoardSelected = selection.OfType<BlackboardField>().Select(t => t.GetFirstAncestorOfType<VFXBlackboardRow>().controller.model).ToArray();

                if (blackBoardSelected.Length > 0)
                {
                    Selection.objects = blackBoardSelected;
                    return;
                }

                if (Selection.activeObject != controller.model)
                {
                    Selection.activeObject = controller.model;
                }
            }
        }

        void ElementAddedToGroupNode(GroupNode groupNode, GraphElement element)
        {
            (groupNode as VFXGroupNode).ElementAddedToGroupNode(element);
        }

        void ElementRemovedFromGroupNode(GroupNode groupNode, GraphElement element)
        {
            (groupNode as VFXGroupNode).ElementRemovedFromGroupNode(element);
        }

        void GroupNodeTitleChanged(GroupNode groupNode, string title)
        {
            (groupNode as VFXGroupNode).GroupNodeTitleChanged(title);
        }

        public override void AddToSelection(ISelectable selectable)
        {
            base.AddToSelection(selectable);
            SelectionUpdated();
        }

        public override void RemoveFromSelection(ISelectable selectable)
        {
            base.RemoveFromSelection(selectable);
            SelectionUpdated();
        }

        public override void ClearSelection()
        {
            bool selectionEmpty = selection.Count() == 0;
            base.ClearSelection();
            if (!selectionEmpty)
                SelectionUpdated();
        }

        VFXBlackboard m_Blackboard;

        private Label m_DropDownButtonCullingMode;
        private Toggle m_ToggleCastShadows;
        private Toggle m_ToggleMotionVectors;

        public readonly Vector2 defaultPasteOffset = new Vector2(100, 100);
        public Vector2 pasteOffset = Vector2.zero;

        public VFXBlackboard blackboard
        {
            get { return m_Blackboard; }
        }

        protected internal override bool canCopySelection
        {
            get { return selection.OfType<VFXNodeUI>().Any() || selection.OfType<GroupNode>().Any() || selection.OfType<VFXContextUI>().Any() || selection.OfType<VFXStickyNote>().Any(); }
        }

        IEnumerable<Controller> ElementsToController(IEnumerable<GraphElement> elements)
        {
            return elements.OfType<IControlledElement>().Select(t => t.controller);
        }

        void CollectElements(IEnumerable<GraphElement> elements, HashSet<GraphElement> elementsToCopySet)
        {
            foreach (var element in elements)
            {
                if (element is GroupNode)
                {
                    CollectElements((element as GroupNode).containedElements, elementsToCopySet);
                    elementsToCopySet.Add(element);
                }
                else if (element is Node || element is VFXContextUI || element is VFXStickyNote)
                {
                    elementsToCopySet.Add(element);
                }
            }
        }

        protected internal override void CollectCopyableGraphElements(IEnumerable<GraphElement> elements, HashSet<GraphElement> elementsToCopySet)
        {
            CollectElements(elements, elementsToCopySet);

            var nodeuis = new HashSet<VFXNodeUI>(elementsToCopySet.SelectMany(t => t.Query().OfType<VFXNodeUI>().ToList()));
            var contextuis = new HashSet<VFXContextUI>(elementsToCopySet.OfType<VFXContextUI>());

            foreach (var edge in edges.ToList())
            {
                if (edge is VFXDataEdge)
                {
                    if (nodeuis.Contains(edge.input.GetFirstAncestorOfType<VFXNodeUI>()) && nodeuis.Contains(edge.output.GetFirstAncestorOfType<VFXNodeUI>()))
                    {
                        elementsToCopySet.Add(edge);
                    }
                }
                else
                {
                    if (contextuis.Contains(edge.input.GetFirstAncestorOfType<VFXContextUI>()) && contextuis.Contains(edge.output.GetFirstAncestorOfType<VFXContextUI>()))
                    {
                        elementsToCopySet.Add(edge);
                    }
                }
            }
        }

        Rect GetElementsBounds(IEnumerable<GraphElement> elements)
        {
            Rect[] elementBounds = elements.Select(t => contentViewContainer.WorldToLocal(t.worldBound)).ToArray();
            if (elementBounds.Length < 1) return Rect.zero;

            Rect bounds = elementBounds[0];

            for (int i = 1; i < elementBounds.Length; ++i)
            {
                bounds = Rect.MinMaxRect(Mathf.Min(elementBounds[i].xMin, bounds.xMin), Mathf.Min(elementBounds[i].yMin, bounds.yMin), Mathf.Max(elementBounds[i].xMax, bounds.xMax), Mathf.Max(elementBounds[i].yMax, bounds.yMax));
            }

            return bounds;
        }

        string SerializeElements(IEnumerable<GraphElement> elements)
        {
            pasteOffset = defaultPasteOffset;

            return VFXCopyPaste.SerializeElements(ElementsToController(elements), GetElementsBounds(elements));
        }

        Vector2 visibleCenter
        {
            get
            {
                Vector2 center = layout.size * 0.5f;

                center = this.ChangeCoordinatesTo(contentViewContainer, center);

                return center;
            }
        }

        void UnserializeAndPasteElements(string operationName, string data)
        {
            VFXCopyPaste.UnserializeAndPasteElements(controller, visibleCenter, data, this);

            pasteOffset += defaultPasteOffset;
        }

        const float k_MarginBetweenContexts = 30;
        public void PushUnderContext(VFXContextUI context, float size)
        {
            if (size < 5) return;

            HashSet<VFXContextUI> contexts = new HashSet<VFXContextUI>();

            contexts.Add(context);

            var flowEdges = edges.ToList().OfType<VFXFlowEdge>().ToList();

            int contextCount = 0;

            while (contextCount < contexts.Count())
            {
                contextCount = contexts.Count();
                foreach (var flowEdge in flowEdges)
                {
                    VFXContextUI topContext = flowEdge.output.GetFirstAncestorOfType<VFXContextUI>();
                    VFXContextUI bottomContext = flowEdge.input.GetFirstAncestorOfType<VFXContextUI>();
                    if (contexts.Contains(topContext)  && !contexts.Contains(bottomContext))
                    {
                        float topContextBottom = topContext.layout.yMax;
                        float newTopContextBottom = topContext.layout.yMax + size;
                        if (topContext == context)
                        {
                            newTopContextBottom -= size;
                            topContextBottom -= size;
                        }
                        float bottomContextTop = bottomContext.layout.yMin;

                        if (topContextBottom < bottomContextTop && newTopContextBottom + k_MarginBetweenContexts > bottomContextTop)
                        {
                            contexts.Add(bottomContext);
                        }
                    }
                }
            }

            contexts.Remove(context);

            foreach (var c in contexts)
            {
                c.controller.position = c.GetPosition().min + new Vector2(0, size);
            }
        }

        void OnToggleDebug()
        {
            if (controller != null)
            {
                controller.graph.displaySubAssets = !controller.graph.displaySubAssets;
            }
        }

        bool canGroupSelection
        {
            get
            {
                return canCopySelection && !selection.Any(t => t is GroupNode);
            }
        }

        public void ValidateCommand(ValidateCommandEvent evt)
        {   
            if( evt.commandName == "SelectAll")
            {
                evt.StopPropagation();
                if (evt.imguiEvent != null)
                {
                    evt.imguiEvent.Use();
                }
            }
        }

        public void ExecuteCommand(ExecuteCommandEvent e)
        {
            if( e.commandName == "SelectAll" )
            {

                ClearSelection();

                foreach(var element in graphElements.ToList())
                {
                    AddToSelection(element);
                }
                e.StopPropagation();
            }
        }

        void GroupSelection()
        {
            controller.GroupNodes(selection.OfType<ISettableControlledElement<VFXNodeController>>().Select(t => t.controller));
        }
<<<<<<< HEAD

        void AddStickyNote(Vector2 position)
        {
            position = contentViewContainer.WorldToLocal(position);
            controller.AddStickyNote(position);
        }

        public override void BuildContextualMenu(ContextualMenuPopulateEvent evt)
        {
            Vector2 mousePosition = evt.mousePosition;
            evt.menu.AppendAction("Group Selection", (e) => { GroupSelection(); },
                (e) => { return canGroupSelection ? ContextualMenu.MenuAction.StatusFlags.Normal : ContextualMenu.MenuAction.StatusFlags.Disabled; });
            evt.menu.AppendAction("New Sticky Note", (e) => { AddStickyNote(mousePosition); },
                (e) => { return ContextualMenu.MenuAction.StatusFlags.Normal; });
=======
        void OnCreateNodeInGroupNode(ContextualMenu.MenuAction e)
        {
            Debug.Log("CreateMenuPosition" + e.eventInfo.mousePosition);
            //The targeted groupnode will be determined by a PickAll later
            VFXFilterWindow.Show(VFXViewWindow.currentWindow, e.eventInfo.mousePosition, m_NodeProvider);
        }
        public override void BuildContextualMenu(ContextualMenuPopulateEvent evt)
        {
            if (evt.target is VFXGroupNode)
            {
                evt.menu.AppendAction("Create Node", OnCreateNodeInGroupNode, ContextualMenu.MenuAction.AlwaysEnabled);
                evt.menu.AppendSeparator();
            }
            else
            {
                evt.menu.AppendAction("Group Selection", (e) => { GroupSelection(); },
                    (e) => { return canGroupSelection ? ContextualMenu.MenuAction.StatusFlags.Normal : ContextualMenu.MenuAction.StatusFlags.Disabled; });
            }
>>>>>>> 6d72192d
            evt.menu.AppendSeparator();
            if (evt.target is VFXContextUI)
            {
                evt.menu.AppendAction("Cut", (e) => { CutSelectionCallback(); },
                    (e) => { return canCutSelection ? ContextualMenu.MenuAction.StatusFlags.Normal : ContextualMenu.MenuAction.StatusFlags.Disabled; });
                evt.menu.AppendAction("Copy", (e) => { CopySelectionCallback(); },
                    (e) => { return canCopySelection ? ContextualMenu.MenuAction.StatusFlags.Normal : ContextualMenu.MenuAction.StatusFlags.Disabled; });
            }
            base.BuildContextualMenu(evt);
            /*
            if (evt.target is UIElements.GraphView.GraphView)
            {
                evt.menu.AppendAction("Paste", (e) => { PasteCallback(); },
                    (e) => { return canPaste ? ContextualMenu.MenuAction.StatusFlags.Normal : ContextualMenu.MenuAction.StatusFlags.Disabled; });
            }*/
        }

        private static readonly KeyValuePair<string, VFXCullingFlags>[] k_CullingOptions = new KeyValuePair<string, VFXCullingFlags>[]
        {
            new KeyValuePair<string, VFXCullingFlags>("Cull simulation and bounds", (VFXCullingFlags.CullSimulation | VFXCullingFlags.CullBoundsUpdate)),
            new KeyValuePair<string, VFXCullingFlags>("Cull simulation only", (VFXCullingFlags.CullSimulation)),
            new KeyValuePair<string, VFXCullingFlags>("Disable culling", VFXCullingFlags.CullNone),
        };

        private string CullingMaskToString(VFXCullingFlags flags)
        {
            return k_CullingOptions.First(o => o.Value == flags).Key;
        }

        bool IDropTarget.CanAcceptDrop(List<ISelectable> selection)
        {
            return selection.Any(t => t is BlackboardField && (t as BlackboardField).GetFirstAncestorOfType<VFXBlackboardRow>() != null);
        }

        bool IDropTarget.DragExited()
        {
            return true;
        }

        bool IDropTarget.DragPerform(DragPerformEvent evt, IEnumerable<ISelectable> selection, IDropTarget dropTarget)
        {
            var rows = selection.OfType<BlackboardField>().Select(t => t.GetFirstAncestorOfType<VFXBlackboardRow>()).Where(t => t != null).ToArray();

            Vector2 mousePosition = contentViewContainer.WorldToLocal(evt.mousePosition);
            foreach (var row in rows)
            {
                AddVFXParameter(mousePosition - new Vector2(100, 75), row.controller);
            }

            return true;
        }

        bool IDropTarget.DragUpdated(DragUpdatedEvent evt, IEnumerable<ISelectable> selection, IDropTarget dropTarget)
        {
            DragAndDrop.visualMode = DragAndDropVisualMode.Link;

            return true;
        }

        void OnDragUpdated(DragUpdatedEvent e)
        {
            if (selection.Any(t => t is BlackboardField && (t as BlackboardField).GetFirstAncestorOfType<VFXBlackboardRow>() != null))
            {
                DragAndDrop.visualMode = DragAndDropVisualMode.Link;
                e.StopPropagation();
            }
        }

        void OnDragPerform(DragPerformEvent e)
        {
            var rows = selection.OfType<BlackboardField>().Select(t => t.GetFirstAncestorOfType<VFXBlackboardRow>()).Where(t => t != null).ToArray();
            if (rows.Length > 0)
            {
                Vector2 mousePosition = contentViewContainer.WorldToLocal(e.mousePosition);
                foreach (var row in rows)
                {
                    AddVFXParameter(mousePosition - new Vector2(50, 20), row.controller);
                }
            }
        }
    }
}<|MERGE_RESOLUTION|>--- conflicted
+++ resolved
@@ -250,8 +250,6 @@
             mPos = this.ChangeCoordinatesTo(contentViewContainer, mPos);
 
 
-            
-
             if (d.modelDescriptor is string)
             {
                 string path = d.modelDescriptor as string;
@@ -741,6 +739,7 @@
                 }
             }
         }
+
         void SyncStickyNotes()
         {
             var stickyNotes = this.stickyNotes;
@@ -1082,13 +1081,15 @@
                 }
             }
         }
+
         void VFXElementResized(VisualElement element)
         {
-            if( element is IVFXResizable)
+            if (element is IVFXResizable)
             {
                 (element as IVFXResizable).OnResized();
             }
         }
+
         GraphViewChange VFXGraphViewChanged(GraphViewChange change)
         {
             if (change.movedElements != null && change.movedElements.Count > 0)
@@ -1127,7 +1128,7 @@
 
         VFXNodeUI GetNodeByController(VFXNodeController controller)
         {
-            if( controller is VFXBlockController)
+            if (controller is VFXBlockController)
             {
                 var blockController = (controller as VFXBlockController);
                 VFXContextUI context = GetNodeByController(blockController.contextController) as VFXContextUI;
@@ -1143,14 +1144,14 @@
                 return null;
 
             VFXNodeUI node = GetNodeByController(controller.sourceNode);
-            if( node == null)
+            if (node == null)
             {
                 Debug.LogError("Can't find the node for a given node controller");
                 return null;
             }
 
             VFXDataAnchor anchor = node.GetPorts(controller.direction == Direction.Input, controller.direction == Direction.Output).FirstOrDefault(t => t.controller == controller);
-            if( anchor == null)
+            if (anchor == null)
             {
                 // Can happen because the order of the DataWatch is not controlled
                 node.ForceUpdate();
@@ -1470,8 +1471,8 @@
         }
 
         public void ValidateCommand(ValidateCommandEvent evt)
-        {   
-            if( evt.commandName == "SelectAll")
+        {
+            if (evt.commandName == "SelectAll")
             {
                 evt.StopPropagation();
                 if (evt.imguiEvent != null)
@@ -1483,12 +1484,11 @@
 
         public void ExecuteCommand(ExecuteCommandEvent e)
         {
-            if( e.commandName == "SelectAll" )
-            {
-
+            if (e.commandName == "SelectAll")
+            {
                 ClearSelection();
 
-                foreach(var element in graphElements.ToList())
+                foreach (var element in graphElements.ToList())
                 {
                     AddToSelection(element);
                 }
@@ -1500,12 +1500,18 @@
         {
             controller.GroupNodes(selection.OfType<ISettableControlledElement<VFXNodeController>>().Select(t => t.controller));
         }
-<<<<<<< HEAD
 
         void AddStickyNote(Vector2 position)
         {
             position = contentViewContainer.WorldToLocal(position);
             controller.AddStickyNote(position);
+        }
+
+        void OnCreateNodeInGroupNode(ContextualMenu.MenuAction e)
+        {
+            Debug.Log("CreateMenuPosition" + e.eventInfo.mousePosition);
+            //The targeted groupnode will be determined by a PickAll later
+            VFXFilterWindow.Show(VFXViewWindow.currentWindow, e.eventInfo.mousePosition, m_NodeProvider);
         }
 
         public override void BuildContextualMenu(ContextualMenuPopulateEvent evt)
@@ -1515,26 +1521,6 @@
                 (e) => { return canGroupSelection ? ContextualMenu.MenuAction.StatusFlags.Normal : ContextualMenu.MenuAction.StatusFlags.Disabled; });
             evt.menu.AppendAction("New Sticky Note", (e) => { AddStickyNote(mousePosition); },
                 (e) => { return ContextualMenu.MenuAction.StatusFlags.Normal; });
-=======
-        void OnCreateNodeInGroupNode(ContextualMenu.MenuAction e)
-        {
-            Debug.Log("CreateMenuPosition" + e.eventInfo.mousePosition);
-            //The targeted groupnode will be determined by a PickAll later
-            VFXFilterWindow.Show(VFXViewWindow.currentWindow, e.eventInfo.mousePosition, m_NodeProvider);
-        }
-        public override void BuildContextualMenu(ContextualMenuPopulateEvent evt)
-        {
-            if (evt.target is VFXGroupNode)
-            {
-                evt.menu.AppendAction("Create Node", OnCreateNodeInGroupNode, ContextualMenu.MenuAction.AlwaysEnabled);
-                evt.menu.AppendSeparator();
-            }
-            else
-            {
-                evt.menu.AppendAction("Group Selection", (e) => { GroupSelection(); },
-                    (e) => { return canGroupSelection ? ContextualMenu.MenuAction.StatusFlags.Normal : ContextualMenu.MenuAction.StatusFlags.Disabled; });
-            }
->>>>>>> 6d72192d
             evt.menu.AppendSeparator();
             if (evt.target is VFXContextUI)
             {
