using System;
using System.Collections.Generic;
using System.Linq;
using System.Text;
using UnityEngine;
using UnityEngine.VFX;

namespace UnityEditor.VFX
{
    abstract class VFXData : VFXModel
    {
        public abstract VFXDataType type { get; }

        public virtual uint sourceCount
        {
            get
            {
                return 0u;
            }
        }

        public IEnumerable<VFXContext> owners
        {
            get { return m_Owners; }
        }

        public static VFXData CreateDataType(VFXDataType type)
        {
            switch (type)
            {
                case VFXDataType.kParticle:     return ScriptableObject.CreateInstance<VFXDataParticle>();
                case VFXDataType.kMesh:         return ScriptableObject.CreateInstance<VFXDataMesh>();
                default:                        return null;
            }
        }

        public override void OnEnable()
        {
            base.OnEnable();

            if (m_Owners == null)
                m_Owners = new List<VFXContext>();
        }

        public abstract void CopySettings<T>(T dst) where T : VFXData;

        public virtual bool CanBeCompiled()
        {
            return true;
        }

        public virtual void FillDescs(
            List<VFXGPUBufferDesc> outBufferDescs,
            List<VFXSystemDesc> outSystemDescs,
            VFXExpressionGraph expressionGraph,
            Dictionary<VFXContext, VFXContextCompiledData> contextToCompiledData,
            Dictionary<VFXContext, int> contextSpawnToBufferIndex)
        {
            // Empty implementation by default
        }

        // Never call this directly ! Only context must call this through SetData
        public void OnContextAdded(VFXContext context)
        {
            if (context == null)
                throw new ArgumentNullException();
            if (m_Owners.Contains(context))
                throw new ArgumentException(string.Format("{0} is already in the owner list of {1}", context, this));

            m_Owners.Add(context);
        }

        // Never call this directly ! Only context must call this through SetData
        public void OnContextRemoved(VFXContext context)
        {
            if (!m_Owners.Remove(context))
                throw new ArgumentException(string.Format("{0} is not in the owner list of {1}", context, this));
        }

        public bool IsCurrentAttributeRead(VFXAttribute attrib)                        { return (GetAttributeMode(attrib) & VFXAttributeMode.Read) != 0; }
        public bool IsCurrentAttributeWritten(VFXAttribute attrib)                     { return (GetAttributeMode(attrib) & VFXAttributeMode.Write) != 0; }

        public bool IsCurrentAttributeRead(VFXAttribute attrib, VFXContext context)     { return (GetAttributeMode(attrib, context) & VFXAttributeMode.Read) != 0; }
        public bool IsCurrentAttributeWritten(VFXAttribute attrib, VFXContext context) { return (GetAttributeMode(attrib, context) & VFXAttributeMode.Write) != 0; }

        public bool IsAttributeUsed(VFXAttribute attrib)                                { return GetAttributeMode(attrib) != VFXAttributeMode.None; }
        public bool IsAttributeUsed(VFXAttribute attrib, VFXContext context)            { return GetAttributeMode(attrib, context) != VFXAttributeMode.None; }

        public bool IsCurrentAttributeUsed(VFXAttribute attrib)                         { return (GetAttributeMode(attrib) & VFXAttributeMode.ReadWrite) != 0; }

        public bool IsSourceAttributeUsed(VFXAttribute attrib)                          { return (GetAttributeMode(attrib) & VFXAttributeMode.ReadSource) != 0; }
        public bool IsSourceAttributeUsed(VFXAttribute attrib, VFXContext context)      { return (GetAttributeMode(attrib, context) & VFXAttributeMode.ReadSource) != 0; }

        public bool IsAttributeLocal(VFXAttribute attrib)                               { return m_LocalCurrentAttributes.Contains(attrib); }
        public bool IsAttributeStored(VFXAttribute attrib)                              { return m_StoredCurrentAttributes.ContainsKey(attrib); }

        public VFXAttributeMode GetAttributeMode(VFXAttribute attrib, VFXContext context)
        {
            Dictionary<VFXContext, VFXAttributeMode> contexts;
            if (m_AttributesToContexts.TryGetValue(attrib, out contexts))
            {
                foreach (var c in contexts)
                    if (c.Key == context)
                        return c.Value;
            }

            return VFXAttributeMode.None;
        }

        public VFXAttributeMode GetAttributeMode(VFXAttribute attrib)
        {
            VFXAttributeMode mode = VFXAttributeMode.None;
            Dictionary<VFXContext, VFXAttributeMode> contexts;
            if (m_AttributesToContexts.TryGetValue(attrib, out contexts))
            {
                foreach (var context in contexts)
                    mode |= context.Value;
            }

            return mode;
        }

        public int GetNbAttributes()
        {
            return m_AttributesToContexts.Count;
        }

        public IEnumerable<VFXAttributeInfo> GetAttributes()
        {
            foreach (var attrib in m_AttributesToContexts)
            {
                VFXAttributeInfo info;
                info.attrib = attrib.Key;
                info.mode = VFXAttributeMode.None;

                foreach (var context in attrib.Value)
                    info.mode |= context.Value;

                yield return info;
            }
        }

        private struct VFXAttributeInfoContext
        {
            public VFXAttributeInfo[] attributes;
            public VFXContext context;
        }

        public abstract VFXDeviceTarget GetCompilationTarget(VFXContext context);

        public void CollectAttributes()
        {
            m_DependenciesIn.Clear();
            var inDependencies = owners.Where(o => o.contextType == VFXContextType.kInit)
                .SelectMany(o => o.inputContexts.Where(i => i.contextType == VFXContextType.kSpawnerGPU))
                .SelectMany(o => o.allLinkedInputSlot)
                .Select(o =>
                {
                    if (o.owner is VFXBlock)
                    {
                        return (o.owner as VFXBlock).GetParent() as VFXContext;
                    }
                    else if (o.owner is VFXContext)
                    {
                        return o.owner as VFXContext;
                    }
                    else
                    {
                        throw new InvalidOperationException("Unexpected linked slot on spawner GPU");
                    }
                })
                .Select(o => o.GetData())
                .Distinct();
            foreach (var depend in inDependencies)
            {
                m_DependenciesIn.Add(depend);
            }

            m_DependenciesOut.Clear();
            var outDependencies = owners.SelectMany(o => o.allLinkedOutputSlot)
                .SelectMany(o => (o.owner as VFXContext).outputContexts)
                .Select(o => o.GetData())
                .Distinct();
            foreach (var depend in outDependencies)
            {
                m_DependenciesOut.Add(depend);
            }

            m_ContextsToAttributes.Clear();
            m_AttributesToContexts.Clear();
<<<<<<< HEAD
=======

            var processedExp = new HashSet<VFXExpression>();

>>>>>>> a1db83c3
            bool changed = true;
            int count = 0;
            while (changed)
            {
                ++count;
                var attributeContexts = new List<VFXAttributeInfoContext>();
                foreach (var context in owners)
                {
                    processedExp.Clear();

                    var attributes = Enumerable.Empty<VFXAttributeInfo>();
                    attributes = attributes.Concat(context.attributes);
                    foreach (var block in context.activeChildrenWithImplicit)
                        attributes = attributes.Concat(block.attributes);

                    var mapper = context.GetExpressionMapper(GetCompilationTarget(context));
                    foreach (var exp in mapper.expressions)
                        attributes = attributes.Concat(CollectInputAttributes(exp, processedExp));

                    attributeContexts.Add(new VFXAttributeInfoContext
                    {
                        attributes = attributes.ToArray(),
                        context = context
                    });
                }

                changed = false;
                foreach (var context in attributeContexts)
                {
                    foreach (var attribute in context.attributes)
                    {
                        if (AddAttribute(context.context, attribute))
                        {
                            changed = true;
                        }
                    }
                }
            }

            ProcessAttributes();

            //TMP Debug only
            DebugLogAttributes();
        }

        private static uint ComputeLayer(IEnumerable<VFXData> dependenciesIn)
        {
            if (dependenciesIn.Any())
            {
                return 1u + ComputeLayer(dependenciesIn.SelectMany(o => o.m_DependenciesIn));
            }
            return 0u;
        }

        public void ComputeLayer()
        {
            if (!m_DependenciesIn.Any() && !m_DependenciesOut.Any())
            {
                m_Layer = uint.MaxValue; //Completely independent system
            }
            else
            {
                m_Layer = ComputeLayer(m_DependenciesIn);
            }
        }

        protected bool HasImplicitInit(VFXAttribute attrib)
        {
            return (attrib.Equals(VFXAttribute.Seed)
                    || attrib.Equals(VFXAttribute.ParticleId)
                    || attrib.Equals(VFXAttribute.Phase));
        }

        private void ProcessAttributes()
        {
            m_StoredCurrentAttributes.Clear();
            m_LocalCurrentAttributes.Clear();
            m_ReadSourceAttributes.Clear();
            if (type == VFXDataType.kParticle)
            {
                m_ReadSourceAttributes.Add(new VFXAttribute("spawnCount", UnityEngine.VFX.VFXValueType.kFloat));
            }

            int nbOwners = m_Owners.Count;
            if (nbOwners > 16)
                throw new InvalidOperationException(string.Format("Too many contexts that use particle data {0} > 16", nbOwners));

            foreach (var kvp in m_AttributesToContexts)
            {
                bool local = false;
                var attribute = kvp.Key;
                int key = 0;

                bool onlyInit = true;
                bool onlyOutput = true;
                bool onlyUpdateRead = true;
                bool onlyUpdateWrite = true;
                bool needsSpecialInit = HasImplicitInit(attribute);
                bool writtenInInit = needsSpecialInit;
                bool readSourceInInit = false;

                foreach (var kvp2 in kvp.Value)
                {
                    var context = kvp2.Key;
                    if (context.contextType == VFXContextType.kInit
                        &&  (kvp2.Value & VFXAttributeMode.ReadSource) != 0)
                    {
                        readSourceInInit = true;
                    }

                    if (kvp2.Value == VFXAttributeMode.None)
                    {
                        throw new InvalidOperationException("Unexpected attribute mode : " + attribute);
                    }

                    if (kvp2.Value == VFXAttributeMode.ReadSource)
                    {
                        continue;
                    }

                    if (context.contextType != VFXContextType.kInit)
                        onlyInit = false;
                    if (context.contextType != VFXContextType.kOutput)
                        onlyOutput = false;
                    if (context.contextType != VFXContextType.kUpdate)
                    {
                        onlyUpdateRead = false;
                        onlyUpdateWrite = false;
                    }
                    else
                    {
                        if ((kvp2.Value & VFXAttributeMode.Read) != 0)
                            onlyUpdateWrite = false;
                        if ((kvp2.Value & VFXAttributeMode.Write) != 0)
                            onlyUpdateRead = false;
                    }

                    if (context.contextType != VFXContextType.kInit) // Init isnt taken into account for key computation
                    {
                        int shift = m_Owners.IndexOf(context) << 1;
                        int value = 0;
                        if ((kvp2.Value & VFXAttributeMode.Read) != 0)
                            value |= 0x01;
                        if (((kvp2.Value & VFXAttributeMode.Write) != 0) && context.contextType == VFXContextType.kUpdate)
                            value |= 0x02;
                        key |= (value << shift);
                    }
                    else if ((kvp2.Value & VFXAttributeMode.Write) != 0)
                        writtenInInit = true;
                }

                if ((key & ~0xAAAAAAAA) == 0) // no read
                    local = true;
                if (onlyUpdateWrite || onlyInit || (!needsSpecialInit && (onlyUpdateRead || onlyOutput))) // no shared atributes
                    local = true;
                if (!writtenInInit && (key & 0xAAAAAAAA) == 0) // no write mask
                    local = true;
                if (VFXAttribute.AllAttributeLocalOnly.Contains(attribute))
                    local = true;

                if (local)
                    m_LocalCurrentAttributes.Add(attribute);
                else
                    m_StoredCurrentAttributes.Add(attribute, key);

                if (readSourceInInit)
                    m_ReadSourceAttributes.Add(attribute);
            }
        }

        public abstract void GenerateAttributeLayout();

        public abstract string GetAttributeDataDeclaration(VFXAttributeMode mode);
        public abstract string GetLoadAttributeCode(VFXAttribute attrib, VFXAttributeLocation location);
        public abstract string GetStoreAttributeCode(VFXAttribute attrib, string value);

        private bool AddAttribute(VFXContext context, VFXAttributeInfo attribInfo)
        {
            if (attribInfo.mode == VFXAttributeMode.None)
                throw new ArgumentException("Cannot add an attribute without mode");

            Dictionary<VFXAttribute, VFXAttributeMode> attribs;
            if (!m_ContextsToAttributes.TryGetValue(context, out attribs))
            {
                attribs = new Dictionary<VFXAttribute, VFXAttributeMode>();
                m_ContextsToAttributes.Add(context, attribs);
            }

            var attrib = attribInfo.attrib;
            var mode = attribInfo.mode;

            bool hasChanged = false;
            if (attribs.ContainsKey(attrib))
            {
                var oldMode = attribs[attrib];
                mode |= attribs[attrib];
                if (mode != oldMode)
                {
                    attribs[attrib] = mode;
                    hasChanged = true;
                }
            }
            else
            {
                attribs[attrib] = mode;
                hasChanged = true;
            }

            if (hasChanged)
            {
                Dictionary<VFXContext, VFXAttributeMode> contexts;
                if (!m_AttributesToContexts.TryGetValue(attrib, out contexts))
                {
                    contexts = new Dictionary<VFXContext, VFXAttributeMode>();
                    m_AttributesToContexts.Add(attrib, contexts);
                }
                contexts[context] = mode;
            }

            return hasChanged;
        }

        // Collect attribute expressions recursively
        private IEnumerable<VFXAttributeInfo> CollectInputAttributes(VFXExpression exp, HashSet<VFXExpression> processed)
        {
            if (!processed.Contains(exp) && exp.Is(VFXExpression.Flags.PerElement)) // Testing per element allows to early out as it is propagated
            {
                processed.Add(exp);

                foreach (var info in exp.GetNeededAttributes())
                    yield return info;

                foreach (var parent in exp.parents)
                {
                    foreach (var info in CollectInputAttributes(parent, processed))
                        yield return info;
                }
            }
        }

        private void DebugLogAttributes()
        {
            var builder = new StringBuilder();

            builder.AppendLine(string.Format("Attributes for data {0} of type {1}", GetHashCode(), GetType()));
            foreach (var context in owners)
            {
                Dictionary<VFXAttribute, VFXAttributeMode> attributeInfos;
                if (m_ContextsToAttributes.TryGetValue(context, out attributeInfos))
                {
                    builder.AppendLine(string.Format("\tContext {1} {0}", context.GetHashCode(), context.contextType));
                    foreach (var kvp in attributeInfos)
                        builder.AppendLine(string.Format("\t\tAttribute {0} {1} {2}", kvp.Key.name, kvp.Key.type, kvp.Value));
                }
            }

            if (m_StoredCurrentAttributes.Count > 0)
            {
                builder.AppendLine("--- STORED CURRENT ATTRIBUTES ---");
                foreach (var kvp in m_StoredCurrentAttributes)
                    builder.AppendLine(string.Format("\t\tAttribute {0} {1} {2}", kvp.Key.name, kvp.Key.type, kvp.Value));
            }

            if (m_AttributesToContexts.Count > 0)
            {
                builder.AppendLine("--- LOCAL CURRENT ATTRIBUTES ---");
                foreach (var attrib in m_LocalCurrentAttributes)
                    builder.AppendLine(string.Format("\t\tAttribute {0} {1}", attrib.name, attrib.type));
            }

            Debug.Log(builder.ToString());
        }

        public uint layer
        {
            get
            {
                return m_Layer;
            }
        }

        public IEnumerable<VFXData> dependenciesIn
        {
            get
            {
                return m_DependenciesIn;
            }
        }

        public IEnumerable<VFXData> dependenciesOut
        {
            get
            {
                return m_DependenciesOut;
            }
        }

        [SerializeField]
        protected List<VFXContext> m_Owners;

        [NonSerialized]
        protected Dictionary<VFXContext, Dictionary<VFXAttribute, VFXAttributeMode>> m_ContextsToAttributes = new Dictionary<VFXContext, Dictionary<VFXAttribute, VFXAttributeMode>>();
        [NonSerialized]
        protected Dictionary<VFXAttribute, Dictionary<VFXContext, VFXAttributeMode>> m_AttributesToContexts = new Dictionary<VFXAttribute, Dictionary<VFXContext, VFXAttributeMode>>();

        [NonSerialized]
        protected Dictionary<VFXAttribute, int> m_StoredCurrentAttributes = new Dictionary<VFXAttribute, int>();
        [NonSerialized]
        protected HashSet<VFXAttribute> m_LocalCurrentAttributes = new HashSet<VFXAttribute>();

        [NonSerialized]
        protected HashSet<VFXAttribute> m_ReadSourceAttributes = new HashSet<VFXAttribute>();

        [NonSerialized]
        protected HashSet<VFXData> m_DependenciesIn = new HashSet<VFXData>();

        [NonSerialized]
        protected HashSet<VFXData> m_DependenciesOut = new HashSet<VFXData>();

        [NonSerialized]
        protected uint m_Layer;
    }
}<|MERGE_RESOLUTION|>--- conflicted
+++ resolved
@@ -188,12 +188,8 @@
 
             m_ContextsToAttributes.Clear();
             m_AttributesToContexts.Clear();
-<<<<<<< HEAD
-=======
-
             var processedExp = new HashSet<VFXExpression>();
 
->>>>>>> a1db83c3
             bool changed = true;
             int count = 0;
             while (changed)
