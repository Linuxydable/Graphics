.VFXNodeUI Button
{
	height:17;
}

.VFXNodeUI.node.horizontal
{
	width:-1;
}

.VFXNodeUI.node.horizontal #pane
{
	border-top:2;
	border-bottom:2;
	border-left:2;
	border-right:2;
}

.VFXNodeUI.node.horizontal
{
	flex-direction:column;
} 

.VFXNodeUI.node.horizontal #title
{
	height:42;
	background-color:rgb(54,54,54);
	border-top-right-radius:2;
	border-top-left-radius:2;
	margin-bottom:1;
}

.node.horizontal #title > Label {
	text-color: #c4c4c4;
	margin-top:12;
	font-size:18;
	margin-left:10;
	margin-right:20;
}

.VFXNodeUI.node.horizontal .mainContainer > #left
{
	width:-1;
<<<<<<< HEAD
	flex:0;
	margin-right:0;
=======
	margin-right:0;
}
VFXOperatorUI.VFXNodeUI.node.horizontal .mainContainer > #left
{
	flex:0;
>>>>>>> d5c21fa9
}
VFXOperatorUI.VFXNodeUI.node.horizontal .mainContainer > #left
{
	flex:0;
}
VFXOperatorUI.VFXNodeUI.node.horizontal .mainContainer > #middle
{
	flex:1;
	background-color:#363636;
	
}
.VFXNodeUI.node.horizontal #title Label
{
	margin-right:10;
}

.VFXNodeUI.node.horizontal .mainContainer #right
{
	background-color:rgba(0,0,0,0);
	width:120;
	margin-left:1;
	padding-right:0;
}
.VFXNodeUI.node.horizontal .mainContainer #left
{
	background-color:rgba(0,0,0,0);
}
.VFXNodeUI #left > #input
{
	padding-top:8;
	padding-bottom:8;
}

.VFXNodeUI.node #right > #output {
	position-right:0;
	padding-top:8;
	padding-bottom:8;
}

.VFXNodeUI.node.horizontal .mainContainer
{
	border-left:0;
	border-right:0;
	border-top:0;
	border-bottom:0;
}

.VFXNodeUI #right #rightBackground
{
	background-color:rgb(40,40,40);
	position-type:absolute;
	position-left:0;
	position-right:0;
	position-bottom:0;
	position-top:0;
	border-bottom-right-radius:2;
} 

.VFXNodeUI #left #leftBackground
{
	background-color:rgb(54,54,54);
	position-type:absolute;
	position-left:0;
	position-right:0;
	position-bottom:0;
	position-top:0;
	border-bottom-left-radius:2;
} 

.node.horizontal.selected
{
	border-color:#FFFFFF;
}


VFXParameterUI #exposedContainer
{
	flex-direction:row;
}

VFXParameterUI IMGUIContainer
{
    text-color: rgb(153,153,153);
}

VFXParameterUI #exposedNameContainer
{
	flex-direction:row;
}

.VFXNodeUI.collapsed
{
height:30;
width:-1;
}

.VFXNodeUI.node.horizontal.collapsed #title
{
	position-type:Relative;
	position-left:0;
	position-right:0;
	position-top:0;
	position-bottom:0;
	height:-1;
	margin-bottom:0;
	border-bottom-left-radius:2;
	border-bottom-right-radius:2;
}
.VFXNodeUI.node.horizontal.collapsed #title > Label {
	margin-top:4;
	margin-left:20;
	margin-right:20;
	font-size:14;
}

.VFXNodeUI.node.horizontal.collapsed .mainContainer
{
	position-type:Absolute;
	position-left:0;
	position-right:0;
	position-top:0;
	position-bottom:0;
}

.VFXNodeUI.collapsed #input
{
	position-type:Absolute;
	position-left:0;
	position-right:0;
	position-top:0;
	position-bottom:0;
}
.VFXNodeUI.node.horizontal.collapsed #right #output
{
	align-self:flex-end;
	width:16;
}

.VFXNodeUI.node.horizontal.collapsed #right #rightBackground
{
	background-color:rgba(0,0,0,0);
}

.VFXNodeUI.node.horizontal.collapsed #left #leftBackground
{
	background-color:rgba(0,0,0,0);
}

.VFXNodeUI.collapsed #type
{
	max-width:0;
}

.VFXNodeUI.collapsed.node.horizontal > .mainContainer #right
{
	padding-left:0;
	padding-right:0;
	flex:1;
}
.VFXNodeUI.collapsed.node.horizontal > .mainContainer #left
{
	padding-left:0;
	padding-right:0;
	flex:1;
}

.VFXNodeUI.collapsed #icon
{
	max-width:0;
}
.VFXNodeUI.collapsed #IMGUI
{
	max-width:0;
}

.VFXNodeUI.collapsed #exposedNameContainer
{
	max-width:0;
}
.VFXNodeUI.collapsed #exposedContainer
{
	max-width:0;
}

.VFXNodeUI.collapsed .propertyrm
{
	max-width:0;
}
.VFXNodeUI.collapsed.node.horizontal .mainContainer #left
{
	width:120;
}
.VFXNodeUI.collapsed.node.horizontal .VFXDataAnchor
{
	position-type:Absolute;
	position-left:0;
	-position-right:0;
	width:16;
	position-top:0;
	position-bottom:0;
}
.VFXNodeUI.collapsed.node.horizontal .VFXDataAnchor #connector
{
	position-right : 5;
	margin-top : 8;
}


VFXOperatorUI.collapsed.VFXNodeUI.node.horizontal .mainContainer > #middle
{
	width:0;
	height:0;
}

VFXParameterUI .value
{
	flex:1;
}
VFXParameterUI .label
{
	text-color:#c4c4c4;
	width : 69;
}

VFXParameterUI #IconContainer
{
	margin-left : 4;
	margin-top: 4;
	width:16;
	height:16;
}

VFXOperatorUI  .propertyrm
{
	margin-left:12;
}<|MERGE_RESOLUTION|>--- conflicted
+++ resolved
@@ -41,16 +41,11 @@
 .VFXNodeUI.node.horizontal .mainContainer > #left
 {
 	width:-1;
-<<<<<<< HEAD
+	margin-right:0;
+}
+VFXOperatorUI.VFXNodeUI.node.horizontal .mainContainer > #left
+{
 	flex:0;
-	margin-right:0;
-=======
-	margin-right:0;
-}
-VFXOperatorUI.VFXNodeUI.node.horizontal .mainContainer > #left
-{
-	flex:0;
->>>>>>> d5c21fa9
 }
 VFXOperatorUI.VFXNodeUI.node.horizontal .mainContainer > #left
 {
