using System;
using System.Text;
using System.Collections.Generic;
using System.Linq;
using UnityEngine;
using UnityEditor.Experimental.VFX;
using UnityEngine.Experimental.VFX;
using UnityEngine.Profiling;

using Object = UnityEngine.Object;

namespace UnityEditor.VFX
{
    struct VFXContextCompiledData
    {
        public VFXExpressionMapper cpuMapper;
        public VFXExpressionMapper gpuMapper;
        public VFXUniformMapper uniformMapper;
        public VFXMapping[] parameters;
        public int indexInShaderSource;
    }

    class VFXGraphCompiledData
    {
        public VFXGraphCompiledData(VFXGraph graph)
        {
            if (graph == null)
                throw new ArgumentNullException("VFXGraph cannot be null");
            m_Graph = graph;
        }

        static public string baseCacheFolder
        {
            get
            {
                return "Assets/VFXCache";
            }
        }

        private struct GeneratedCodeData
        {
            public VFXContext context;
            public bool computeShader;
            public System.Text.StringBuilder content;
            public VFXCodeGenerator.CompilationMode compilMode;
        }

        private static VFXExpressionValueContainerDesc<T> CreateValueDesc<T>(VFXExpression exp, int expIndex)
        {
            var desc = new VFXExpressionValueContainerDesc<T>();
            desc.value = exp.Get<T>();
            return desc;
        }

        private static VFXExpressionValueContainerDesc<S> CreateValueDesc<T, S>(VFXExpression exp, int expIndex) where S : class
        {
            var desc = new VFXExpressionValueContainerDesc<S>();
            desc.value = exp.Get<T>() as S;
            return desc;
        }

        private void SetValueDesc<T>(VFXExpressionValueContainerDescAbstract desc, VFXExpression exp)
        {
            ((VFXExpressionValueContainerDesc<T>)desc).value = exp.Get<T>();
        }

        private void SetValueDesc<T, S>(VFXExpressionValueContainerDescAbstract desc, VFXExpression exp) where S : class
        {
            ((VFXExpressionValueContainerDesc<S>)desc).value = exp.Get<T>() as S;
        }

        public uint FindReducedExpressionIndexFromSlotCPU(VFXSlot slot)
        {
            if (m_ExpressionGraph == null)
            {
                return uint.MaxValue;
            }
            var targetExpression = slot.GetExpression();
            if (targetExpression == null)
            {
                return uint.MaxValue;
            }

            if (!m_ExpressionGraph.CPUExpressionsToReduced.ContainsKey(targetExpression))
            {
                return uint.MaxValue;
            }

            var ouputExpression = m_ExpressionGraph.CPUExpressionsToReduced[targetExpression];
            return (uint)m_ExpressionGraph.GetFlattenedIndex(ouputExpression);
        }

        private static void FillExpressionDescs(List<VFXExpressionDesc> outExpressionDescs, List<VFXExpressionValueContainerDescAbstract> outValueDescs, VFXExpressionGraph graph)
        {
            var flatGraph = graph.FlattenedExpressions;
            var numFlattenedExpressions = flatGraph.Count;

            for (int i = 0; i < numFlattenedExpressions; ++i)
            {
                var exp = flatGraph[i];

                // Must match data in C++ expression
                if (exp.Is(VFXExpression.Flags.Value))
                {
                    VFXExpressionValueContainerDescAbstract value;
                    switch (exp.valueType)
                    {
                        case VFXValueType.Float: value = CreateValueDesc<float>(exp, i); break;
                        case VFXValueType.Float2: value = CreateValueDesc<Vector2>(exp, i); break;
                        case VFXValueType.Float3: value = CreateValueDesc<Vector3>(exp, i); break;
                        case VFXValueType.Float4: value = CreateValueDesc<Vector4>(exp, i); break;
                        case VFXValueType.Int32: value = CreateValueDesc<int>(exp, i); break;
                        case VFXValueType.Uint32: value = CreateValueDesc<uint>(exp, i); break;
                        case VFXValueType.Texture2D: value = CreateValueDesc<Texture2D, Texture>(exp, i); break;
                        case VFXValueType.Texture2DArray: value = CreateValueDesc<Texture2DArray, Texture>(exp, i); break;
                        case VFXValueType.Texture3D: value = CreateValueDesc<Texture3D, Texture>(exp, i); break;
                        case VFXValueType.TextureCube: value = CreateValueDesc<Cubemap, Texture>(exp, i); break;
                        case VFXValueType.TextureCubeArray: value = CreateValueDesc<CubemapArray, Texture>(exp, i); break;
                        case VFXValueType.Matrix4x4: value = CreateValueDesc<Matrix4x4>(exp, i); break;
                        case VFXValueType.Curve: value = CreateValueDesc<AnimationCurve>(exp, i); break;
                        case VFXValueType.ColorGradient: value = CreateValueDesc<Gradient>(exp, i); break;
                        case VFXValueType.Mesh: value = CreateValueDesc<Mesh>(exp, i); break;
                        case VFXValueType.Boolean: value = CreateValueDesc<bool>(exp, i); break;
                        default: throw new InvalidOperationException("Invalid type");
                    }
                    value.expressionIndex = (uint)i;
                    outValueDescs.Add(value);
                }

                outExpressionDescs.Add(new VFXExpressionDesc
                {
                    op = exp.operation,
                    data = exp.GetOperands(graph).ToArray(),
                });
            }
        }

        private static void CollectExposedDesc(List<VFXMapping> outExposedParameters, string name, VFXSlot slot, VFXExpressionGraph graph)
        {
            var expression = VFXExpression.GetVFXValueTypeFromType(slot.property.type) != VFXValueType.None ? slot.GetInExpression() : null;
            if (expression != null)
            {
                var exprIndex = graph.GetFlattenedIndex(expression);
                if (exprIndex == -1)
                    throw new InvalidOperationException("Unable to retrieve value from exposed for " + name);

                outExposedParameters.Add(new VFXMapping()
                {
                    name = name,
                    index = exprIndex
                });
            }
            else
            {
                foreach (var child in slot.children)
                {
                    CollectExposedDesc(outExposedParameters, name + "_" + child.name, child, graph);
                }
            }
        }

        private static void FillExposedDescs(List<VFXMapping> outExposedParameters, VFXExpressionGraph graph, IEnumerable<VFXParameter> parameters)
        {
            foreach (var parameter in parameters)
            {
                if (parameter.exposed)
                {
                    CollectExposedDesc(outExposedParameters, parameter.exposedName, parameter.GetOutputSlot(0), graph);
                }
            }
        }

        private static void FillEventAttributeDescs(List<VFXLayoutElementDesc> eventAttributeDescs, VFXExpressionGraph graph, IEnumerable<VFXContext> contexts)
        {
            foreach (var context in contexts.Where(o => o.contextType == VFXContextType.kSpawner))
            {
                foreach (var linked in context.outputContexts)
                {
                    foreach (var attribute in linked.GetData().GetAttributes())
                    {
                        if ((attribute.mode & VFXAttributeMode.ReadSource) != 0 && !eventAttributeDescs.Any(o => o.name == attribute.attrib.name))
                        {
                            eventAttributeDescs.Add(new VFXLayoutElementDesc()
                            {
                                name = attribute.attrib.name,
                                type = attribute.attrib.type
                            });
                        }
                    }
                }
            }

            var structureLayoutTotalSize = (uint)eventAttributeDescs.Sum(e => (long)VFXExpression.TypeToSize(e.type));
            var currentLayoutSize = 0u;
            var listWithOffset = new List<VFXLayoutElementDesc>();
            eventAttributeDescs.ForEach(e =>
                {
                    e.offset.element = currentLayoutSize;
                    e.offset.structure = structureLayoutTotalSize;
                    currentLayoutSize += (uint)VFXExpression.TypeToSize(e.type);
                    listWithOffset.Add(e);
                });

            eventAttributeDescs.Clear();
            eventAttributeDescs.AddRange(listWithOffset);
        }

        private static List<VFXContext> CollectContextParentRecursively(List<VFXContext> inputList)
        {
            var contextList = inputList.SelectMany(o => o.inputContexts).Distinct().ToList();
            if (contextList.Any(o => o.inputContexts.Any()))
            {
                var parentContextList = CollectContextParentRecursively(contextList);
                foreach (var context in parentContextList)
                {
                    if (!contextList.Contains(context))
                    {
                        contextList.Add(context);
                    }
                }
            }
            return contextList;
        }

        private static VFXContext[] CollectSpawnersHierarchy(IEnumerable<VFXContext> vfxContext)
        {
            var initContext = vfxContext.Where(o => o.contextType == VFXContextType.kInit).ToList();
            var spawnerList = CollectContextParentRecursively(initContext);
            return spawnerList.Where(o => o.contextType == VFXContextType.kSpawner).Reverse().ToArray();
        }

        struct SpawnInfo
        {
            public int bufferIndex;
            public int systemIndex;
        }

        private static VFXCPUBufferData ComputeArrayOfStructureInitialData(IEnumerable<VFXLayoutElementDesc> layout)
        {
            var data = new VFXCPUBufferData();
            foreach (var element in layout)
            {
                var attribute = VFXAttribute.AllAttribute.FirstOrDefault(o => o.name == element.name);
                bool useAttribute = attribute.name == element.name;
                if (element.type == VFXValueType.Boolean)
                {
                    var v = useAttribute ? attribute.value.Get<bool>() : default(bool);
                    data.PushBool(v);
                }
                else if (element.type == VFXValueType.Float)
                {
                    var v = useAttribute ? attribute.value.Get<float>() : default(float);
                    data.PushFloat(v);
                }
                else if (element.type == VFXValueType.Float2)
                {
                    var v = useAttribute ? attribute.value.Get<Vector2>() : default(Vector2);
                    data.PushFloat(v.x);
                    data.PushFloat(v.y);
                }
                else if (element.type == VFXValueType.Float3)
                {
                    var v = useAttribute ? attribute.value.Get<Vector3>() : default(Vector3);
                    data.PushFloat(v.x);
                    data.PushFloat(v.y);
                    data.PushFloat(v.z);
                }
                else if (element.type == VFXValueType.Float4)
                {
                    var v = useAttribute ? attribute.value.Get<Vector4>() : default(Vector4);
                    data.PushFloat(v.x);
                    data.PushFloat(v.y);
                    data.PushFloat(v.z);
                    data.PushFloat(v.w);
                }
                else if (element.type == VFXValueType.Int32)
                {
                    var v = useAttribute ? attribute.value.Get<int>() : default(int);
                    data.PushInt(v);
                }
                else if (element.type == VFXValueType.Uint32)
                {
                    var v = useAttribute ? attribute.value.Get<uint>() : default(uint);
                    data.PushUInt(v);
                }
                else
                {
                    throw new NotImplementedException();
                }
            }
            return data;
        }

        private static void FillSpawner(Dictionary<VFXContext, SpawnInfo> outContextSpawnToSpawnInfo, List<VFXCPUBufferDesc> outCpuBufferDescs, List<VFXEditorSystemDesc> outSystemDescs, IEnumerable<VFXContext> contexts, VFXExpressionGraph graph, List<VFXLayoutElementDesc> globalEventAttributeDescs, Dictionary<VFXContext, VFXContextCompiledData> contextToCompiledData)
        {
            var spawners = CollectSpawnersHierarchy(contexts);
            foreach (var it in spawners.Select((spawner, index) => new { spawner, index }))
            {
                outContextSpawnToSpawnInfo.Add(it.spawner, new SpawnInfo() { bufferIndex = outCpuBufferDescs.Count, systemIndex = it.index });
                outCpuBufferDescs.Add(new VFXCPUBufferDesc()
                {
                    capacity = 1u,
                    stride = globalEventAttributeDescs.First().offset.structure,
                    layout = globalEventAttributeDescs.ToArray(),
                    initialData = ComputeArrayOfStructureInitialData(globalEventAttributeDescs)
                });
            }
            foreach (var spawnContext in spawners)
            {
                var buffers = new VFXMapping[]
                {
                    new VFXMapping()
                    {
                        index = outContextSpawnToSpawnInfo[spawnContext].bufferIndex,
                        name = "spawner_output"
                    }
                };

                var contextData = contextToCompiledData[spawnContext];
                outSystemDescs.Add(new VFXEditorSystemDesc()
                {
                    buffers = buffers,
                    capacity = 0u,
                    flags = VFXSystemFlag.SystemDefault,
                    tasks = spawnContext.activeChildrenWithImplicit.Select((b, index) =>
                        {
                            var spawnerBlock = b as VFXAbstractSpawner;
                            if (spawnerBlock == null)
                            {
                                throw new InvalidCastException("Unexpected block type in spawnerContext");
                            }
                            if (spawnerBlock.spawnerType == VFXTaskType.CustomCallbackSpawner && spawnerBlock.customBehavior == null)
                            {
                                throw new InvalidOperationException("VFXAbstractSpawner excepts a custom behavior for custom callback type");
                            }
                            if (spawnerBlock.spawnerType != VFXTaskType.CustomCallbackSpawner && spawnerBlock.customBehavior != null)
                            {
                                throw new InvalidOperationException("VFXAbstractSpawner only expects a custom behavior for custom callback type");
                            }

                            var cpuExpression = contextData.cpuMapper.CollectExpression(index, false).Select(o =>
                            {
                                return new VFXMapping
                                {
                                    index = graph.GetFlattenedIndex(o.exp),
                                    name = o.name
                                };
                            }).ToArray();

                            Object processor = null;
                            if (spawnerBlock.customBehavior != null)
                            {
                                var assets = AssetDatabase.FindAssets("t:TextAsset " + spawnerBlock.customBehavior.Name);
                                if (assets.Length != 1)
                                {
                                    throw new InvalidOperationException("Unable to retrieve ScriptatbleObject for " + spawnerBlock.customBehavior);
                                }

                                var assetPath = AssetDatabase.GUIDToAssetPath(assets[0]);
                                processor = AssetDatabase.LoadAssetAtPath<TextAsset>(assetPath);
                            }

                            return new VFXEditorTaskDesc
                            {
                                type = spawnerBlock.spawnerType,
                                buffers = new VFXMapping[0],
                                values = cpuExpression.ToArray(),
                                parameters = contextData.parameters,
                                externalProcessor = processor
                            };
                        }).ToArray()
                });
            }
        }

        private static void FillEvent(List<VFXEventDesc> outEventDesc, Dictionary<VFXContext, SpawnInfo> contextSpawnToSpawnInfo, IEnumerable<VFXContext> contexts)
        {
            var allPlayNotLinked = contextSpawnToSpawnInfo.Where(o => !o.Key.inputFlowSlot[0].link.Any()).Select(o => (uint)o.Value.systemIndex).ToList();
            var allStopNotLinked = contextSpawnToSpawnInfo.Where(o => !o.Key.inputFlowSlot[1].link.Any()).Select(o => (uint)o.Value.systemIndex).ToList();

            var eventDescTemp = new[]
            {
                new { eventName = "OnPlay", playSystems = allPlayNotLinked, stopSystems = new List<uint>() },
                new { eventName = "OnStop", playSystems = new List<uint>(), stopSystems = allStopNotLinked },
            }.ToList();

            var events = contexts.Where(o => o.contextType == VFXContextType.kEvent);
            foreach (var evt in events)
            {
                var eventName = (evt as VFXBasicEvent).eventName;
                foreach (var link in evt.outputFlowSlot[0].link)
                {
                    if (contextSpawnToSpawnInfo.ContainsKey(link.context))
                    {
                        var eventIndex = eventDescTemp.FindIndex(o => o.eventName == eventName);
                        if (eventIndex == -1)
                        {
                            eventIndex = eventDescTemp.Count;
                            eventDescTemp.Add(new
                            {
                                eventName = eventName,
                                playSystems = new List<uint>(),
                                stopSystems = new List<uint>(),
                            });
                        }

                        var startSystem = link.slotIndex == 0;
                        var spawnerIndex = (uint)contextSpawnToSpawnInfo[link.context].systemIndex;
                        if (startSystem)
                        {
                            eventDescTemp[eventIndex].playSystems.Add(spawnerIndex);
                        }
                        else
                        {
                            eventDescTemp[eventIndex].stopSystems.Add(spawnerIndex);
                        }
                    }
                }
            }
            outEventDesc.Clear();
            outEventDesc.AddRange(eventDescTemp.Select(o => new VFXEventDesc() { name = o.eventName, startSystems = o.playSystems.ToArray(), stopSystems = o.stopSystems.ToArray() }));
        }

        private static void GenerateShaders(List<GeneratedCodeData> outGeneratedCodeData, VFXExpressionGraph graph, IEnumerable<VFXContext> contexts, Dictionary<VFXContext, VFXContextCompiledData> contextToCompiledData)
        {
            Profiler.BeginSample("VFXEditor.GenerateShaders");
            try
            {
                var compilMode = new[] { /* VFXCodeGenerator.CompilationMode.Debug,*/ VFXCodeGenerator.CompilationMode.Runtime };

                foreach (var context in contexts)
                {
                    var gpuMapper = graph.BuildGPUMapper(context);
                    var uniformMapper = new VFXUniformMapper(gpuMapper);

                    // Add gpu and uniform mapper
                    var contextData = contextToCompiledData[context];
                    contextData.gpuMapper = gpuMapper;
                    contextData.uniformMapper = uniformMapper;
                    contextToCompiledData[context] = contextData;

                    var codeGeneratorTemplate = context.codeGeneratorTemplate;
                    if (codeGeneratorTemplate != null)
                    {
                        var generatedContent = compilMode.Select(o => new StringBuilder()).ToArray();
                        VFXCodeGenerator.Build(context, compilMode, generatedContent, contextData, codeGeneratorTemplate);

                        for (int i = 0; i < compilMode.Length; ++i)
                        {
                            outGeneratedCodeData.Add(new GeneratedCodeData()
                            {
                                context = context,
                                computeShader = context.codeGeneratorCompute,
                                compilMode = compilMode[i],
                                content = generatedContent[i]
                            });
                        }
                    }
                }
            }
            finally
            {
                Profiler.EndSample();
            }
        }

        private static void SaveShaderFiles(VisualEffectResource asset, List<GeneratedCodeData> generatedCodeData, Dictionary<VFXContext, VFXContextCompiledData> contextToCompiledData)
        {
            Profiler.BeginSample("VFXEditor.SaveShaderFiles");
            try
            {
                VFXShaderSourceDesc[] descs = new VFXShaderSourceDesc[generatedCodeData.Count];

<<<<<<< HEAD
                for (int i = 0; i < generatedCodeData.Count; ++i)
                {
                    var generated = generatedCodeData[i];
                    var fileName = string.Format("Temp_{1}_{0}_{2}_{3}.{1}",  VFXCodeGeneratorHelper.GeneratePrefix((uint)i), generated.computeShader ? "compute" : "shader", generated.context.name.ToLower(), generated.compilMode);

                    descs[i].source = generated.content.ToString();
                    descs[i].name = fileName;
                    descs[i].compute = generated.computeShader;
                }

                asset.shaderSources = descs;

                for (int i = 0; i < generatedCodeData.Count; ++i)
                {
                    var generated = generatedCodeData[i];
                    var contextData = contextToCompiledData[generated.context];
                    contextData.indexInShaderSource = i;
                    contextToCompiledData[generated.context] = contextData;
=======
                System.IO.Directory.CreateDirectory(currentCacheFolder);

                Profiler.BeginSample("VFXEditor.SaveShaderFiles.WriteAsset");
                var generatedIntermediateData = Enumerable.Empty<int>().Select(_ => new
                {
                    context = (VFXContext)null,
                    needImport = false,
                    path = string.Empty
                }).ToArray();

                try
                {
                    generatedIntermediateData = generatedCodeData.Select((generated, i) =>
                        {
                            var path = string.Format("{0}/Temp_{2}_{1}_{3}_{4}.{2}", currentCacheFolder, VFXCodeGeneratorHelper.GeneratePrefix((uint)i), generated.computeShader ? "compute" : "shader", generated.context.name.ToLower(), generated.compilMode);
                            var newContent = generated.content.ToString();

                            var oldContent = System.IO.File.Exists(path) ? System.IO.File.ReadAllText(path) : string.Empty;
                            bool hasChanged = oldContent != newContent;
                            if (hasChanged)
                            {
                                System.IO.File.WriteAllText(path, newContent);
                            }

                            return new
                            {
                                context = generated.context,
                                needImport = hasChanged,
                                path = path
                            };
                        }).ToArray();
                }
                finally
                {
                    Profiler.EndSample();
                }

                if (generatedIntermediateData.Any(o => o.needImport))
                {
                    Profiler.BeginSample("VFXEditor.SaveShaderFiles.ImportAsset");
                    try
                    {
                        AssetDatabase.StartAssetEditing();
                        foreach (var import in generatedIntermediateData.Where(o => o.needImport))
                        {
                            AssetDatabase.ImportAsset(import.path);
                        }
                        AssetDatabase.StopAssetEditing();
                    }
                    finally
                    {
                        Profiler.EndSample();
                    }
                }

                Profiler.BeginSample("VFXEditor.SaveShaderFiles.LoadAsset");
                try
                {
                    foreach (var generated in generatedIntermediateData)
                    {
                        var imported = AssetDatabase.LoadAssetAtPath<Object>(generated.path);
                        var contextData = contextToCompiledData[generated.context];
                        contextData.processor = imported;
                        contextToCompiledData[generated.context] = contextData;
                    }
                }
                finally
                {
                    Profiler.EndSample();
>>>>>>> 364cf6bf
                }
            }
            finally
            {
                Profiler.EndSample();
            }
        }

        private class VFXImplicitContextOfExposedExpression : VFXContext
        {
            private VFXExpressionMapper mapper;

            public VFXImplicitContextOfExposedExpression() : base(VFXContextType.kNone, VFXDataType.kNone, VFXDataType.kNone) {}

            private static void CollectExposedExpression(List<VFXExpression> expressions, VFXSlot slot)
            {
                var expression = VFXExpression.GetVFXValueTypeFromType(slot.property.type) != VFXValueType.None ? slot.GetInExpression() : null;
                if (expression != null)
                    expressions.Add(expression);
                else
                {
                    foreach (var child in slot.children)
                        CollectExposedExpression(expressions, child);
                }
            }

            public void FillExpression(VFXGraph graph)
            {
                var allExposedParameter = graph.children.OfType<VFXParameter>().Where(o => o.exposed);
                var expressionsList = new List<VFXExpression>();
                foreach (var parameter in allExposedParameter)
                    CollectExposedExpression(expressionsList, parameter.outputSlots[0]);

                mapper = new VFXExpressionMapper();
                for (int i = 0; i < expressionsList.Count; ++i)
                    mapper.AddExpression(expressionsList[i], "ImplicitExposedExpression", i);
            }

            public override VFXExpressionMapper GetExpressionMapper(VFXDeviceTarget target)
            {
                return target == VFXDeviceTarget.CPU ? mapper : null;
            }
        }

        public void Compile()
        {
            // Prevent doing anything ( and especially showing progesses ) in an empty graph.
            if (m_Graph.children.Count() < 1)
            {
                // Cleaning
                if (m_Graph.visualEffectAsset != null)
                {
                    m_Graph.visualEffectAsset.ClearPropertyData();
                    m_Graph.visualEffectAsset.SetSystems(null, null, null, null);
                }

                m_ExpressionGraph = new VFXExpressionGraph();
                m_ExpressionValues = new List<VFXExpressionValueContainerDescAbstract>();
                return;
            }

            Profiler.BeginSample("VFXEditor.CompileAsset");
            try
            {
                float nbSteps = 9.0f;
                string progressBarTitle = "Compiling VFX...";

                EditorUtility.DisplayProgressBar(progressBarTitle, "Collect dependencies", 0 / nbSteps);
                var models = new HashSet<ScriptableObject>();
                m_Graph.CollectDependencies(models);

                var contexts = models.OfType<VFXContext>().ToArray();

                foreach (var c in contexts) // Unflag all contexts
                    c.MarkAsCompiled(false);

                var compilableContexts = models.OfType<VFXContext>().Where(c => c.CanBeCompiled()).ToArray();
                var compilableData = models.OfType<VFXData>().Where(d => d.CanBeCompiled());

                foreach (var c in compilableContexts) // Flag compiled contexts
                    c.MarkAsCompiled(true);

                EditorUtility.DisplayProgressBar(progressBarTitle, "Collect attributes", 1 / nbSteps);
                foreach (var data in compilableData)
                    data.CollectAttributes();

                EditorUtility.DisplayProgressBar(progressBarTitle, "Compile expression Graph", 2 / nbSteps);
                m_ExpressionGraph = new VFXExpressionGraph();
                var exposedExpressionContext = ScriptableObject.CreateInstance<VFXImplicitContextOfExposedExpression>();
                exposedExpressionContext.FillExpression(m_Graph); //Force all exposed expression to be visible, only for registering in CompileExpressions
                m_ExpressionGraph.CompileExpressions(compilableContexts.Concat(new VFXContext[] { exposedExpressionContext }), VFXExpressionContextOption.Reduction);

                EditorUtility.DisplayProgressBar(progressBarTitle, "Generate bytecode", 3 / nbSteps);
                var expressionDescs = new List<VFXExpressionDesc>();
                var valueDescs = new List<VFXExpressionValueContainerDescAbstract>();
                FillExpressionDescs(expressionDescs, valueDescs, m_ExpressionGraph);

                Dictionary<VFXContext, VFXContextCompiledData> contextToCompiledData = new Dictionary<VFXContext, VFXContextCompiledData>();
                foreach (var context in compilableContexts)
                    contextToCompiledData.Add(context, new VFXContextCompiledData());

                EditorUtility.DisplayProgressBar(progressBarTitle, "Generate mappings", 4 / nbSteps);
                foreach (var context in compilableContexts)
                {
                    uint contextId = (uint)context.GetParent().GetIndex(context);
                    var cpuMapper = m_ExpressionGraph.BuildCPUMapper(context);
                    var contextData = contextToCompiledData[context];
                    contextData.cpuMapper = cpuMapper;
                    contextData.parameters = context.additionalMappings.ToArray();
                    contextToCompiledData[context] = contextData;
                }

                var exposedParameterDescs = new List<VFXMapping>();
                FillExposedDescs(exposedParameterDescs, m_ExpressionGraph, models.OfType<VFXParameter>());
                var globalEventAttributeDescs = new List<VFXLayoutElementDesc>() { new VFXLayoutElementDesc() { name = "spawnCount", type = VFXValueType.Float } };
                FillEventAttributeDescs(globalEventAttributeDescs, m_ExpressionGraph, compilableContexts);

                EditorUtility.DisplayProgressBar(progressBarTitle, "Generate Attribute layouts", 5 / nbSteps);
                foreach (var data in compilableData)
                    data.GenerateAttributeLayout();

                var expressionSheet = new VFXExpressionSheet();
                expressionSheet.expressions = expressionDescs.ToArray();
                expressionSheet.values = valueDescs.ToArray();
                expressionSheet.exposed = exposedParameterDescs.ToArray();

                m_Graph.visualEffectAsset.ClearPropertyData();
                m_Graph.visualEffectAsset.SetExpressionSheet(expressionSheet);

                var generatedCodeData = new List<GeneratedCodeData>();

                EditorUtility.DisplayProgressBar(progressBarTitle, "Generate shaders", 6 / nbSteps);
                GenerateShaders(generatedCodeData, m_ExpressionGraph, compilableContexts, contextToCompiledData);
                EditorUtility.DisplayProgressBar(progressBarTitle, "Importing shaders", 7 / nbSteps);
                SaveShaderFiles(m_Graph.visualEffectAsset, generatedCodeData, contextToCompiledData);

                var bufferDescs = new List<VFXGPUBufferDesc>();
                var cpuBufferDescs = new List<VFXCPUBufferDesc>();
                var systemDescs = new List<VFXEditorSystemDesc>();

                EditorUtility.DisplayProgressBar(progressBarTitle, "Generate native systems", 8 / nbSteps);
                cpuBufferDescs.Add(new VFXCPUBufferDesc()
                {
                    capacity = 1u,
                    layout = globalEventAttributeDescs.ToArray(),
                    stride = globalEventAttributeDescs.First().offset.structure,
                    initialData = ComputeArrayOfStructureInitialData(globalEventAttributeDescs)
                });
                var contextSpawnToSpawnInfo = new Dictionary<VFXContext, SpawnInfo>();
                FillSpawner(contextSpawnToSpawnInfo, cpuBufferDescs, systemDescs, compilableContexts, m_ExpressionGraph, globalEventAttributeDescs, contextToCompiledData);

                var eventDescs = new List<VFXEventDesc>();
                FillEvent(eventDescs, contextSpawnToSpawnInfo, compilableContexts);

                var contextSpawnToBufferIndex = contextSpawnToSpawnInfo.Select(o => new { o.Key, o.Value.bufferIndex }).ToDictionary(o => o.Key, o => o.bufferIndex);
                foreach (var data in compilableData)
                    data.FillDescs(bufferDescs, systemDescs, m_ExpressionGraph, contextToCompiledData, contextSpawnToBufferIndex);

                EditorUtility.DisplayProgressBar(progressBarTitle, "Setting up systems", 9 / nbSteps);
                m_Graph.visualEffectAsset.SetSystems(systemDescs.ToArray(), eventDescs.ToArray(), bufferDescs.ToArray(), cpuBufferDescs.ToArray());
                m_ExpressionValues = valueDescs;
                m_Graph.visualEffectAsset.MarkRuntimeVersion();

                var assetPath = AssetDatabase.GetAssetPath(visualEffectAsset);
                AssetDatabase.ImportAsset(assetPath, ImportAssetOptions.ForceUpdate); //This should compile the shaders on the C++ size
            }
            catch (Exception e)
            {
                Debug.LogError(string.Format("Exception while compiling expression graph: {0}: {1}", e, e.StackTrace));

                // Cleaning
                if (m_Graph.visualEffectAsset != null)
                {
                    m_Graph.visualEffectAsset.ClearPropertyData();
                    m_Graph.visualEffectAsset.SetSystems(null, null, null, null);
                }

                m_ExpressionGraph = new VFXExpressionGraph();
                m_ExpressionValues = new List<VFXExpressionValueContainerDescAbstract>();
            }
            finally
            {
                Profiler.EndSample();
                EditorUtility.ClearProgressBar();
            }
        }

        public void UpdateValues()
        {
            var flatGraph = m_ExpressionGraph.FlattenedExpressions;
            var numFlattenedExpressions = flatGraph.Count;

            int descIndex = 0;
            for (int i = 0; i < numFlattenedExpressions; ++i)
            {
                var exp = flatGraph[i];
                if (exp.Is(VFXExpression.Flags.Value))
                {
                    var desc = m_ExpressionValues[descIndex++];
                    if (desc.expressionIndex != i)
                        throw new InvalidOperationException();

                    switch (exp.valueType)
                    {
                        case VFXValueType.Float: SetValueDesc<float>(desc, exp); break;
                        case VFXValueType.Float2: SetValueDesc<Vector2>(desc, exp); break;
                        case VFXValueType.Float3: SetValueDesc<Vector3>(desc, exp); break;
                        case VFXValueType.Float4: SetValueDesc<Vector4>(desc, exp); break;
                        case VFXValueType.Int32: SetValueDesc<int>(desc, exp); break;
                        case VFXValueType.Uint32: SetValueDesc<uint>(desc, exp); break;
                        case VFXValueType.Texture2D: SetValueDesc<Texture2D, Texture>(desc, exp); break;
                        case VFXValueType.Texture2DArray: SetValueDesc<Texture2DArray, Texture>(desc, exp); break;
                        case VFXValueType.Texture3D: SetValueDesc<Texture3D, Texture>(desc, exp); break;
                        case VFXValueType.TextureCube: SetValueDesc<Cubemap, Texture>(desc, exp); break;
                        case VFXValueType.TextureCubeArray: SetValueDesc<CubemapArray, Texture>(desc, exp); break;
                        case VFXValueType.Matrix4x4: SetValueDesc<Matrix4x4>(desc, exp); break;
                        case VFXValueType.Curve: SetValueDesc<AnimationCurve>(desc, exp); break;
                        case VFXValueType.ColorGradient: SetValueDesc<Gradient>(desc, exp); break;
                        case VFXValueType.Mesh: SetValueDesc<Mesh>(desc, exp); break;
                        case VFXValueType.Boolean: SetValueDesc<bool>(desc, exp); break;
                        default: throw new InvalidOperationException("Invalid type");
                    }
                }
            }

            m_Graph.visualEffectAsset.SetValueSheet(m_ExpressionValues.ToArray());
        }

        public VisualEffectResource visualEffectAsset
        {
            get
            {
                if (m_Graph != null)
                {
                    return m_Graph.visualEffectAsset;
                }
                return null;
            }
        }

        private VFXGraph m_Graph;

        [NonSerialized]
        private VFXExpressionGraph m_ExpressionGraph;
        [NonSerialized]
        private List<VFXExpressionValueContainerDescAbstract> m_ExpressionValues;
        //[NonSerialized]
        //private Dictionary<VFXContext, VFXContextCompiledData> m_ContextToCompiledData;
    }
}<|MERGE_RESOLUTION|>--- conflicted
+++ resolved
@@ -471,7 +471,6 @@
             {
                 VFXShaderSourceDesc[] descs = new VFXShaderSourceDesc[generatedCodeData.Count];
 
-<<<<<<< HEAD
                 for (int i = 0; i < generatedCodeData.Count; ++i)
                 {
                     var generated = generatedCodeData[i];
@@ -490,77 +489,6 @@
                     var contextData = contextToCompiledData[generated.context];
                     contextData.indexInShaderSource = i;
                     contextToCompiledData[generated.context] = contextData;
-=======
-                System.IO.Directory.CreateDirectory(currentCacheFolder);
-
-                Profiler.BeginSample("VFXEditor.SaveShaderFiles.WriteAsset");
-                var generatedIntermediateData = Enumerable.Empty<int>().Select(_ => new
-                {
-                    context = (VFXContext)null,
-                    needImport = false,
-                    path = string.Empty
-                }).ToArray();
-
-                try
-                {
-                    generatedIntermediateData = generatedCodeData.Select((generated, i) =>
-                        {
-                            var path = string.Format("{0}/Temp_{2}_{1}_{3}_{4}.{2}", currentCacheFolder, VFXCodeGeneratorHelper.GeneratePrefix((uint)i), generated.computeShader ? "compute" : "shader", generated.context.name.ToLower(), generated.compilMode);
-                            var newContent = generated.content.ToString();
-
-                            var oldContent = System.IO.File.Exists(path) ? System.IO.File.ReadAllText(path) : string.Empty;
-                            bool hasChanged = oldContent != newContent;
-                            if (hasChanged)
-                            {
-                                System.IO.File.WriteAllText(path, newContent);
-                            }
-
-                            return new
-                            {
-                                context = generated.context,
-                                needImport = hasChanged,
-                                path = path
-                            };
-                        }).ToArray();
-                }
-                finally
-                {
-                    Profiler.EndSample();
-                }
-
-                if (generatedIntermediateData.Any(o => o.needImport))
-                {
-                    Profiler.BeginSample("VFXEditor.SaveShaderFiles.ImportAsset");
-                    try
-                    {
-                        AssetDatabase.StartAssetEditing();
-                        foreach (var import in generatedIntermediateData.Where(o => o.needImport))
-                        {
-                            AssetDatabase.ImportAsset(import.path);
-                        }
-                        AssetDatabase.StopAssetEditing();
-                    }
-                    finally
-                    {
-                        Profiler.EndSample();
-                    }
-                }
-
-                Profiler.BeginSample("VFXEditor.SaveShaderFiles.LoadAsset");
-                try
-                {
-                    foreach (var generated in generatedIntermediateData)
-                    {
-                        var imported = AssetDatabase.LoadAssetAtPath<Object>(generated.path);
-                        var contextData = contextToCompiledData[generated.context];
-                        contextData.processor = imported;
-                        contextToCompiledData[generated.context] = contextData;
-                    }
-                }
-                finally
-                {
-                    Profiler.EndSample();
->>>>>>> 364cf6bf
                 }
             }
             finally
