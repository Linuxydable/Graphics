--- conflicted
+++ resolved
@@ -73,19 +73,11 @@
                     VFXSystemRuntimeData rtData = GetChild(i).RtData;
                     if (rtData != null)
                     {
-<<<<<<< HEAD
                         m_Component.simulationShader = rtData.SimulationShader;
                         m_Component.material = rtData.m_Material;
-                        m_Component.outputType = (uint)m_OutputType;
+                        m_Component.outputType = rtData.outputType;
                         m_Component.maxNb = GetChild(i).MaxNb;
                         m_Component.spawnRate = GetChild(i).SpawnRate;
-=======
-                        component.simulationShader = rtData.SimulationShader;
-                        component.material = rtData.m_Material;
-                        component.outputType = rtData.outputType;
-                        component.maxNb = GetChild(i).MaxNb;
-                        component.spawnRate = GetChild(i).SpawnRate;
->>>>>>> 88461b32
                     }
                 }
 
@@ -139,34 +131,9 @@
             }
         }
 
-<<<<<<< HEAD
-        public int OutputType
-        {
-            get { return m_OutputType; }
-            set
-            {
-                if (m_OutputType != value)
-                {
-                    m_OutputType = value;
-                    for (int i = 0; i < GetNbChildren(); ++i)
-                        GetChild(i).Invalidate(InvalidationCause.kModelChanged);
-                }
-            }
-        }
-
-        public void SwitchOutputType()
-        {
-            int outputType = OutputType;
-            if (++outputType > 2)
-                outputType = 0;
-            OutputType = outputType;               
-        }
-
         public GameObject gameObject { get { return m_GameObject; } }
         public VFXComponent component { get { return m_Component; } }
 
-=======
->>>>>>> 88461b32
         private bool m_NeedsCheck = false;
         private bool m_ReloadUniforms = false;
         private bool m_PhaseShift = false; // Used to remove sampling discretization issue
@@ -177,10 +144,6 @@
 
     public class VFXSystemModel : VFXElementModel<VFXAssetModel, VFXContextModel>
     {
-<<<<<<< HEAD
-
-=======
->>>>>>> 88461b32
         public void Dispose()
         {
             if (rtData != null)
