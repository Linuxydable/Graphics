--- conflicted
+++ resolved
@@ -28,15 +28,9 @@
             (target as VFXEdDataNodeBlockTarget).targetNodeBlock = this;
 
             int i = 0;
-<<<<<<< HEAD
-            foreach(KeyValuePair<string, VFXParam.Type> kvp in m_DataBlock.Parameters) {
-                m_Params[i] = VFXParamValue.Create(kvp.Value);
-                m_Fields[i] = new VFXEdNodeBlockParameterField(dataSource as VFXEdDataSource, kvp.Key, m_Params[i], true, Direction.Output, i);
-=======
             foreach(VFXDataParam p in m_DataBlock.Parameters) {
                 m_ParamValues[i] = VFXParamValue.Create(p.m_type);
-                m_Fields[i] = new VFXEdNodeBlockParameterField(dataSource as VFXEdDataSource, p.m_name , m_ParamValues[i], true, Direction.Output);
->>>>>>> 07239244
+                m_Fields[i] = new VFXEdNodeBlockParameterField(dataSource as VFXEdDataSource, p.m_name , m_ParamValues[i], true, Direction.Output, i);
                 AddChild(m_Fields[i]);
                 i++;
             }
