--- conflicted
+++ resolved
@@ -4,8 +4,7 @@
 The format is based on [Keep a Changelog](http://keepachangelog.com/en/1.0.0/)
 and this project adheres to [Semantic Versioning](http://semver.org/spec/v2.0.0.html).
 
-<<<<<<< HEAD
-## [8.0.0] - 2019-XX-XX
+## [8.0.0] - 2019-11-18
 ### Added
 - Custom Inspector for Spawn context, delay settings are more user friendly.
 - Quick Expose Property : Holding Alt + Release Click in an Empty space while making property edges creates a new exposed property of corresponding type with current slot value.
@@ -19,9 +18,6 @@
 - New quad distortion output for particle strips
 - New attribute for strips: particleCountInStrip
 - New options for quad strips texture mapping: swap UV and custom mapping
-=======
-## [8.0.0] - 2019-11-18
->>>>>>> 8211e61e
 
 ### Fixed
 - Universal Render Pipeline : Fog integration for Exponential mode [Case 1177594] (https://issuetracker.unity3d.com/issues/urp-slash-fog-vfx-particles)
