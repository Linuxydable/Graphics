using System;
using System.IO;
using System.Linq;
using System.Text;
using System.Collections.Generic;
using UnityEngine;
using UnityEngine.VFX;

using Object = UnityEngine.Object;
using System.Text.RegularExpressions;

namespace UnityEditor.VFX
{
    static class VFXCodeGenerator
    {
        private static string GetIndent(string src, int index)
        {
            var indent = "";
            index--;
            while (index > 0 && (src[index] == ' ' || src[index] == '\t'))
            {
                indent = src[index] + indent;
                index--;
            }
            return indent;
        }

        //This function insure to keep padding while replacing a specific string
        private static void ReplaceMultiline(StringBuilder target, string targetQuery, StringBuilder value)
        {
            string[] delim = { System.Environment.NewLine, "\n" };
            var valueLines = value.ToString().Split(delim, System.StringSplitOptions.None);
            if (valueLines.Length <= 1)
            {
                target.Replace(targetQuery, value.ToString());
            }
            else
            {
                while (true)
                {
                    var targetCopy = target.ToString();
                    var index = targetCopy.IndexOf(targetQuery);
                    if (index == -1)
                    {
                        break;
                    }

                    var indent = GetIndent(targetCopy, index);
                    var currentValue = new StringBuilder();
                    foreach (var line in valueLines)
                    {
                        currentValue.Append(indent + line + '\n');
                    }
                    target.Replace(indent + targetQuery, currentValue.ToString());
                }
            }
        }

        static private VFXShaderWriter GenerateLoadAttribute(string matching, VFXContext context)
        {
            var r = new VFXShaderWriter();

            var regex = new Regex(matching);
            var attributesFromContext = context.GetData().GetAttributes().Where(o => regex.IsMatch(o.attrib.name)).ToArray();
            var attributesSource = attributesFromContext.Where(a => context.GetData().IsSourceAttributeUsed(a.attrib, context)).ToArray();
            var attributesCurrent = attributesFromContext.Where(a => context.GetData().IsCurrentAttributeUsed(a.attrib, context) || (context.contextType == VFXContextType.Init && context.GetData().IsAttributeStored(a.attrib))).ToArray();

            //< Current Attribute
            foreach (var attribute in attributesCurrent.Select(o => o.attrib))
            {
                var name = attribute.GetNameInCode(VFXAttributeLocation.Current);
                if (attribute.name != VFXAttribute.EventCount.name)
                {
                    if (context.contextType != VFXContextType.Init && context.GetData().IsAttributeStored(attribute))
                    {
                        r.WriteAssignement(attribute.type, name, context.GetData().GetLoadAttributeCode(attribute, VFXAttributeLocation.Current));
                    }
                    else
                    {
                        r.WriteAssignement(attribute.type, name, attribute.value.GetCodeString(null));
                    }
                }
                else
                {
                    var linkedOutCount = context.allLinkedOutputSlot.Count();
                    r.WriteAssignement(attribute.type, name, attribute.value.GetCodeString(null));
                    for (uint i = 0; i < linkedOutCount; ++i)
                    {
                        r.WriteLine();
                        r.WriteFormat("uint {0}_{1} = 0u;", VFXAttribute.EventCount.name, VFXCodeGeneratorHelper.GeneratePrefix(i));
                    }                 
                }
                r.WriteLine();
            }

            //< Source Attribute (default temporary behavior, source is always the initial current value except for init context)
            foreach (var attribute in attributesSource.Select(o => o.attrib))
            {
                var name = attribute.GetNameInCode(VFXAttributeLocation.Source);
                if (context.contextType == VFXContextType.Init)
                {
                    r.WriteAssignement(attribute.type, name, context.GetData().GetLoadAttributeCode(attribute, VFXAttributeLocation.Source));
                }
                else
                {
                    if (attributesCurrent.Any(o => o.attrib.name == attribute.name))
                    {
                        var reference = new VFXAttributeExpression(new VFXAttribute(attribute.name, attribute.value), VFXAttributeLocation.Current);
                        r.WriteAssignement(reference.valueType, name, reference.GetCodeString(null));
                    }
                    else
                    {
                        r.WriteAssignement(attribute.type, name, attribute.value.GetCodeString(null));
                    }
                }
                r.WriteLine();
            }
            return r;
        }

        private const string eventListOutName = "eventListOut";

        static private VFXShaderWriter GenerateStoreAttribute(string matching, VFXContext context, uint linkedOutCount)
        {
            var r = new VFXShaderWriter();
            var regex = new Regex(matching);

            var attributesFromContext = context.GetData().GetAttributes().Where(o => regex.IsMatch(o.attrib.name) &&
                context.GetData().IsAttributeStored(o.attrib) &&
                (context.contextType == VFXContextType.Init || context.GetData().IsCurrentAttributeWritten(o.attrib, context))).ToArray();

            foreach (var attribute in attributesFromContext.Select(o => o.attrib))
            {
                r.Write(context.GetData().GetStoreAttributeCode(attribute, new VFXAttributeExpression(attribute).GetCodeString(null)));
                r.WriteLine(';');
            }

            if (regex.IsMatch(VFXAttribute.EventCount.name))
            {
                for (uint i = 0; i < linkedOutCount; ++i)
                {
                    var prefix = VFXCodeGeneratorHelper.GeneratePrefix(i);
                    r.WriteLineFormat("for (uint i = 0; i < {1}_{0}; ++i) {2}_{0}.Append(index);", prefix, VFXAttribute.EventCount.name, eventListOutName);
                }
            }
            return r;
        }

        static private VFXShaderWriter GenerateLoadParameter(string matching, VFXNamedExpression[] namedExpressions, Dictionary<VFXExpression, string> expressionToName)
        {
            var r = new VFXShaderWriter();
            var regex = new Regex(matching);

            var filteredNamedExpressions = namedExpressions.Where(o => regex.IsMatch(o.name) &&
                !(expressionToName.ContainsKey(o.exp) && expressionToName[o.exp] == o.name));     // if parameter already in the global scope, there's nothing to do

            bool needScope = false;
            foreach (var namedExpression in filteredNamedExpressions)
            {
                r.WriteVariable(namedExpression.exp.valueType, namedExpression.name, "0");
                r.WriteLine();
                needScope = true;
            }

            if (needScope)
            {
                var expressionToNameLocal = new Dictionary<VFXExpression, string>(expressionToName);
                r.EnterScope();
                foreach (var namedExpression in filteredNamedExpressions)
                {
                    if (!expressionToNameLocal.ContainsKey(namedExpression.exp))
                    {
                        r.WriteVariable(namedExpression.exp, expressionToNameLocal);
                        r.WriteLine();
                    }
                    r.WriteAssignement(namedExpression.exp.valueType, namedExpression.name, expressionToNameLocal[namedExpression.exp]);
                    r.WriteLine();
                }
                r.ExitScope();
            }

            return r;
        }

        static public StringBuilder Build(VFXContext context, VFXCompilationMode compilationMode, VFXContextCompiledData contextData)
        {
            var templatePath = string.Format("{0}.template", context.codeGeneratorTemplate);
            return Build(context, templatePath, compilationMode, contextData);
        }

        static private void GetFunctionName(VFXBlock block, out string functionName, out string comment)
        {
            var settings = block.GetSettings(true).ToArray();
            if (settings.Length > 0)
            {
                comment = "";
                int hash = 0;
                foreach (var setting in settings)
                {
                    var value = setting.value;
                    hash = (hash * 397) ^ value.GetHashCode();
                    comment += string.Format("{0}:{1} ", setting.field.Name, value.ToString());
                }
                functionName = string.Format("{0}_{1}", block.GetType().Name, hash.ToString("X"));
            }
            else
            {
                comment = null;
                functionName = block.GetType().Name;
            }
        }

        static private string FormatPath(string path)
        {
            return Path.GetFullPath(path)
                .TrimEnd(Path.DirectorySeparatorChar, Path.AltDirectorySeparatorChar)
                #if !UNITY_STANDALONE_LINUX
                .ToLowerInvariant()
                #endif
                ;
        }

        static IEnumerable<Match> GetUniqueMatches(string regexStr, string src)
        {
            var regex = new Regex(regexStr);
            var matches = regex.Matches(src);
            return matches.Cast<Match>().GroupBy(m => m.Groups[0].Value).Select(g => g.First());
        }

        static private VFXShaderWriter GenerateComputeSourceIndex(VFXContext context)
        {
            var r = new VFXShaderWriter();
            var spawnCountAttribute = new VFXAttribute("spawnCount", VFXValueType.Float);
            if (!context.GetData().dependenciesIn.Any())
            {
                var spawnLinkCount = context.GetData().sourceCount;
                r.WriteLine("int sourceIndex = 0;");

                if (spawnLinkCount <= 1)
                    r.WriteLine("/*//Loop with 1 iteration generate a wrong IL Assembly (and actually, useless code)");

                r.WriteLine("uint currentSumSpawnCount = 0u;");
                r.WriteLineFormat("for (sourceIndex=0; sourceIndex<{0}; sourceIndex++)", spawnLinkCount);
                r.EnterScope();
                r.WriteLineFormat("currentSumSpawnCount += uint({0});", context.GetData().GetLoadAttributeCode(spawnCountAttribute, VFXAttributeLocation.Source));
                r.WriteLine("if (id < currentSumSpawnCount)");
                r.EnterScope();
                r.WriteLine("break;");
                r.ExitScope();
                r.ExitScope();

                if (spawnLinkCount <= 1)
                    r.WriteLine("*/");
            }
            else
            {
                /* context invalid or GPU event */
            }
            return r;
        }

        static private StringBuilder GetFlattenedTemplateContent(string path, List<string> includes, IEnumerable<string> defines)
        {
            var formattedPath = FormatPath(path);

            if (includes.Contains(formattedPath))
            {
                var includeHierarchy = new StringBuilder(string.Format("Cyclic VFXInclude dependency detected: {0}\n", formattedPath));
                foreach (var str in Enumerable.Reverse<string>(includes))
                    includeHierarchy.Append(str + '\n');
                throw new InvalidOperationException(includeHierarchy.ToString());
            }

            includes.Add(formattedPath);
            var templateContent = new StringBuilder(System.IO.File.ReadAllText(formattedPath));

            foreach (var match in GetUniqueMatches("\\${VFXInclude(RP|)\\(\\\"(.*?)\\\"\\)(,.*)?}", templateContent.ToString()))
            {
                var groups = match.Groups;
                var renderPipelineInclude = groups[1].Value == "RP";
                var includePath = groups[2].Value;

                if (groups.Count > 3 && !String.IsNullOrEmpty(groups[2].Value))
                {
                    var allDefines = groups[3].Value.Split(new char[] {',', ' ', '\t'}, StringSplitOptions.RemoveEmptyEntries);
                    var neededDefines = allDefines.Where(d => d[0] != '!');
                    var forbiddenDefines = allDefines.Except(neededDefines).Select(d => d.Substring(1));
                    if (!neededDefines.All(d => defines.Contains(d)) || forbiddenDefines.Any(d => defines.Contains(d)))
                    {
                        ReplaceMultiline(templateContent, groups[0].Value, new StringBuilder());
                        continue;
                    }
                }

                string absolutePath;
                if (renderPipelineInclude)
                    absolutePath = VFXLibrary.currentSRPBinder.templatePath + "/" + includePath;
                else
                    absolutePath = VisualEffectGraphPackageInfo.assetPackagePath + "/" + includePath;

                var includeBuilder = GetFlattenedTemplateContent(absolutePath, includes, defines);
                ReplaceMultiline(templateContent, groups[0].Value, includeBuilder);
            }

            includes.Remove(formattedPath);
            return templateContent;
        }

        static private void SubstituteMacros(StringBuilder builder)
        {
            var definesToCode = new Dictionary<string, string>();
            var source = builder.ToString();
            Regex beginRegex = new Regex("\\${VFXBegin:(.*)}");

            int currentPos = -1;
            int builderOffset = 0;
            while ((currentPos = source.IndexOf("${")) != -1)
            {
                int endPos = source.IndexOf('}', currentPos);
                if (endPos == -1)
                    throw new FormatException("Ill-formed VFX tag (Missing closing brace");

                var tag = source.Substring(currentPos, endPos - currentPos + 1);
                // Replace any tag found
                string macro;
                if (definesToCode.TryGetValue(tag, out macro))
                {
                    builder.Remove(currentPos + builderOffset, tag.Length);
                    var indentedMacro = macro.Replace("\n", "\n" + GetIndent(source, currentPos));
                    builder.Insert(currentPos + builderOffset, indentedMacro);
                }
                else
                {
                    const string endStr = "${VFXEnd}";
                    var match = beginRegex.Match(source, currentPos, tag.Length);
                    if (match.Success)
                    {
                        var macroStartPos = match.Index + match.Length;
                        var macroEndCodePos = source.IndexOf(endStr, macroStartPos);
                        if (macroEndCodePos == -1)
                            throw new FormatException("${VFXBegin} found without ${VFXEnd}");

                        var defineStr = "${" + match.Groups[1].Value + "}";
                        definesToCode[defineStr] = source.Substring(macroStartPos, macroEndCodePos - macroStartPos);

                        // Remove the define in builder
                        builder.Remove(match.Index + builderOffset, macroEndCodePos - match.Index + endStr.Length);
                    }
                    else if (tag == endStr)
                        throw new FormatException("${VFXEnd} found without ${VFXBegin}");
                    else // Remove undefined tag
                        builder.Remove(currentPos + builderOffset, tag.Length);
                }

                builderOffset += currentPos;
                source = builder.ToString(builderOffset, builder.Length - builderOffset);
            }
        }

        static private StringBuilder Build(VFXContext context, string templatePath, VFXCompilationMode compilationMode, VFXContextCompiledData contextData)
        {
            if (!context.SetupCompilation())
                return null;
            var stringBuilder = GetFlattenedTemplateContent(templatePath, new List<string>(), context.additionalDefines);

            var allCurrentAttributes = context.GetData().GetAttributes().Where(a =>
                (context.GetData().IsCurrentAttributeUsed(a.attrib, context)) ||
                (context.contextType == VFXContextType.Init && context.GetData().IsAttributeStored(a.attrib))); // In init, needs to declare all stored attributes for intialization

            var allSourceAttributes = context.GetData().GetAttributes().Where(a => (context.GetData().IsSourceAttributeUsed(a.attrib, context)));

            var globalDeclaration = new VFXShaderWriter();
            globalDeclaration.WriteCBuffer(contextData.uniformMapper, "parameters");
<<<<<<< HEAD
            globalDeclaration.WriteTexturesAndMeshes(contextData.uniformMapper);
=======
            globalDeclaration.WriteLine();
            globalDeclaration.WriteAttributeStruct(allCurrentAttributes.Select(a => a.attrib), "Attributes");
            globalDeclaration.WriteLine();
            globalDeclaration.WriteAttributeStruct(allSourceAttributes.Select(a => a.attrib), "SourceAttributes");
            globalDeclaration.WriteLine();
            globalDeclaration.WriteTexture(contextData.uniformMapper);
>>>>>>> f23fb65d

            var linkedEventOut = context.allLinkedOutputSlot.Where(s => ((VFXModel)s.owner).GetFirstOfType<VFXContext>().CanBeCompiled()).ToList();
            globalDeclaration.WriteEventBuffers(eventListOutName, linkedEventOut.Count);

            //< Block processor
            var blockFunction = new VFXShaderWriter();
            var blockCallFunction = new VFXShaderWriter();
            var blockDeclared = new HashSet<string>();
            var expressionToName = context.GetData().GetAttributes().ToDictionary(o => new VFXAttributeExpression(o.attrib) as VFXExpression, o => (new VFXAttributeExpression(o.attrib)).GetCodeString(null));
            expressionToName = expressionToName.Union(contextData.uniformMapper.expressionToCode).ToDictionary(s => s.Key, s => s.Value);

            int cpt = 0;
            foreach (var current in context.activeFlattenedChildrenWithImplicit)
            {
                BuildBlock(contextData, linkedEventOut, blockFunction, blockCallFunction, blockDeclared, expressionToName, current, ref cpt);
            }

            //< Final composition
            var renderTemplatePipePath = VFXLibrary.currentSRPBinder.templatePath;
            var renderRuntimePipePath = VFXLibrary.currentSRPBinder.runtimePath;
            string renderPipeCommon = context.doesIncludeCommonCompute ? "Packages/com.unity.visualeffectgraph/Shaders/Common/VFXCommonCompute.hlsl" : VFXLibrary.currentSRPBinder.runtimePath + "/VFXCommon.hlsl";
            string renderPipePasses = null;
            if (!context.codeGeneratorCompute && !string.IsNullOrEmpty(renderTemplatePipePath))
            {
                renderPipePasses = renderTemplatePipePath + "/VFXPasses.template";
            }

            var globalIncludeContent = new VFXShaderWriter();
            globalIncludeContent.WriteLine("#define NB_THREADS_PER_GROUP 64");
            globalIncludeContent.WriteLine("#define HAS_ATTRIBUTES 1");
            globalIncludeContent.WriteLine("#define VFX_PASSDEPTH_ACTUAL (0)");
            globalIncludeContent.WriteLine("#define VFX_PASSDEPTH_MOTION_VECTOR (1)");
            globalIncludeContent.WriteLine("#define VFX_PASSDEPTH_SELECTION (2)");

            foreach (var attribute in allCurrentAttributes)
                globalIncludeContent.WriteLineFormat("#define VFX_USE_{0}_{1} 1", attribute.attrib.name.ToUpper(), "CURRENT");
            foreach (var attribute in allSourceAttributes)
                globalIncludeContent.WriteLineFormat("#define VFX_USE_{0}_{1} 1", attribute.attrib.name.ToUpper(), "SOURCE");

            foreach (var additionnalHeader in context.additionalDataHeaders)
                globalIncludeContent.WriteLine(additionnalHeader);

            foreach (var additionnalDefine in context.additionalDefines)
                globalIncludeContent.WriteLineFormat("#define {0} 1", additionnalDefine);

            if (renderPipePasses != null)
                globalIncludeContent.Write(GetFlattenedTemplateContent(renderPipePasses, new List<string>(), context.additionalDefines));

            if (context.GetData() is ISpaceable)
            {
                var spaceable = context.GetData() as ISpaceable;
                globalIncludeContent.WriteLineFormat("#define {0} 1", spaceable.space == VFXCoordinateSpace.World ? "VFX_WORLD_SPACE" : "VFX_LOCAL_SPACE");
            }
            globalIncludeContent.WriteLineFormat("#include \"{0}/VFXDefines.hlsl\"", renderRuntimePipePath);

            var perPassIncludeContent = new VFXShaderWriter();
            perPassIncludeContent.WriteLine("#include \"" + renderPipeCommon + "\"");
            perPassIncludeContent.WriteLine("#include \"Packages/com.unity.visualeffectgraph/Shaders/VFXCommon.hlsl\"");

            // Per-block includes
            var includes = Enumerable.Empty<string>();
            foreach (var block in context.activeFlattenedChildrenWithImplicit)
                includes = includes.Concat(block.includes);
            var uniqueIncludes = new HashSet<string>(includes);
            foreach (var includePath in uniqueIncludes)
                perPassIncludeContent.WriteLine(string.Format("#include \"{0}\"", includePath));



            ReplaceMultiline(stringBuilder, "${VFXGlobalInclude}", globalIncludeContent.builder);
            ReplaceMultiline(stringBuilder, "${VFXGlobalDeclaration}", globalDeclaration.builder);
            ReplaceMultiline(stringBuilder, "${VFXPerPassInclude}", perPassIncludeContent.builder);
            ReplaceMultiline(stringBuilder, "${VFXGeneratedBlockFunction}", blockFunction.builder);
            ReplaceMultiline(stringBuilder, "${VFXProcessBlocks}", blockCallFunction.builder);

            var mainParameters = contextData.gpuMapper.CollectExpression(-1).ToArray();
            foreach (var match in GetUniqueMatches("\\${VFXLoadParameter:{(.*?)}}", stringBuilder.ToString()))
            {
                var str = match.Groups[0].Value;
                var pattern = match.Groups[1].Value;
                var loadParameters = GenerateLoadParameter(pattern, mainParameters, expressionToName);
                ReplaceMultiline(stringBuilder, str, loadParameters.builder);
            }
            var additionalInterpolantsGeneration = new VFXShaderWriter();
            var additionalInterpolantsDeclaration = new VFXShaderWriter();
            var additionalInterpolantsPreparation = new VFXShaderWriter();


            int normSemantic = 0;

            foreach (string fragmentParameter in context.fragmentParameters)
            {
                var filteredNamedExpression = mainParameters.FirstOrDefault(o => fragmentParameter == o.name &&
                !(expressionToName.ContainsKey(o.exp) && expressionToName[o.exp] == o.name));     // if parameter already in the global scope, there's nothing to do

                if (filteredNamedExpression.exp != null)
                {
                    additionalInterpolantsDeclaration.WriteDeclaration(filteredNamedExpression.exp.valueType, filteredNamedExpression.name, $"NORMAL{normSemantic++}");
                    additionalInterpolantsGeneration.WriteVariable(filteredNamedExpression.exp.valueType, filteredNamedExpression.name+"__", "0");
                    var expressionToNameLocal = new Dictionary<VFXExpression, string>(expressionToName);
                    additionalInterpolantsGeneration.EnterScope();
                    { 
                        if (!expressionToNameLocal.ContainsKey(filteredNamedExpression.exp))
                        {
                            additionalInterpolantsGeneration.WriteVariable(filteredNamedExpression.exp, expressionToNameLocal);
                            additionalInterpolantsGeneration.WriteLine();
                        }
                        additionalInterpolantsGeneration.WriteAssignement(filteredNamedExpression.exp.valueType, filteredNamedExpression.name + "__", expressionToNameLocal[filteredNamedExpression.exp]);
                        additionalInterpolantsGeneration.WriteLine();
                    }
                    additionalInterpolantsGeneration.ExitScope();
                    additionalInterpolantsGeneration.WriteAssignement(filteredNamedExpression.exp.valueType, "o." + filteredNamedExpression.name, filteredNamedExpression.name + "__");
                    additionalInterpolantsPreparation.WriteVariable(filteredNamedExpression.exp.valueType, filteredNamedExpression.name, "i." + filteredNamedExpression.name);
                }
            }
            ReplaceMultiline(stringBuilder, "${VFXAdditionalInterpolantsGeneration}", additionalInterpolantsGeneration.builder);
            ReplaceMultiline(stringBuilder, "${VFXAdditionalInterpolantsDeclaration}", additionalInterpolantsDeclaration.builder);
            ReplaceMultiline(stringBuilder, "${VFXAdditionalInterpolantsPreparation}", additionalInterpolantsPreparation.builder);

            //< Compute sourceIndex
            if (stringBuilder.ToString().Contains("${VFXComputeSourceIndex}"))
            {
                var r = GenerateComputeSourceIndex(context);
                ReplaceMultiline(stringBuilder, "${VFXComputeSourceIndex}", r.builder);
            }

            //< Load Attribute
            if (stringBuilder.ToString().Contains("${VFXLoadAttributes}"))
            {
                var loadAttributes = GenerateLoadAttribute(".*", context);
                ReplaceMultiline(stringBuilder, "${VFXLoadAttributes}", loadAttributes.builder);
            }

            foreach (var match in GetUniqueMatches("\\${VFXLoadAttributes:{(.*?)}}", stringBuilder.ToString()))
            {
                var str = match.Groups[0].Value;
                var pattern = match.Groups[1].Value;
                var loadAttributes = GenerateLoadAttribute(pattern, context);
                ReplaceMultiline(stringBuilder, str, loadAttributes.builder);
            }

            //< Store Attribute
            if (stringBuilder.ToString().Contains("${VFXStoreAttributes}"))
            {
                var storeAttribute = GenerateStoreAttribute(".*", context, (uint)linkedEventOut.Count);
                ReplaceMultiline(stringBuilder, "${VFXStoreAttributes}", storeAttribute.builder);
            }

            foreach (var match in GetUniqueMatches("\\${VFXStoreAttributes:{(.*?)}}", stringBuilder.ToString()))
            {
                var str = match.Groups[0].Value;
                var pattern = match.Groups[1].Value;
                var storeAttributes = GenerateStoreAttribute(pattern, context, (uint)linkedEventOut.Count);
                ReplaceMultiline(stringBuilder, str, storeAttributes.builder);
            }

            foreach (var addionalReplacement in context.additionalReplacements)
            {
                ReplaceMultiline(stringBuilder, addionalReplacement.Key, addionalReplacement.Value.builder);
            }

            // Replace defines
            SubstituteMacros(stringBuilder);

            if (VFXViewPreference.advancedLogs)
                Debug.LogFormat("GENERATED_OUTPUT_FILE_FOR : {0}\n{1}", context.ToString(), stringBuilder.ToString());

            context.EndCompilation();
            return stringBuilder;
        }

        private static void BuildBlock(VFXContextCompiledData contextData, List<VFXSlot> linkedEventOut, VFXShaderWriter blockFunction, VFXShaderWriter blockCallFunction, HashSet<string> blockDeclared, Dictionary<VFXExpression, string> expressionToName, VFXBlock block, ref int blockIndex)
        {
            var parameters = block.mergedAttributes.Select(o =>
            {
                return new VFXShaderWriter.FunctionParameter
                {
                    name = o.attrib.name,
                    expression = new VFXAttributeExpression(o.attrib) as VFXExpression,
                    mode = o.mode
                };
            }).ToList();

            foreach (var parameter in block.parameters)
            {
                var expReduced = contextData.gpuMapper.FromNameAndId(parameter.name, blockIndex);
                if (VFXExpression.IsTypeValidOnGPU(expReduced.valueType))
                {
                    parameters.Add(new VFXShaderWriter.FunctionParameter
                    {
                        name = parameter.name,
                        expression = expReduced,
                        mode = VFXAttributeMode.None
                    });
                }
            }

            string methodName, commentMethod;
            GetFunctionName(block, out methodName, out commentMethod);
            if (!blockDeclared.Contains(methodName))
            {
                blockDeclared.Add(methodName);
                blockFunction.WriteBlockFunction(contextData.gpuMapper,
                    methodName,
                    block.source,
                    parameters,
                    commentMethod);
            }

            //< Parameters (computed and/or extracted from uniform)
            var expressionToNameLocal = expressionToName;
            bool needScope = parameters.Any(o => !expressionToNameLocal.ContainsKey(o.expression));
            if (needScope)
            {
                expressionToNameLocal = new Dictionary<VFXExpression, string>(expressionToNameLocal);
                blockCallFunction.EnterScope();
                foreach (var exp in parameters.Select(o => o.expression))
                {
                    if (expressionToNameLocal.ContainsKey(exp))
                    {
                        continue;
                    }
                    blockCallFunction.WriteVariable(exp, expressionToNameLocal);
                }
            }

            var indexEventCount = parameters.FindIndex(o => o.name == VFXAttribute.EventCount.name);
            if (indexEventCount != -1)
            {
                if ((parameters[indexEventCount].mode & VFXAttributeMode.Read) != 0)
                    throw new InvalidOperationException(string.Format("{0} isn't expected as read (special case)", VFXAttribute.EventCount.name));
                blockCallFunction.WriteLine(string.Format("{0} = 0u;", VFXAttribute.EventCount.GetNameInCode(VFXAttributeLocation.Current)));
            }

            blockCallFunction.WriteCallFunction(methodName,
                parameters,
                contextData.gpuMapper,
                expressionToNameLocal);

            if (indexEventCount != -1)
            {
                foreach (var outputSlot in block.outputSlots.SelectMany(o => o.LinkedSlots))
                {
                    var eventIndex = linkedEventOut.IndexOf(outputSlot);
                    if (eventIndex != -1)
                        blockCallFunction.WriteLineFormat("{0}_{1} += {2};", VFXAttribute.EventCount.name, VFXCodeGeneratorHelper.GeneratePrefix((uint)eventIndex), VFXAttribute.EventCount.GetNameInCode(VFXAttributeLocation.Current));
                }
            }
            if (needScope)
                blockCallFunction.ExitScope();

            blockIndex++;
        }
    }
}<|MERGE_RESOLUTION|>--- conflicted
+++ resolved
@@ -371,16 +371,12 @@
 
             var globalDeclaration = new VFXShaderWriter();
             globalDeclaration.WriteCBuffer(contextData.uniformMapper, "parameters");
-<<<<<<< HEAD
+            globalDeclaration.WriteLine();
             globalDeclaration.WriteTexturesAndMeshes(contextData.uniformMapper);
-=======
-            globalDeclaration.WriteLine();
             globalDeclaration.WriteAttributeStruct(allCurrentAttributes.Select(a => a.attrib), "Attributes");
             globalDeclaration.WriteLine();
             globalDeclaration.WriteAttributeStruct(allSourceAttributes.Select(a => a.attrib), "SourceAttributes");
             globalDeclaration.WriteLine();
-            globalDeclaration.WriteTexture(contextData.uniformMapper);
->>>>>>> f23fb65d
 
             var linkedEventOut = context.allLinkedOutputSlot.Where(s => ((VFXModel)s.owner).GetFirstOfType<VFXContext>().CanBeCompiled()).ToList();
             globalDeclaration.WriteEventBuffers(eventListOutName, linkedEventOut.Count);
