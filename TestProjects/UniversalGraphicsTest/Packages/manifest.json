--- conflicted
+++ resolved
@@ -13,14 +13,9 @@
     "com.unity.shadergraph": "file:../../../com.unity.shadergraph",
     "com.unity.test-framework": "1.1.14",
     "com.unity.test-framework.build": "0.0.1-preview.3",
-<<<<<<< HEAD
     "com.unity.test-framework.utp-reporter": "1.0.0",
     "com.unity.testframework.graphics": "7.2.0-preview.5",
-=======
-    "com.unity.test-framework.utp-reporter": "0.1.3-preview.17",
-    "com.unity.testframework.graphics": "7.1.12-preview",
     "com.unity.xr.legacyinputhelpers": "2.1.2",
->>>>>>> 7ef11736
     "com.unity.ugui": "1.0.0",
     "com.unity.modules.ai": "1.0.0",
     "com.unity.modules.androidjni": "1.0.0",
