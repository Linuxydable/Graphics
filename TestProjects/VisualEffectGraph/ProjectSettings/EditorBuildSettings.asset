--- conflicted
+++ resolved
@@ -120,14 +120,12 @@
     path: Assets/AllTests/VFXTests/GraphicsTests/Noise.unity
     guid: 2ede8f56c35c42741a3d56ef5355b552
   - enabled: 1
-<<<<<<< HEAD
     path: Assets/AllTests/VFXTests/GraphicsTests/DistortionTest.unity
     guid: ba0c0a315741c3146b3685273bd5613a
   - enabled: 1
     path: Assets/AllTests/VFXTests/GraphicsTests/GradientMapped.unity
     guid: 56d69bce6c4697147823f3b5b3acd8ea
-=======
+  - enabled: 1
     path: Packages/com.unity.testing.visualeffectgraph/Scenes/005_PlanarPrimitives.unity
     guid: fd7efe8ee4dbe754084c1edb14955dc7
->>>>>>> 8f8f5a75
   m_configObjects: {}