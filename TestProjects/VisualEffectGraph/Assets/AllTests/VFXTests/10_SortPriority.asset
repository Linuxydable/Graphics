--- conflicted
+++ resolved
@@ -252,44 +252,6 @@
     m_Type:
       m_SerializableType: 
     m_SerializableObject: 
---- !u!114 &114076590423477128
-MonoBehaviour:
-  m_ObjectHideFlags: 1
-  m_PrefabParentObject: {fileID: 0}
-  m_PrefabInternal: {fileID: 0}
-  m_GameObject: {fileID: 0}
-  m_Enabled: 1
-  m_EditorHideFlags: 0
-  m_Script: {fileID: 11500000, guid: 1b605c022ee79394a8a776c0869b3f9a, type: 3}
-  m_Name: VFXSlot
-  m_EditorClassIdentifier: 
-  m_Parent: {fileID: 0}
-  m_Children:
-  - {fileID: 114214900018643860}
-  - {fileID: 114230774937181610}
-  m_UIPosition: {x: 0, y: 0}
-  m_UICollapsed: 1
-  m_UISuperCollapsed: 0
-  m_MasterSlot: {fileID: 114076590423477128}
-  m_MasterData:
-    m_Owner: {fileID: 114162163064173402}
-    m_Value:
-      m_Type:
-        m_SerializableType: UnityEditor.VFX.ArcSphere, Assembly-CSharp-Editor-testable,
-          Version=0.0.0.0, Culture=neutral, PublicKeyToken=null
-      m_SerializableObject: '{"sphere":{"space":0,"center":{"x":0.0,"y":0.0,"z":0.0},"radius":1.0},"arc":6.2831854820251469}'
-  m_Property:
-    name: ArcSphere
-    m_serializedType:
-      m_SerializableType: UnityEditor.VFX.ArcSphere, Assembly-CSharp-Editor-testable,
-        Version=0.0.0.0, Culture=neutral, PublicKeyToken=null
-    attributes:
-    - m_Type: 3
-      m_Min: -Infinity
-      m_Max: Infinity
-      m_Tooltip: The sphere used for positioning particles.
-  m_Direction: 0
-  m_LinkedSlots: []
 --- !u!114 &114081559765722142
 MonoBehaviour:
   m_ObjectHideFlags: 1
@@ -351,6 +313,37 @@
   attribute: alpha
   Composition: 0
   Random: 0
+--- !u!114 &114133910861334558
+MonoBehaviour:
+  m_ObjectHideFlags: 1
+  m_PrefabParentObject: {fileID: 0}
+  m_PrefabInternal: {fileID: 0}
+  m_GameObject: {fileID: 0}
+  m_Enabled: 1
+  m_EditorHideFlags: 0
+  m_Script: {fileID: 11500000, guid: f780aa281814f9842a7c076d436932e7, type: 3}
+  m_Name: VFXSlotFloat
+  m_EditorClassIdentifier: 
+  m_Parent: {fileID: 114648230893974542}
+  m_Children: []
+  m_UIPosition: {x: 0, y: 0}
+  m_UICollapsed: 1
+  m_UISuperCollapsed: 0
+  m_MasterSlot: {fileID: 114978401141406578}
+  m_MasterData:
+    m_Owner: {fileID: 0}
+    m_Value:
+      m_Type:
+        m_SerializableType: 
+      m_SerializableObject: 
+  m_Property:
+    name: x
+    m_serializedType:
+      m_SerializableType: System.Single, mscorlib, Version=2.0.0.0, Culture=neutral,
+        PublicKeyToken=b77a5c561934e089
+    attributes: []
+  m_Direction: 0
+  m_LinkedSlots: []
 --- !u!114 &114154326512499508
 MonoBehaviour:
   m_ObjectHideFlags: 1
@@ -399,7 +392,7 @@
   m_UICollapsed: 0
   m_UISuperCollapsed: 0
   m_InputSlots:
-  - {fileID: 114076590423477128}
+  - {fileID: 114978401141406578}
   m_OutputSlots: []
   m_Disabled: 0
   positionMode: 0
@@ -500,108 +493,23 @@
   - {fileID: 114698856652646378}
   m_OutputSlots: []
   m_Disabled: 0
---- !u!114 &114207965363388990
-MonoBehaviour:
-  m_ObjectHideFlags: 1
-  m_PrefabParentObject: {fileID: 0}
-  m_PrefabInternal: {fileID: 0}
-  m_GameObject: {fileID: 0}
-  m_Enabled: 1
-  m_EditorHideFlags: 0
-  m_Script: {fileID: 11500000, guid: 9dfea48843f53fc438eabc12a3a30abc, type: 3}
-  m_Name: VFXBasicInitialize
-  m_EditorClassIdentifier: 
-  m_Parent: {fileID: 114285473855931844}
-  m_Children:
-  - {fileID: 114792800372907182}
-  - {fileID: 114162163064173402}
-  m_UIPosition: {x: 4817.702, y: -681.7959}
-  m_UICollapsed: 0
-  m_UISuperCollapsed: 0
-  m_InputSlots:
-  - {fileID: 114634362636730594}
-  m_OutputSlots: []
-  m_Data: {fileID: 114174554078140748}
-  m_InputFlowSlot:
-  - link:
-    - context: {fileID: 114807708026722858}
-      slotIndex: 0
-  m_OutputFlowSlot:
-  - link:
-    - context: {fileID: 114664836143208348}
-      slotIndex: 0
---- !u!114 &114214900018643860
-MonoBehaviour:
-  m_ObjectHideFlags: 1
-  m_PrefabParentObject: {fileID: 0}
-  m_PrefabInternal: {fileID: 0}
-  m_GameObject: {fileID: 0}
-  m_Enabled: 1
-  m_EditorHideFlags: 0
-  m_Script: {fileID: 11500000, guid: 1b605c022ee79394a8a776c0869b3f9a, type: 3}
-  m_Name: VFXSlot
-  m_EditorClassIdentifier: 
-  m_Parent: {fileID: 114076590423477128}
-  m_Children:
-  - {fileID: 114353934278624050}
-  - {fileID: 114581920985279338}
-  m_UIPosition: {x: 0, y: 0}
-  m_UICollapsed: 1
-  m_UISuperCollapsed: 0
-  m_MasterSlot: {fileID: 114076590423477128}
-  m_MasterData:
-    m_Owner: {fileID: 0}
-    m_Value:
-      m_Type:
-        m_SerializableType: 
-      m_SerializableObject: 
-  m_Property:
-    name: sphere
-    m_serializedType:
-      m_SerializableType: UnityEditor.VFX.Sphere, Assembly-CSharp-Editor-testable,
-        Version=0.0.0.0, Culture=neutral, PublicKeyToken=null
-    attributes: []
-  m_Direction: 0
-  m_LinkedSlots: []
---- !u!114 &114222843928294706
-MonoBehaviour:
-  m_ObjectHideFlags: 1
-  m_PrefabParentObject: {fileID: 0}
-  m_PrefabInternal: {fileID: 0}
-  m_GameObject: {fileID: 0}
-  m_Enabled: 1
-  m_EditorHideFlags: 0
-  m_Script: {fileID: 11500000, guid: 5bc0246289e35b54c9b87d49803236de, type: 3}
-  m_Name: PositionTorus
-  m_EditorClassIdentifier: 
-  m_Parent: {fileID: 114411037450555758}
-  m_Children: []
-  m_UIPosition: {x: 0, y: 0}
-  m_UICollapsed: 0
-  m_UISuperCollapsed: 0
-  m_InputSlots:
-  - {fileID: 114514676669976782}
-  m_OutputSlots: []
-  m_Disabled: 0
-  positionMode: 0
-  spawnMode: 0
---- !u!114 &114230774937181610
-MonoBehaviour:
-  m_ObjectHideFlags: 1
-  m_PrefabParentObject: {fileID: 0}
-  m_PrefabInternal: {fileID: 0}
-  m_GameObject: {fileID: 0}
-  m_Enabled: 1
-  m_EditorHideFlags: 0
-  m_Script: {fileID: 11500000, guid: f780aa281814f9842a7c076d436932e7, type: 3}
-  m_Name: VFXSlotFloat
-  m_EditorClassIdentifier: 
-  m_Parent: {fileID: 114076590423477128}
-  m_Children: []
-  m_UIPosition: {x: 0, y: 0}
-  m_UICollapsed: 1
-  m_UISuperCollapsed: 0
-  m_MasterSlot: {fileID: 114076590423477128}
+--- !u!114 &114206351733016970
+MonoBehaviour:
+  m_ObjectHideFlags: 1
+  m_PrefabParentObject: {fileID: 0}
+  m_PrefabInternal: {fileID: 0}
+  m_GameObject: {fileID: 0}
+  m_Enabled: 1
+  m_EditorHideFlags: 0
+  m_Script: {fileID: 11500000, guid: f780aa281814f9842a7c076d436932e7, type: 3}
+  m_Name: VFXSlotFloat
+  m_EditorClassIdentifier: 
+  m_Parent: {fileID: 114978401141406578}
+  m_Children: []
+  m_UIPosition: {x: 0, y: 0}
+  m_UICollapsed: 1
+  m_UISuperCollapsed: 0
+  m_MasterSlot: {fileID: 114978401141406578}
   m_MasterData:
     m_Owner: {fileID: 0}
     m_Value:
@@ -628,6 +536,58 @@
       m_Tooltip: 
   m_Direction: 0
   m_LinkedSlots: []
+--- !u!114 &114207965363388990
+MonoBehaviour:
+  m_ObjectHideFlags: 1
+  m_PrefabParentObject: {fileID: 0}
+  m_PrefabInternal: {fileID: 0}
+  m_GameObject: {fileID: 0}
+  m_Enabled: 1
+  m_EditorHideFlags: 0
+  m_Script: {fileID: 11500000, guid: 9dfea48843f53fc438eabc12a3a30abc, type: 3}
+  m_Name: VFXBasicInitialize
+  m_EditorClassIdentifier: 
+  m_Parent: {fileID: 114285473855931844}
+  m_Children:
+  - {fileID: 114792800372907182}
+  - {fileID: 114162163064173402}
+  m_UIPosition: {x: 4817.702, y: -681.7959}
+  m_UICollapsed: 0
+  m_UISuperCollapsed: 0
+  m_InputSlots:
+  - {fileID: 114634362636730594}
+  m_OutputSlots: []
+  m_Data: {fileID: 114174554078140748}
+  m_InputFlowSlot:
+  - link:
+    - context: {fileID: 114807708026722858}
+      slotIndex: 0
+  m_OutputFlowSlot:
+  - link:
+    - context: {fileID: 114664836143208348}
+      slotIndex: 0
+--- !u!114 &114222843928294706
+MonoBehaviour:
+  m_ObjectHideFlags: 1
+  m_PrefabParentObject: {fileID: 0}
+  m_PrefabInternal: {fileID: 0}
+  m_GameObject: {fileID: 0}
+  m_Enabled: 1
+  m_EditorHideFlags: 0
+  m_Script: {fileID: 11500000, guid: 5bc0246289e35b54c9b87d49803236de, type: 3}
+  m_Name: PositionTorus
+  m_EditorClassIdentifier: 
+  m_Parent: {fileID: 114411037450555758}
+  m_Children: []
+  m_UIPosition: {x: 0, y: 0}
+  m_UICollapsed: 0
+  m_UISuperCollapsed: 0
+  m_InputSlots:
+  - {fileID: 114514676669976782}
+  m_OutputSlots: []
+  m_Disabled: 0
+  positionMode: 0
+  spawnMode: 0
 --- !u!114 &114236199053926114
 MonoBehaviour:
   m_ObjectHideFlags: 1
@@ -653,6 +613,37 @@
       m_SerializableObject: 
   m_Property:
     name: y
+    m_serializedType:
+      m_SerializableType: System.Single, mscorlib, Version=2.0.0.0, Culture=neutral,
+        PublicKeyToken=b77a5c561934e089
+    attributes: []
+  m_Direction: 0
+  m_LinkedSlots: []
+--- !u!114 &114252226686300040
+MonoBehaviour:
+  m_ObjectHideFlags: 1
+  m_PrefabParentObject: {fileID: 0}
+  m_PrefabInternal: {fileID: 0}
+  m_GameObject: {fileID: 0}
+  m_Enabled: 1
+  m_EditorHideFlags: 0
+  m_Script: {fileID: 11500000, guid: f780aa281814f9842a7c076d436932e7, type: 3}
+  m_Name: VFXSlotFloat
+  m_EditorClassIdentifier: 
+  m_Parent: {fileID: 114648230893974542}
+  m_Children: []
+  m_UIPosition: {x: 0, y: 0}
+  m_UICollapsed: 1
+  m_UISuperCollapsed: 0
+  m_MasterSlot: {fileID: 114978401141406578}
+  m_MasterData:
+    m_Owner: {fileID: 0}
+    m_Value:
+      m_Type:
+        m_SerializableType: 
+      m_SerializableObject: 
+  m_Property:
+    name: z
     m_serializedType:
       m_SerializableType: System.Single, mscorlib, Version=2.0.0.0, Culture=neutral,
         PublicKeyToken=b77a5c561934e089
@@ -727,6 +718,37 @@
       m_Min: -Infinity
       m_Max: Infinity
       m_Tooltip: The thickness of the torus ring.
+  m_Direction: 0
+  m_LinkedSlots: []
+--- !u!114 &114263176138594942
+MonoBehaviour:
+  m_ObjectHideFlags: 1
+  m_PrefabParentObject: {fileID: 0}
+  m_PrefabInternal: {fileID: 0}
+  m_GameObject: {fileID: 0}
+  m_Enabled: 1
+  m_EditorHideFlags: 0
+  m_Script: {fileID: 11500000, guid: f780aa281814f9842a7c076d436932e7, type: 3}
+  m_Name: VFXSlotFloat
+  m_EditorClassIdentifier: 
+  m_Parent: {fileID: 114648230893974542}
+  m_Children: []
+  m_UIPosition: {x: 0, y: 0}
+  m_UICollapsed: 1
+  m_UISuperCollapsed: 0
+  m_MasterSlot: {fileID: 114978401141406578}
+  m_MasterData:
+    m_Owner: {fileID: 0}
+    m_Value:
+      m_Type:
+        m_SerializableType: 
+      m_SerializableObject: 
+  m_Property:
+    name: y
+    m_serializedType:
+      m_SerializableType: System.Single, mscorlib, Version=2.0.0.0, Culture=neutral,
+        PublicKeyToken=b77a5c561934e089
+    attributes: []
   m_Direction: 0
   m_LinkedSlots: []
 --- !u!114 &114269319803850758
@@ -922,37 +944,6 @@
   m_Direction: 0
   m_LinkedSlots:
   - {fileID: 114254234442900398}
---- !u!114 &114316640042165378
-MonoBehaviour:
-  m_ObjectHideFlags: 1
-  m_PrefabParentObject: {fileID: 0}
-  m_PrefabInternal: {fileID: 0}
-  m_GameObject: {fileID: 0}
-  m_Enabled: 1
-  m_EditorHideFlags: 0
-  m_Script: {fileID: 11500000, guid: f780aa281814f9842a7c076d436932e7, type: 3}
-  m_Name: VFXSlotFloat
-  m_EditorClassIdentifier: 
-  m_Parent: {fileID: 114353934278624050}
-  m_Children: []
-  m_UIPosition: {x: 0, y: 0}
-  m_UICollapsed: 1
-  m_UISuperCollapsed: 0
-  m_MasterSlot: {fileID: 114076590423477128}
-  m_MasterData:
-    m_Owner: {fileID: 0}
-    m_Value:
-      m_Type:
-        m_SerializableType: 
-      m_SerializableObject: 
-  m_Property:
-    name: y
-    m_serializedType:
-      m_SerializableType: System.Single, mscorlib, Version=2.0.0.0, Culture=neutral,
-        PublicKeyToken=b77a5c561934e089
-    attributes: []
-  m_Direction: 0
-  m_LinkedSlots: []
 --- !u!114 &114320302023272172
 MonoBehaviour:
   m_ObjectHideFlags: 1
@@ -1054,44 +1045,6 @@
     attributes: []
   m_Direction: 0
   m_LinkedSlots: []
---- !u!114 &114353934278624050
-MonoBehaviour:
-  m_ObjectHideFlags: 1
-  m_PrefabParentObject: {fileID: 0}
-  m_PrefabInternal: {fileID: 0}
-  m_GameObject: {fileID: 0}
-  m_Enabled: 1
-  m_EditorHideFlags: 0
-  m_Script: {fileID: 11500000, guid: ac39bd03fca81b849929b9c966f1836a, type: 3}
-  m_Name: VFXSlotFloat3
-  m_EditorClassIdentifier: 
-  m_Parent: {fileID: 114214900018643860}
-  m_Children:
-  - {fileID: 114385048355583622}
-  - {fileID: 114316640042165378}
-  - {fileID: 114962015561307226}
-  m_UIPosition: {x: 0, y: 0}
-  m_UICollapsed: 1
-  m_UISuperCollapsed: 0
-  m_MasterSlot: {fileID: 114076590423477128}
-  m_MasterData:
-    m_Owner: {fileID: 0}
-    m_Value:
-      m_Type:
-        m_SerializableType: 
-      m_SerializableObject: 
-  m_Property:
-    name: center
-    m_serializedType:
-      m_SerializableType: UnityEngine.Vector3, UnityEngine.CoreModule, Version=0.0.0.0,
-        Culture=neutral, PublicKeyToken=null
-    attributes:
-    - m_Type: 3
-      m_Min: -Infinity
-      m_Max: Infinity
-      m_Tooltip: The centre of the sphere.
-  m_Direction: 0
-  m_LinkedSlots: []
 --- !u!114 &114355404097440724
 MonoBehaviour:
   m_ObjectHideFlags: 1
@@ -1249,37 +1202,6 @@
   attribute: alpha
   Composition: 0
   Random: 0
---- !u!114 &114385048355583622
-MonoBehaviour:
-  m_ObjectHideFlags: 1
-  m_PrefabParentObject: {fileID: 0}
-  m_PrefabInternal: {fileID: 0}
-  m_GameObject: {fileID: 0}
-  m_Enabled: 1
-  m_EditorHideFlags: 0
-  m_Script: {fileID: 11500000, guid: f780aa281814f9842a7c076d436932e7, type: 3}
-  m_Name: VFXSlotFloat
-  m_EditorClassIdentifier: 
-  m_Parent: {fileID: 114353934278624050}
-  m_Children: []
-  m_UIPosition: {x: 0, y: 0}
-  m_UICollapsed: 1
-  m_UISuperCollapsed: 0
-  m_MasterSlot: {fileID: 114076590423477128}
-  m_MasterData:
-    m_Owner: {fileID: 0}
-    m_Value:
-      m_Type:
-        m_SerializableType: 
-      m_SerializableObject: 
-  m_Property:
-    name: x
-    m_serializedType:
-      m_SerializableType: System.Single, mscorlib, Version=2.0.0.0, Culture=neutral,
-        PublicKeyToken=b77a5c561934e089
-    attributes: []
-  m_Direction: 0
-  m_LinkedSlots: []
 --- !u!114 &114386052338566962
 MonoBehaviour:
   m_ObjectHideFlags: 1
@@ -1855,41 +1777,6 @@
     attributes: []
   m_Direction: 0
   m_LinkedSlots: []
---- !u!114 &114581920985279338
-MonoBehaviour:
-  m_ObjectHideFlags: 1
-  m_PrefabParentObject: {fileID: 0}
-  m_PrefabInternal: {fileID: 0}
-  m_GameObject: {fileID: 0}
-  m_Enabled: 1
-  m_EditorHideFlags: 0
-  m_Script: {fileID: 11500000, guid: f780aa281814f9842a7c076d436932e7, type: 3}
-  m_Name: VFXSlotFloat
-  m_EditorClassIdentifier: 
-  m_Parent: {fileID: 114214900018643860}
-  m_Children: []
-  m_UIPosition: {x: 0, y: 0}
-  m_UICollapsed: 1
-  m_UISuperCollapsed: 0
-  m_MasterSlot: {fileID: 114076590423477128}
-  m_MasterData:
-    m_Owner: {fileID: 0}
-    m_Value:
-      m_Type:
-        m_SerializableType: 
-      m_SerializableObject: 
-  m_Property:
-    name: radius
-    m_serializedType:
-      m_SerializableType: System.Single, mscorlib, Version=2.0.0.0, Culture=neutral,
-        PublicKeyToken=b77a5c561934e089
-    attributes:
-    - m_Type: 3
-      m_Min: -Infinity
-      m_Max: Infinity
-      m_Tooltip: The radius of the sphere.
-  m_Direction: 0
-  m_LinkedSlots: []
 --- !u!114 &114599985718282858
 MonoBehaviour:
   m_ObjectHideFlags: 1
@@ -2075,6 +1962,44 @@
   m_OutputSlots: []
   m_Disabled: 0
   mode: 0
+--- !u!114 &114648230893974542
+MonoBehaviour:
+  m_ObjectHideFlags: 1
+  m_PrefabParentObject: {fileID: 0}
+  m_PrefabInternal: {fileID: 0}
+  m_GameObject: {fileID: 0}
+  m_Enabled: 1
+  m_EditorHideFlags: 0
+  m_Script: {fileID: 11500000, guid: ac39bd03fca81b849929b9c966f1836a, type: 3}
+  m_Name: VFXSlotFloat3
+  m_EditorClassIdentifier: 
+  m_Parent: {fileID: 114978401141406578}
+  m_Children:
+  - {fileID: 114133910861334558}
+  - {fileID: 114263176138594942}
+  - {fileID: 114252226686300040}
+  m_UIPosition: {x: 0, y: 0}
+  m_UICollapsed: 1
+  m_UISuperCollapsed: 0
+  m_MasterSlot: {fileID: 114978401141406578}
+  m_MasterData:
+    m_Owner: {fileID: 0}
+    m_Value:
+      m_Type:
+        m_SerializableType: 
+      m_SerializableObject: 
+  m_Property:
+    name: center
+    m_serializedType:
+      m_SerializableType: UnityEngine.Vector3, UnityEngine.CoreModule, Version=0.0.0.0,
+        Culture=neutral, PublicKeyToken=null
+    attributes:
+    - m_Type: 3
+      m_Min: -Infinity
+      m_Max: Infinity
+      m_Tooltip: The centre of the sphere.
+  m_Direction: 0
+  m_LinkedSlots: []
 --- !u!114 &114649831890396088
 MonoBehaviour:
   m_ObjectHideFlags: 1
@@ -2255,11 +2180,7 @@
     m_serializedType:
       m_SerializableType: System.Single, mscorlib, Version=2.0.0.0, Culture=neutral,
         PublicKeyToken=b77a5c561934e089
-    attributes:
-    - m_Type: 1
-      m_Min: 0
-      m_Max: Infinity
-      m_Tooltip: 
+    attributes: []
   m_Direction: 0
   m_LinkedSlots: []
 --- !u!114 &114701271570148598
@@ -2751,6 +2672,41 @@
     attributes: []
   m_Direction: 0
   m_LinkedSlots: []
+--- !u!114 &114860685427450454
+MonoBehaviour:
+  m_ObjectHideFlags: 1
+  m_PrefabParentObject: {fileID: 0}
+  m_PrefabInternal: {fileID: 0}
+  m_GameObject: {fileID: 0}
+  m_Enabled: 1
+  m_EditorHideFlags: 0
+  m_Script: {fileID: 11500000, guid: f780aa281814f9842a7c076d436932e7, type: 3}
+  m_Name: VFXSlotFloat
+  m_EditorClassIdentifier: 
+  m_Parent: {fileID: 114978401141406578}
+  m_Children: []
+  m_UIPosition: {x: 0, y: 0}
+  m_UICollapsed: 1
+  m_UISuperCollapsed: 0
+  m_MasterSlot: {fileID: 114978401141406578}
+  m_MasterData:
+    m_Owner: {fileID: 0}
+    m_Value:
+      m_Type:
+        m_SerializableType: 
+      m_SerializableObject: 
+  m_Property:
+    name: radius
+    m_serializedType:
+      m_SerializableType: System.Single, mscorlib, Version=2.0.0.0, Culture=neutral,
+        PublicKeyToken=b77a5c561934e089
+    attributes:
+    - m_Type: 3
+      m_Min: -Infinity
+      m_Max: Infinity
+      m_Tooltip: The radius of the sphere.
+  m_Direction: 0
+  m_LinkedSlots: []
 --- !u!114 &114869325055115278
 MonoBehaviour:
   m_ObjectHideFlags: 1
@@ -3110,37 +3066,6 @@
     attributes: []
   m_Direction: 0
   m_LinkedSlots: []
---- !u!114 &114962015561307226
-MonoBehaviour:
-  m_ObjectHideFlags: 1
-  m_PrefabParentObject: {fileID: 0}
-  m_PrefabInternal: {fileID: 0}
-  m_GameObject: {fileID: 0}
-  m_Enabled: 1
-  m_EditorHideFlags: 0
-  m_Script: {fileID: 11500000, guid: f780aa281814f9842a7c076d436932e7, type: 3}
-  m_Name: VFXSlotFloat
-  m_EditorClassIdentifier: 
-  m_Parent: {fileID: 114353934278624050}
-  m_Children: []
-  m_UIPosition: {x: 0, y: 0}
-  m_UICollapsed: 1
-  m_UISuperCollapsed: 0
-  m_MasterSlot: {fileID: 114076590423477128}
-  m_MasterData:
-    m_Owner: {fileID: 0}
-    m_Value:
-      m_Type:
-        m_SerializableType: 
-      m_SerializableObject: 
-  m_Property:
-    name: z
-    m_serializedType:
-      m_SerializableType: System.Single, mscorlib, Version=2.0.0.0, Culture=neutral,
-        PublicKeyToken=b77a5c561934e089
-    attributes: []
-  m_Direction: 0
-  m_LinkedSlots: []
 --- !u!114 &114970945626309002
 MonoBehaviour:
   m_ObjectHideFlags: 1
@@ -3219,6 +3144,45 @@
     - context: {fileID: 114990649379872476}
       slotIndex: 0
   integration: 0
+--- !u!114 &114978401141406578
+MonoBehaviour:
+  m_ObjectHideFlags: 1
+  m_PrefabParentObject: {fileID: 0}
+  m_PrefabInternal: {fileID: 0}
+  m_GameObject: {fileID: 0}
+  m_Enabled: 1
+  m_EditorHideFlags: 0
+  m_Script: {fileID: 11500000, guid: 1b605c022ee79394a8a776c0869b3f9a, type: 3}
+  m_Name: VFXSlot
+  m_EditorClassIdentifier: 
+  m_Parent: {fileID: 0}
+  m_Children:
+  - {fileID: 114648230893974542}
+  - {fileID: 114860685427450454}
+  - {fileID: 114206351733016970}
+  m_UIPosition: {x: 0, y: 0}
+  m_UICollapsed: 1
+  m_UISuperCollapsed: 0
+  m_MasterSlot: {fileID: 114978401141406578}
+  m_MasterData:
+    m_Owner: {fileID: 114162163064173402}
+    m_Value:
+      m_Type:
+        m_SerializableType: UnityEditor.VFX.ArcSphere, Assembly-CSharp-Editor-testable,
+          Version=0.0.0.0, Culture=neutral, PublicKeyToken=null
+      m_SerializableObject: '{"space":0,"center":{"x":0.0,"y":0.0,"z":0.0},"radius":1.0,"arc":6.2831854820251469}'
+  m_Property:
+    name: Sphere
+    m_serializedType:
+      m_SerializableType: UnityEditor.VFX.ArcSphere, Assembly-CSharp-Editor-testable,
+        Version=0.0.0.0, Culture=neutral, PublicKeyToken=null
+    attributes:
+    - m_Type: 3
+      m_Min: -Infinity
+      m_Max: Infinity
+      m_Tooltip: The sphere used for positioning particles.
+  m_Direction: 0
+  m_LinkedSlots: []
 --- !u!114 &114985636449944498
 MonoBehaviour:
   m_ObjectHideFlags: 1
@@ -3464,19 +3428,19 @@
       data[1]: -1
       data[2]: -1
       data[3]: 1
-    - op: 0
+    - op: 32
       valueIndex: 23
-      data[0]: -1
-      data[1]: -1
-      data[2]: -1
-      data[3]: 1
-    - op: 32
-      valueIndex: 24
       data[0]: 2
       data[1]: 4
       data[2]: -1
       data[3]: 1
     - op: 0
+      valueIndex: 24
+      data[0]: -1
+      data[1]: -1
+      data[2]: -1
+      data[3]: 1
+    - op: 0
       valueIndex: 25
       data[0]: -1
       data[1]: -1
@@ -3632,162 +3596,156 @@
       data[1]: -1
       data[2]: -1
       data[3]: 1
-    - op: 0
+    - op: 2
       valueIndex: 51
+      data[0]: 16
+      data[1]: 15
+      data[2]: 18
+      data[3]: -1
+    - op: 2
+      valueIndex: 54
+      data[0]: 48
+      data[1]: 47
+      data[2]: 29
+      data[3]: -1
+    - op: 2
+      valueIndex: 57
+      data[0]: 27
+      data[1]: 26
+      data[2]: 17
+      data[3]: -1
+    - op: 0
+      valueIndex: 60
+      data[0]: -1
+      data[1]: -1
+      data[2]: -1
+      data[3]: 1
+    - op: 0
+      valueIndex: 61
       data[0]: -1
       data[1]: -1
       data[2]: -1
       data[3]: 7
     - op: 2
-      valueIndex: 53
-      data[0]: 35
-      data[1]: 31
-      data[2]: 32
+      valueIndex: 63
+      data[0]: 42
+      data[1]: 41
+      data[2]: 40
       data[3]: -1
-    - op: 0
-      valueIndex: 56
+    - op: 2
+      valueIndex: 66
+      data[0]: 13
+      data[1]: 7
+      data[2]: 9
+      data[3]: -1
+    - op: 2
+      valueIndex: 69
+      data[0]: 39
+      data[1]: 38
+      data[2]: 37
+      data[3]: -1
+    - op: 0
+      valueIndex: 72
       data[0]: -1
       data[1]: -1
       data[2]: -1
       data[3]: 7
+    - op: 31
+      valueIndex: 74
+      data[0]: 11
+      data[1]: 10
+      data[2]: -1
+      data[3]: 1
     - op: 2
-      valueIndex: 58
-      data[0]: 47
-      data[1]: 48
-      data[2]: 42
-      data[3]: -1
-    - op: 32
-      valueIndex: 61
-      data[0]: 37
-      data[1]: 4
-      data[2]: -1
-      data[3]: 1
-    - op: 2
-      valueIndex: 62
-      data[0]: 17
-      data[1]: 16
+      valueIndex: 75
+      data[0]: 21
+      data[1]: 20
       data[2]: 19
       data[3]: -1
     - op: 2
-      valueIndex: 65
-      data[0]: 22
-      data[1]: 21
-      data[2]: 20
+      valueIndex: 78
+      data[0]: 33
+      data[1]: 43
+      data[2]: 46
       data[3]: -1
     - op: 0
-      valueIndex: 68
-      data[0]: -1
-      data[1]: -1
+      valueIndex: 81
+      data[0]: -1
+      data[1]: -1
+      data[2]: -1
+      data[3]: 1
+    - op: 31
+      valueIndex: 82
+      data[0]: 23
+      data[1]: 10
       data[2]: -1
       data[3]: 1
     - op: 2
-      valueIndex: 69
-      data[0]: 28
-      data[1]: 27
-      data[2]: 18
+      valueIndex: 83
+      data[0]: 30
+      data[1]: 35
+      data[2]: 34
+      data[3]: -1
+    - op: 0
+      valueIndex: 86
+      data[0]: -1
+      data[1]: -1
+      data[2]: -1
+      data[3]: 1
+    - op: 2
+      valueIndex: 87
+      data[0]: 8
+      data[1]: 6
+      data[2]: 24
       data[3]: -1
     - op: 2
-      valueIndex: 72
-      data[0]: 38
-      data[1]: 39
-      data[2]: 41
-      data[3]: -1
-    - op: 0
-      valueIndex: 75
-      data[0]: -1
-      data[1]: -1
-      data[2]: -1
-      data[3]: 1
-    - op: 31
-      valueIndex: 76
-      data[0]: 14
-      data[1]: 15
-      data[2]: -1
-      data[3]: 1
-    - op: 2
-      valueIndex: 77
-      data[0]: 34
-      data[1]: 50
+      valueIndex: 90
+      data[0]: 45
+      data[1]: 44
       data[2]: 49
       data[3]: -1
+    - op: 31
+      valueIndex: 93
+      data[0]: 14
+      data[1]: 12
+      data[2]: -1
+      data[3]: 1
     - op: 2
-      valueIndex: 80
-      data[0]: 13
-      data[1]: 9
-      data[2]: 8
+      valueIndex: 94
+      data[0]: 36
+      data[1]: 32
+      data[2]: 31
       data[3]: -1
     - op: 0
-      valueIndex: 83
+      valueIndex: 97
+      data[0]: -1
+      data[1]: -1
+      data[2]: -1
+      data[3]: 7
+    - op: 0
+      valueIndex: 99
       data[0]: -1
       data[1]: -1
       data[2]: -1
       data[3]: 1
     - op: 2
-      valueIndex: 84
-      data[0]: 46
-      data[1]: 30
-      data[2]: 12
+      valueIndex: 100
+      data[0]: 22
+      data[1]: 25
+      data[2]: 28
       data[3]: -1
-    - op: 2
-      valueIndex: 87
-      data[0]: 44
-      data[1]: 43
-      data[2]: 45
+    - op: 0
+      valueIndex: 103
+      data[0]: -1
+      data[1]: -1
+      data[2]: -1
+      data[3]: 1
+    - op: 13
+      valueIndex: 104
+      data[0]: -1
+      data[1]: -1
+      data[2]: -1
       data[3]: -1
-    - op: 31
-      valueIndex: 90
-      data[0]: 11
-      data[1]: 10
-      data[2]: -1
-      data[3]: 1
-    - op: 0
-      valueIndex: 91
-      data[0]: -1
-      data[1]: -1
-      data[2]: -1
-      data[3]: 1
-    - op: 2
-      valueIndex: 92
-      data[0]: 40
-      data[1]: 36
-      data[2]: 33
-      data[3]: -1
-    - op: 2
-      valueIndex: 95
-      data[0]: 23
-      data[1]: 26
-      data[2]: 29
-      data[3]: -1
-    - op: 31
-      valueIndex: 98
-      data[0]: 24
-      data[1]: 10
-      data[2]: -1
-      data[3]: 1
-    - op: 13
-      valueIndex: 99
-      data[0]: -1
-      data[1]: -1
-      data[2]: -1
-      data[3]: -1
-    - op: 0
-      valueIndex: 100
-      data[0]: -1
-      data[1]: -1
-      data[2]: -1
-      data[3]: 7
-    - op: 2
-      valueIndex: 102
-      data[0]: 6
-      data[1]: 7
-      data[2]: 25
-      data[3]: -1
-    - op: 0
-      valueIndex: 105
-      data[0]: -1
-      data[1]: -1
-      data[2]: -1
-      data[3]: 1
     m_NeedsLocalToWorld: 0
     m_NeedsWorldToLocal: 0
   m_ExposedExpressions: []
@@ -3815,31 +3773,31 @@
       - m_ExpressionIndex: 10
         m_Value: 6.2831855
       - m_ExpressionIndex: 12
-        m_Value: 0
+        m_Value: 1
       - m_ExpressionIndex: 13
         m_Value: 1
       - m_ExpressionIndex: 15
-        m_Value: 1
+        m_Value: 2
       - m_ExpressionIndex: 16
         m_Value: 2
       - m_ExpressionIndex: 17
+        m_Value: 0
+      - m_ExpressionIndex: 18
         m_Value: 2
-      - m_ExpressionIndex: 18
+      - m_ExpressionIndex: 19
+        m_Value: 1
+      - m_ExpressionIndex: 20
         m_Value: 0
-      - m_ExpressionIndex: 19
-        m_Value: 2
-      - m_ExpressionIndex: 20
-        m_Value: 1
       - m_ExpressionIndex: 21
         m_Value: 0
       - m_ExpressionIndex: 22
         m_Value: 0
-      - m_ExpressionIndex: 23
+      - m_ExpressionIndex: 24
         m_Value: 0
       - m_ExpressionIndex: 25
+        m_Value: 1
+      - m_ExpressionIndex: 26
         m_Value: 0
-      - m_ExpressionIndex: 26
-        m_Value: 1
       - m_ExpressionIndex: 27
         m_Value: 0
       - m_ExpressionIndex: 28
@@ -3847,21 +3805,21 @@
       - m_ExpressionIndex: 29
         m_Value: 0
       - m_ExpressionIndex: 30
+        m_Value: 2
+      - m_ExpressionIndex: 31
         m_Value: 0
-      - m_ExpressionIndex: 31
+      - m_ExpressionIndex: 32
+        m_Value: 0
+      - m_ExpressionIndex: 33
+        m_Value: 0
+      - m_ExpressionIndex: 34
         m_Value: 2
-      - m_ExpressionIndex: 32
-        m_Value: 2
-      - m_ExpressionIndex: 33
-        m_Value: 2
-      - m_ExpressionIndex: 34
-        m_Value: 0
       - m_ExpressionIndex: 35
         m_Value: 2
       - m_ExpressionIndex: 36
-        m_Value: 2
+        m_Value: 0
       - m_ExpressionIndex: 37
-        m_Value: 10000
+        m_Value: 0
       - m_ExpressionIndex: 38
         m_Value: 0
       - m_ExpressionIndex: 39
@@ -3869,11 +3827,11 @@
       - m_ExpressionIndex: 40
         m_Value: 2
       - m_ExpressionIndex: 41
+        m_Value: 2
+      - m_ExpressionIndex: 42
+        m_Value: 2
+      - m_ExpressionIndex: 43
         m_Value: 0
-      - m_ExpressionIndex: 42
-        m_Value: 0
-      - m_ExpressionIndex: 43
-        m_Value: 2
       - m_ExpressionIndex: 44
         m_Value: 2
       - m_ExpressionIndex: 45
@@ -3885,18 +3843,18 @@
       - m_ExpressionIndex: 48
         m_Value: 0
       - m_ExpressionIndex: 49
-        m_Value: 0
+        m_Value: 2
       - m_ExpressionIndex: 50
-        m_Value: 0
-      - m_ExpressionIndex: 58
         m_Value: 1
-      - m_ExpressionIndex: 61
+      - m_ExpressionIndex: 54
+        m_Value: 10000
+      - m_ExpressionIndex: 63
+        m_Value: 1
+      - m_ExpressionIndex: 66
         m_Value: 0.3
-      - m_ExpressionIndex: 65
+      - m_ExpressionIndex: 72
         m_Value: 1
-      - m_ExpressionIndex: 69
-        m_Value: 1
-      - m_ExpressionIndex: 76
+      - m_ExpressionIndex: 74
         m_Value: 1
     m_Vector2f:
       m_Array: []
@@ -3916,11 +3874,11 @@
       m_Array: []
     m_NamedObject:
       m_Array:
-      - m_ExpressionIndex: 51
+      - m_ExpressionIndex: 55
         m_Value: {fileID: 10300, guid: 0000000000000000f000000000000000, type: 0}
-      - m_ExpressionIndex: 53
+      - m_ExpressionIndex: 59
         m_Value: {fileID: 10300, guid: 0000000000000000f000000000000000, type: 0}
-      - m_ExpressionIndex: 74
+      - m_ExpressionIndex: 71
         m_Value: {fileID: 10300, guid: 0000000000000000f000000000000000, type: 0}
     m_Bool:
       m_Array: []
@@ -4098,7 +4056,7 @@
     - type: 268435456
       buffers: []
       values:
-      - index: 55
+      - index: 54
         nameId: Rate
       params: []
       processor: {fileID: 0}
@@ -4117,9 +4075,9 @@
     - index: 1
       nameId: spawner_input
     values:
-    - index: 54
+    - index: 58
       nameId: bounds_center
-    - index: 52
+    - index: 56
       nameId: bounds_size
     tasks:
     - type: 536870912
@@ -4133,29 +4091,24 @@
       - index: 1
         nameId: sourceAttributeBuffer
       values:
-      - index: 65
+      - index: 50
         nameId: Lifetime_b
-      - index: 66
+      - index: 52
         nameId: Torus_center_c
       - index: 1
         nameId: Torus_majorRadius_c
       - index: 0
         nameId: Torus_minorRadius_c
-      - index: 68
+      - index: 60
         nameId: Torus_arc_c
-      - index: 62
+      - index: 69
         nameId: r_c
-<<<<<<< HEAD
       params:
       - index: 58
         nameId: bounds_center
       - index: 56
         nameId: bounds_size
       processor: {fileID: 7200000, guid: d0fd5185899b23c45b49931f61f449ca, type: 3}
-=======
-      params: []
-      processor: {fileID: 7200000, guid: 6ac5407042fd3ac4caa50de16780cd5d, type: 3}
->>>>>>> 9c7d008d
     - type: 805306368
       buffers:
       - index: 0
@@ -4163,33 +4116,25 @@
       - index: 2
         nameId: deadListOut
       values:
-      - index: 73
+      - index: 75
         nameId: deltaTime_b
       params: []
-<<<<<<< HEAD
       processor: {fileID: 7200000, guid: 1429518f842361049a32fd8c0d75446d, type: 3}
-=======
-      processor: {fileID: 7200000, guid: 7a8cfd47238d1cd4cb78c3e306930638, type: 3}
->>>>>>> 9c7d008d
     - type: 1073741826
       buffers:
       - index: 0
         nameId: attributeBuffer
       values:
-      - index: 61
+      - index: 66
         nameId: Alpha_b
-      - index: 64
+      - index: 57
         nameId: Color_c
-      - index: 74
+      - index: 55
         nameId: mainTexture
       params:
       - index: 2
         nameId: sortPriority
-<<<<<<< HEAD
       processor: {fileID: 4800000, guid: f04d696a56f3c9a49aaac5d140ee0958, type: 3}
-=======
-      processor: {fileID: 4800000, guid: 2d5e220453d744140894ccd4812e4428, type: 3}
->>>>>>> 9c7d008d
   - type: 1
     flags: 1
     capacity: 10000
@@ -4205,9 +4150,9 @@
     - index: 1
       nameId: spawner_input
     values:
-    - index: 60
+    - index: 70
       nameId: bounds_center
-    - index: 70
+    - index: 65
       nameId: bounds_size
     tasks:
     - type: 536870912
@@ -4221,9 +4166,8 @@
       - index: 5
         nameId: sourceAttributeBuffer
       values:
-      - index: 76
+      - index: 74
         nameId: Lifetime_b
-<<<<<<< HEAD
       - index: 67
         nameId: Sphere_center_c
       - index: 63
@@ -4236,16 +4180,6 @@
       - index: 65
         nameId: bounds_size
       processor: {fileID: 7200000, guid: 90debd56890ae3348b6c91f9ce9b6e20, type: 3}
-=======
-      - index: 75
-        nameId: ArcSphere_sphere_center_c
-      - index: 69
-        nameId: ArcSphere_sphere_radius_c
-      - index: 72
-        nameId: ArcSphere_arc_c
-      params: []
-      processor: {fileID: 7200000, guid: aabfc657bf00012459c78f108a2e1e9f, type: 3}
->>>>>>> 9c7d008d
     - type: 805306368
       buffers:
       - index: 4
@@ -4253,33 +4187,25 @@
       - index: 6
         nameId: deadListOut
       values:
-      - index: 73
+      - index: 75
         nameId: deltaTime_b
       params: []
-<<<<<<< HEAD
       processor: {fileID: 7200000, guid: 65ffcfcfbe3aa894e8dc7e88fce939db, type: 3}
-=======
-      processor: {fileID: 7200000, guid: 98da754bfe3b908438733d45a5ecf2de, type: 3}
->>>>>>> 9c7d008d
     - type: 1073741826
       buffers:
       - index: 4
         nameId: attributeBuffer
       values:
-      - index: 61
+      - index: 66
         nameId: Alpha_b
+      - index: 73
+        nameId: Color_c
       - index: 71
-        nameId: Color_c
-      - index: 51
         nameId: mainTexture
       params:
       - index: 1
         nameId: sortPriority
-<<<<<<< HEAD
       processor: {fileID: 4800000, guid: c44a7afd446bcbc468f0f0164296933f, type: 3}
-=======
-      processor: {fileID: 4800000, guid: 1c98af9b262d8e44faf1bae3e99a5450, type: 3}
->>>>>>> 9c7d008d
   - type: 1
     flags: 1
     capacity: 10000
@@ -4295,9 +4221,9 @@
     - index: 1
       nameId: spawner_input
     values:
-    - index: 63
+    - index: 62
       nameId: bounds_center
-    - index: 67
+    - index: 68
       nameId: bounds_size
     tasks:
     - type: 536870912
@@ -4311,23 +4237,18 @@
       - index: 9
         nameId: sourceAttributeBuffer
       values:
-      - index: 58
+      - index: 72
         nameId: Lifetime_b
-      - index: 59
+      - index: 53
         nameId: Box_center_c
-      - index: 56
+      - index: 51
         nameId: Box_size_c
-<<<<<<< HEAD
       params:
       - index: 62
         nameId: bounds_center
       - index: 68
         nameId: bounds_size
       processor: {fileID: 7200000, guid: 298cd4fee3ff3534db34e961f6acd0bd, type: 3}
-=======
-      params: []
-      processor: {fileID: 7200000, guid: 945d910e732cd0b46892dfadac247083, type: 3}
->>>>>>> 9c7d008d
     - type: 805306368
       buffers:
       - index: 8
@@ -4335,33 +4256,25 @@
       - index: 10
         nameId: deadListOut
       values:
-      - index: 73
+      - index: 75
         nameId: deltaTime_b
       params: []
-<<<<<<< HEAD
       processor: {fileID: 7200000, guid: 0dd04e309582270468ca12e031343dae, type: 3}
-=======
-      processor: {fileID: 7200000, guid: a12088320bb00c34e817e307e90fda57, type: 3}
->>>>>>> 9c7d008d
     - type: 1073741826
       buffers:
       - index: 8
         nameId: attributeBuffer
       values:
+      - index: 66
+        nameId: Alpha_b
       - index: 61
-        nameId: Alpha_b
-      - index: 57
         nameId: Color_c
-      - index: 53
+      - index: 59
         nameId: mainTexture
       params:
       - index: 0
         nameId: sortPriority
-<<<<<<< HEAD
       processor: {fileID: 4800000, guid: eac4f9192ea66d04b90d81196742c2d5, type: 3}
-=======
-      processor: {fileID: 4800000, guid: 618c9d56a4d0f2f4c8555a3b3fc1fb71, type: 3}
->>>>>>> 9c7d008d
   m_Events:
   - name: OnPlay
     playSystems: 00000000
