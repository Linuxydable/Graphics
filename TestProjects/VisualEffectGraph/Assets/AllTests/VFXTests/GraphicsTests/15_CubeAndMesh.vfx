--- conflicted
+++ resolved
@@ -1437,7 +1437,6 @@
   m_UISuperCollapsed: 0
   m_UIInfos: {fileID: 114122344245984846}
   m_ParameterInfo: []
-  m_ImportDependencies: []
   m_GraphVersion: 4
   m_saved: 1
   m_SubgraphDependencies: []
@@ -1967,14 +1966,9 @@
   title: 
   m_Owners:
   - {fileID: 114811204679409306}
-<<<<<<< HEAD
-  m_Shader: {fileID: 4800000, guid: 1315639ec2b0425429525dd2810b4c98, type: 3}
-  m_ShaderName: VFX/Test/Rim
-=======
   m_Shader: {fileID: -6465566751694194690, guid: a1f88376c5c975644a8bea93ca9eecde,
     type: 3}
   shaderGUID: a1f88376c5c975644a8bea93ca9eecde
->>>>>>> 9978e142
 --- !u!114 &114782034906201374
 MonoBehaviour:
   m_ObjectHideFlags: 1
