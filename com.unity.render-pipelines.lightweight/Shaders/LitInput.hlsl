<<<<<<< HEAD
#ifndef LIGHTWEIGHT_LIT_INPUT_INCLUDED
#define LIGHTWEIGHT_LIT_INPUT_INCLUDED

#include "Packages/com.unity.render-pipelines.lightweight/ShaderLibrary/Core.hlsl"
#include "Packages/com.unity.render-pipelines.core/ShaderLibrary/CommonMaterial.hlsl"
#include "Packages/com.unity.render-pipelines.core/ShaderLibrary/TextureStack.hlsl"
#include "Packages/com.unity.render-pipelines.lightweight/ShaderLibrary/SurfaceInput.hlsl"

CBUFFER_START(UnityPerMaterial)
float4 _BaseMap_ST;
half4 _BaseColor;
half4 _SpecColor;
half4 _EmissionColor;
half _Cutoff;
half _Smoothness;
half _Metallic;
half _BumpScale;
half _OcclusionStrength;
DECLARE_STACK_CB(_TextureStack);
CBUFFER_END

TEXTURE2D(_OcclusionMap);       SAMPLER(sampler_OcclusionMap);
TEXTURE2D(_MetallicGlossMap);   SAMPLER(sampler_MetallicGlossMap);
TEXTURE2D(_SpecGlossMap);       SAMPLER(sampler_SpecGlossMap);

DECLARE_STACK3(_TextureStack, _BaseMap, _BumpMap, _MetallicGlossMap);

#ifdef _SPECULAR_SETUP
    // TODO VT: We always put the _MetallicGlossMap in VT but never _SpecGlossMap need a way to be able to toggle
    // this based on defines !?
    #define SAMPLE_METALLICSPECULAR(info) SAMPLE_TEXTURE2D(_SpecGlossMap, sampler_SpecGlossMap, info.uv)
#else
    #define SAMPLE_METALLICSPECULAR(info) SampleStack(info, _MetallicGlossMap)
#endif

half4 SampleMetallicSpecGloss(StackInfo info, half albedoAlpha)
{
    half4 specGloss;

#ifdef _METALLICSPECGLOSSMAP
    specGloss = SAMPLE_METALLICSPECULAR(info);
    #ifdef _SMOOTHNESS_TEXTURE_ALBEDO_CHANNEL_A
        specGloss.a = albedoAlpha * _Smoothness;
    #else
        specGloss.a *= _Smoothness;
    #endif
#else // _METALLICSPECGLOSSMAP
    #if _SPECULAR_SETUP
        specGloss.rgb = _SpecColor.rgb;
    #else
        specGloss.rgb = _Metallic.rrr;
    #endif

    #ifdef _SMOOTHNESS_TEXTURE_ALBEDO_CHANNEL_A
        specGloss.a = albedoAlpha * _Smoothness;
    #else
        specGloss.a = _Smoothness;
    #endif
#endif

    return specGloss;
}

half SampleOcclusion(float2 uv)
{
#ifdef _OCCLUSIONMAP
// TODO: Controls things like these by exposing SHADER_QUALITY levels (low, medium, high)
#if defined(SHADER_API_GLES)
    return SAMPLE_TEXTURE2D(_OcclusionMap, sampler_OcclusionMap, uv).g;
#else
    half occ = SAMPLE_TEXTURE2D(_OcclusionMap, sampler_OcclusionMap, uv).g;
    return LerpWhiteTo(occ, _OcclusionStrength);
#endif
#else
    return 1.0;
#endif
}

inline void InitializeStandardLitSurfaceData(float2 uv, out SurfaceData outSurfaceData)
{
    StackInfo info = PrepareStack(uv, _TextureStack);

    float4 rawAlbedoAlpha = SampleStack(info, _BaseMap);
#ifdef _NORMALMAP
#ifdef VIRTUAL_TEXTURES_ACTIVE
    float3 normal = SampleStack_Normal(info, _BumpMap, _BumpScale);
#else
	float3 normal = SampleNormal(uv, TEXTURE2D_ARGS(_BumpMap, sampler_BumpMap), _BumpScale);
#endif
#else
    float3 normal = float3(0,0,0);
#endif

    half4 albedoAlpha = ProcessAlbedoAlpha(rawAlbedoAlpha);
    outSurfaceData.alpha = Alpha(albedoAlpha.a, _BaseColor, _Cutoff);

    half4 specGloss = SampleMetallicSpecGloss(info, albedoAlpha.a);
    outSurfaceData.albedo = albedoAlpha.rgb * _BaseColor.rgb;

#if _SPECULAR_SETUP
    outSurfaceData.metallic = 1.0h;
    outSurfaceData.specular = specGloss.rgb;
#else
    outSurfaceData.metallic = specGloss.r;
    outSurfaceData.specular = half3(0.0h, 0.0h, 0.0h);
#endif

    outSurfaceData.smoothness = specGloss.a;
    outSurfaceData.normalTS = normal;
    outSurfaceData.occlusion = SampleOcclusion(uv);
    outSurfaceData.emission = SampleEmission(uv, _EmissionColor.rgb, TEXTURE2D_ARGS(_EmissionMap, sampler_EmissionMap));
}

#endif // LIGHTWEIGHT_INPUT_SURFACE_PBR_INCLUDED
=======
#include "Packages/com.unity.render-pipelines.universal/Shaders/LitInput.hlsl"
>>>>>>> 9f3a9f3a
<|MERGE_RESOLUTION|>--- conflicted
+++ resolved
@@ -1,118 +1 @@
-<<<<<<< HEAD
-#ifndef LIGHTWEIGHT_LIT_INPUT_INCLUDED
-#define LIGHTWEIGHT_LIT_INPUT_INCLUDED
-
-#include "Packages/com.unity.render-pipelines.lightweight/ShaderLibrary/Core.hlsl"
-#include "Packages/com.unity.render-pipelines.core/ShaderLibrary/CommonMaterial.hlsl"
-#include "Packages/com.unity.render-pipelines.core/ShaderLibrary/TextureStack.hlsl"
-#include "Packages/com.unity.render-pipelines.lightweight/ShaderLibrary/SurfaceInput.hlsl"
-
-CBUFFER_START(UnityPerMaterial)
-float4 _BaseMap_ST;
-half4 _BaseColor;
-half4 _SpecColor;
-half4 _EmissionColor;
-half _Cutoff;
-half _Smoothness;
-half _Metallic;
-half _BumpScale;
-half _OcclusionStrength;
-DECLARE_STACK_CB(_TextureStack);
-CBUFFER_END
-
-TEXTURE2D(_OcclusionMap);       SAMPLER(sampler_OcclusionMap);
-TEXTURE2D(_MetallicGlossMap);   SAMPLER(sampler_MetallicGlossMap);
-TEXTURE2D(_SpecGlossMap);       SAMPLER(sampler_SpecGlossMap);
-
-DECLARE_STACK3(_TextureStack, _BaseMap, _BumpMap, _MetallicGlossMap);
-
-#ifdef _SPECULAR_SETUP
-    // TODO VT: We always put the _MetallicGlossMap in VT but never _SpecGlossMap need a way to be able to toggle
-    // this based on defines !?
-    #define SAMPLE_METALLICSPECULAR(info) SAMPLE_TEXTURE2D(_SpecGlossMap, sampler_SpecGlossMap, info.uv)
-#else
-    #define SAMPLE_METALLICSPECULAR(info) SampleStack(info, _MetallicGlossMap)
-#endif
-
-half4 SampleMetallicSpecGloss(StackInfo info, half albedoAlpha)
-{
-    half4 specGloss;
-
-#ifdef _METALLICSPECGLOSSMAP
-    specGloss = SAMPLE_METALLICSPECULAR(info);
-    #ifdef _SMOOTHNESS_TEXTURE_ALBEDO_CHANNEL_A
-        specGloss.a = albedoAlpha * _Smoothness;
-    #else
-        specGloss.a *= _Smoothness;
-    #endif
-#else // _METALLICSPECGLOSSMAP
-    #if _SPECULAR_SETUP
-        specGloss.rgb = _SpecColor.rgb;
-    #else
-        specGloss.rgb = _Metallic.rrr;
-    #endif
-
-    #ifdef _SMOOTHNESS_TEXTURE_ALBEDO_CHANNEL_A
-        specGloss.a = albedoAlpha * _Smoothness;
-    #else
-        specGloss.a = _Smoothness;
-    #endif
-#endif
-
-    return specGloss;
-}
-
-half SampleOcclusion(float2 uv)
-{
-#ifdef _OCCLUSIONMAP
-// TODO: Controls things like these by exposing SHADER_QUALITY levels (low, medium, high)
-#if defined(SHADER_API_GLES)
-    return SAMPLE_TEXTURE2D(_OcclusionMap, sampler_OcclusionMap, uv).g;
-#else
-    half occ = SAMPLE_TEXTURE2D(_OcclusionMap, sampler_OcclusionMap, uv).g;
-    return LerpWhiteTo(occ, _OcclusionStrength);
-#endif
-#else
-    return 1.0;
-#endif
-}
-
-inline void InitializeStandardLitSurfaceData(float2 uv, out SurfaceData outSurfaceData)
-{
-    StackInfo info = PrepareStack(uv, _TextureStack);
-
-    float4 rawAlbedoAlpha = SampleStack(info, _BaseMap);
-#ifdef _NORMALMAP
-#ifdef VIRTUAL_TEXTURES_ACTIVE
-    float3 normal = SampleStack_Normal(info, _BumpMap, _BumpScale);
-#else
-	float3 normal = SampleNormal(uv, TEXTURE2D_ARGS(_BumpMap, sampler_BumpMap), _BumpScale);
-#endif
-#else
-    float3 normal = float3(0,0,0);
-#endif
-
-    half4 albedoAlpha = ProcessAlbedoAlpha(rawAlbedoAlpha);
-    outSurfaceData.alpha = Alpha(albedoAlpha.a, _BaseColor, _Cutoff);
-
-    half4 specGloss = SampleMetallicSpecGloss(info, albedoAlpha.a);
-    outSurfaceData.albedo = albedoAlpha.rgb * _BaseColor.rgb;
-
-#if _SPECULAR_SETUP
-    outSurfaceData.metallic = 1.0h;
-    outSurfaceData.specular = specGloss.rgb;
-#else
-    outSurfaceData.metallic = specGloss.r;
-    outSurfaceData.specular = half3(0.0h, 0.0h, 0.0h);
-#endif
-
-    outSurfaceData.smoothness = specGloss.a;
-    outSurfaceData.normalTS = normal;
-    outSurfaceData.occlusion = SampleOcclusion(uv);
-    outSurfaceData.emission = SampleEmission(uv, _EmissionColor.rgb, TEXTURE2D_ARGS(_EmissionMap, sampler_EmissionMap));
-}
-
-#endif // LIGHTWEIGHT_INPUT_SURFACE_PBR_INCLUDED
-=======
-#include "Packages/com.unity.render-pipelines.universal/Shaders/LitInput.hlsl"
->>>>>>> 9f3a9f3a
+#include "Packages/com.unity.render-pipelines.universal/Shaders/LitInput.hlsl"