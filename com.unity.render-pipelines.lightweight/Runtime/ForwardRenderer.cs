--- conflicted
+++ resolved
@@ -299,14 +299,10 @@
             bool isOffscreenRender = cameraData.camera.targetTexture != null && !cameraData.isSceneViewCamera;
             bool isCapturing = cameraData.captureActions != null;
 
-<<<<<<< HEAD
-            bool requiresBlitForOffscreenCamera = cameraData.isPostProcessEnabled || cameraData.requiresOpaqueTexture || requiresExplicitMsaaResolve;
-=======
             if (isStereoEnabled)
                 isCompatibleBackbufferTextureDimension = UnityEngine.XR.XRSettings.deviceEyeTextureDimension == baseDescriptor.dimension;
 
-            bool requiresBlitForOffscreenCamera = cameraData.postProcessEnabled || cameraData.requiresOpaqueTexture || requiresExplicitMsaaResolve;
->>>>>>> 48dcedce
+            bool requiresBlitForOffscreenCamera = cameraData.isPostProcessEnabled || cameraData.requiresOpaqueTexture || requiresExplicitMsaaResolve;
             if (isOffscreenRender)
                 return requiresBlitForOffscreenCamera;
 
