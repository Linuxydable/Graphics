--- conflicted
+++ resolved
@@ -40,11 +40,8 @@
             context.ExecuteCommandBuffer(cmd);
 
             Profiler.BeginSample("RenderSpritesWithLighting - Prepare");
-<<<<<<< HEAD
-            DrawingSettings drawSettings = RenderingUtils.CreateDrawingSettings(k_CombinedRenderingPassName, ref renderingData, SortingCriteria.CommonTransparent);
-=======
-            DrawingSettings drawSettings = CreateDrawingSettings(m_ShaderTagId, ref renderingData, SortingCriteria.CommonTransparent);
->>>>>>> af119f8b
+            DrawingSettings drawSettings = CreateDrawingSettings(k_CombinedRenderingPassName, ref renderingData, SortingCriteria.CommonTransparent);
+
             FilteringSettings filterSettings = new FilteringSettings();
             filterSettings.renderQueueRange = RenderQueueRange.all;
             filterSettings.layerMask = -1;
