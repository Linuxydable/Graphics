using System;
using System.Collections.Generic;
using System.Linq;

namespace UnityEngine.Experimental.Rendering.LWRP
{
    // TODO: 
    //     Fix parametric mesh code so that the vertices, triangle, and color arrays are only recreated when number of sides change
    //     Change code to update mesh only when it is on screen. Maybe we can recreate a changed mesh if it was on screen last update (in the update), and if it wasn't set it dirty. If dirty, in the OnBecameVisible function create the mesh and clear the dirty flag.
    [ExecuteAlways]
    sealed public partial class Light2D : MonoBehaviour
    {
        public enum LightType
        {
            Parametric = 0,
            Freeform = 1,
            Sprite = 2,
            Point = 3
        }

        public enum LightOverlapMode
        {
            Additive,
            AlphaBlend
        }

        //------------------------------------------------------------------------------------------
        //                                      Static/Constants
        //------------------------------------------------------------------------------------------

        const int k_LightOperationCount = 4;    // This must match the array size of m_LightOperations in _2DRendererData.
        static List<Light2D>[] s_Lights = SetupLightArray();
        static CullingGroup s_CullingGroup;
        static BoundingSphere[] s_BoundingSpheres;

        //------------------------------------------------------------------------------------------
        //                                Variables/Properties
        //------------------------------------------------------------------------------------------

        [SerializeField]
        [Serialization.FormerlySerializedAs("m_LightProjectionType")]
        LightType m_LightType = LightType.Parametric;

        [SerializeField]
        [Serialization.FormerlySerializedAs("m_ShapeLightType")]
        [Serialization.FormerlySerializedAs("m_LightOperation")]
        int m_LightOperationIndex = 0;

        [SerializeField]
        float m_FalloffCurve = 0.5f;

        [ColorUsage(false, true)]
        [SerializeField]
        [Serialization.FormerlySerializedAs("m_LightColor")]
        Color m_Color = Color.white;

        [SerializeField] float  m_LightVolumeOpacity    = 0.0f;
        [SerializeField] int[]  m_ApplyToSortingLayers  = new int[1];     // These are sorting layer IDs.
        [SerializeField] Sprite m_LightCookieSprite     = null;

        int         m_PreviousLightOperationIndex;
        Color       m_PreviousColor                 = Color.white;
        float       m_PreviousLightVolumeOpacity;
        Sprite      m_PreviousLightCookieSprite;
        Mesh        m_Mesh;
        int         m_LightCullingIndex             = -1;
        Bounds      m_LocalBounds;

        public LightType lightType
        {
            get => m_LightType;
            set => m_LightType = value;
        }

        public int      lightOperationIndex => m_LightOperationIndex;
        public Color    color               => m_Color;
        public float    volumeOpacity       => m_LightVolumeOpacity;
        public Sprite   lightCookieSprite   => m_LightCookieSprite;
        public float    falloffCurve        => m_FalloffCurve;


        //==========================================================================================
        //                              Functions
        //==========================================================================================

        internal static List<Light2D>[] SetupLightArray()
        {
            List<Light2D>[] retArray = new List<Light2D>[k_LightOperationCount];

            for (int i = 0; i < retArray.Length; i++)
                retArray[i] = new List<Light2D>();

            return retArray;
        }

        internal static void SetupCulling(Camera camera)
        {
            if (s_CullingGroup == null)
                return;

            s_CullingGroup.targetCamera = camera;

            int totalLights = 0;
            for (int lightOpIndex = 0; lightOpIndex < s_Lights.Length; ++lightOpIndex)
                totalLights += s_Lights[lightOpIndex].Count;

            if (s_BoundingSpheres == null)
                s_BoundingSpheres = new BoundingSphere[Mathf.Max(1024, 2 * totalLights)];
            else if (totalLights > s_BoundingSpheres.Length)
                s_BoundingSpheres = new BoundingSphere[2 * totalLights];

            int currentLightCullingIndex = 0;
            for (int lightOpIndex = 0; lightOpIndex < s_Lights.Length; ++lightOpIndex)
            {
                var lightsPerLightOp = s_Lights[lightOpIndex];

                for (int lightIndex = 0; lightIndex < lightsPerLightOp.Count; ++lightIndex)
                {
                    Light2D light = lightsPerLightOp[lightIndex];
                    if (light == null)
                        continue;

                    s_BoundingSpheres[currentLightCullingIndex] = light.GetBoundingSphere();
                    light.m_LightCullingIndex = currentLightCullingIndex++;
                }
            }

            s_CullingGroup.SetBoundingSpheres(s_BoundingSpheres);
            s_CullingGroup.SetBoundingSphereCount(currentLightCullingIndex);
        }

        internal static List<Light2D> GetLightsByLightOperation(int lightOpIndex)
        {
            return s_Lights[lightOpIndex];
        }

        internal int GetTopMostLitLayer()
        {
            int largestIndex = -1;
            int largestLayer = 0;

            // TODO: SortingLayer.layers allocates the memory for the returned array.
            // An alternative to this is to keep m_ApplyToSortingLayers sorted by using SortingLayer.GetLayerValueFromID in the comparer.
            SortingLayer[] layers = SortingLayer.layers;    
            for(int i = 0; i < m_ApplyToSortingLayers.Length; ++i)
            {
                for(int layer = layers.Length - 1; layer >= largestLayer; --layer)
                {
                    if (layers[layer].id == m_ApplyToSortingLayers[i])
                    {
                        largestIndex = i;
                        largestLayer = layer;
                    }
                }
            }

            if (largestIndex >= 0)
                return m_ApplyToSortingLayers[largestIndex];
            else
                return -1;
        }

        internal void UpdateMesh()
        {
            GetMesh(true);
        }

        internal void UpdateCookieSpriteMaterials()
        {
            m_ShapeCookieSpriteAdditiveMaterial = null;
            m_ShapeCookieSpriteAlphaBlendMaterial = null;
            m_ShapeCookieSpriteVolumeMaterial = null;
            GetMaterial();
        }

        internal bool IsLitLayer(int layer)
        {
            return m_ApplyToSortingLayers != null ? Array.IndexOf(m_ApplyToSortingLayers, layer) >= 0 : false;
        }

        void InsertLight()
        {
            var lightList = s_Lights[m_LightOperationIndex];
            int index = 0;

            while (index < lightList.Count && m_ShapeLightOrder > lightList[index].m_ShapeLightOrder)
                index++;

            lightList.Insert(index, this);
        }

        void UpdateLightOperation()
        {
            if (m_LightOperationIndex == m_PreviousLightOperationIndex)
                return;

            s_Lights[m_PreviousLightOperationIndex].Remove(this);
            m_PreviousLightOperationIndex = m_LightOperationIndex;
            InsertLight();
        }

        BoundingSphere GetBoundingSphere()
        {
            return IsShapeLight(m_LightType) ? GetShapeLightBoundingSphere() : GetPointLightBoundingSphere();
        }

        internal Material GetVolumeMaterial()
        {
            return IsShapeLight(m_LightType) ? GetShapeLightVolumeMaterial() : GetPointLightVolumeMaterial();
        }

        internal Material GetMaterial()
        {
            return IsShapeLight(m_LightType) ? GetShapeLightMaterial() : GetPointLightMaterial();
        }

        internal Mesh GetMesh(bool forceUpdate = false)
        {
            if (m_Mesh != null && !forceUpdate)
                return m_Mesh;

            if (m_Mesh == null)
                m_Mesh = new Mesh();

            switch (m_LightType)
            {
                case LightType.Freeform:
                    m_LocalBounds = LightUtility.GenerateShapeMesh(ref m_Mesh, m_Color, m_ShapePath, m_LightVolumeOpacity, m_ShapeLightFalloffSize);
                    break;
                case LightType.Parametric:
                    m_LocalBounds = LightUtility.GenerateParametricMesh(ref m_Mesh, 0.5f, m_ShapeLightOffset, m_ShapeLightParametricAngleOffset, m_ShapeLightParametricSides, m_ShapeLightFalloffSize, m_Color, m_LightVolumeOpacity);
                    break;
                case LightType.Sprite:
                    m_LocalBounds = LightUtility.GenerateSpriteMesh(ref m_Mesh, m_LightCookieSprite, m_Color, m_LightVolumeOpacity, 1);
                    break;
                case LightType.Point:
                    m_LocalBounds = LightUtility.GenerateParametricMesh(ref m_Mesh, 1.412135f, Vector2.zero, 0, 4, 0, m_Color, m_LightVolumeOpacity);
                    break;
            }

            return m_Mesh;
        }

        internal bool IsLightVisible(Camera camera)
        {
            bool isVisible = (s_CullingGroup == null || s_CullingGroup.IsVisible(m_LightCullingIndex)) && isActiveAndEnabled;

#if UNITY_EDITOR
            isVisible &= UnityEditor.SceneManagement.StageUtility.IsGameObjectRenderedByCamera(gameObject, camera);
#endif

            return isVisible;
        }

        private void Awake()
        {
            if (m_ShapePath == null)
                m_ShapePath = m_Spline.m_ControlPoints.Select(x => x.position).ToArray();

            if (m_ShapePath.Length == 0)
                m_ShapePath = new Vector3[] { new Vector3(-0.5f, -0.5f), new Vector3(0.5f, -0.5f), new Vector3(0.5f, 0.5f), new Vector3(-0.5f, 0.5f) };

            GetMesh();
        }

        private void OnEnable()
        {
            // This has to stay in OnEnable() because we need to re-initialize the static variables after a domain reload.
            if (s_CullingGroup == null)
            {
                s_CullingGroup = new CullingGroup();
                RenderPipeline.beginCameraRendering += SetupCulling;
            }

            if (!s_Lights[m_LightOperationIndex].Contains(this))
                InsertLight();

            m_PreviousLightOperationIndex = m_LightOperationIndex;
        }

        private void OnDisable()
        {
            bool anyLightLeft = false;

            for (int i = 0; i < s_Lights.Length; ++i)
            {
                s_Lights[i].Remove(this);

                if (s_Lights[i].Count > 0)
                    anyLightLeft = true;
            }

            if (!anyLightLeft && s_CullingGroup != null)
            {
                s_CullingGroup.Dispose();
                s_CullingGroup = null;
                RenderPipeline.beginCameraRendering -= SetupCulling;
            }
        }

        private void LateUpdate()
        {
            UpdateLightOperation();

            // Sorting. InsertLight() will make sure the lights are sorted.
            if (LightUtility.CheckForChange(m_ShapeLightOrder, ref m_PreviousShapeLightOrder))
            {
                s_Lights[(int)m_LightOperationIndex].Remove(this);
                InsertLight();
            }

            // Mesh Rebuilding
            bool rebuildMesh = false;
<<<<<<< HEAD

            rebuildMesh |= LightUtility.CheckForColorChange(m_Color, ref m_PreviousColor);
            rebuildMesh |= LightUtility.CheckForChange<float>(m_ShapeLightFalloffSize, ref m_PreviousShapeLightFalloffSize);
            rebuildMesh |= LightUtility.CheckForVector2Change(m_ShapeLightOffset, ref m_PreviousShapeLightOffset);
            rebuildMesh |= LightUtility.CheckForChange<int>(m_ShapeLightParametricSides, ref m_PreviousShapeLightParametricSides);
            rebuildMesh |= LightUtility.CheckForChange<float>(m_LightVolumeOpacity, ref m_PreviousLightVolumeOpacity);
            rebuildMesh |= LightUtility.CheckForChange<float>(m_ShapeLightParametricAngleOffset, ref m_PreviousShapeLightParametricAngleOffset);
=======
            rebuildMesh |= LightUtility.CheckForChange(m_Color, ref m_PreviousColor);
            rebuildMesh |= LightUtility.CheckForChange(m_ShapeLightFeathering, ref m_PreviousShapeLightFeathering);
            rebuildMesh |= LightUtility.CheckForChange(m_ShapeLightOffset, ref m_PreviousShapeLightOffset);
            rebuildMesh |= LightUtility.CheckForChange(m_ShapeLightParametricSides, ref m_PreviousShapeLightParametricSides);
            rebuildMesh |= LightUtility.CheckForChange(m_LightVolumeOpacity, ref m_PreviousLightVolumeOpacity);
>>>>>>> 8d3bf0bf

#if UNITY_EDITOR
            rebuildMesh |= LightUtility.CheckForChange(GetShapePathHash(), ref m_PrevShapePathHash);
#endif

            if (rebuildMesh)
                UpdateMesh();

            if (LightUtility.CheckForChange(m_LightCookieSprite, ref m_PreviousLightCookieSprite))
                UpdateCookieSpriteMaterials();
        }

        private void OnDrawGizmos()
        {
            Gizmos.DrawIcon(transform.position, "PointLight Gizmo", true);
        }
    }
}<|MERGE_RESOLUTION|>--- conflicted
+++ resolved
@@ -311,21 +311,12 @@
 
             // Mesh Rebuilding
             bool rebuildMesh = false;
-<<<<<<< HEAD
-
-            rebuildMesh |= LightUtility.CheckForColorChange(m_Color, ref m_PreviousColor);
-            rebuildMesh |= LightUtility.CheckForChange<float>(m_ShapeLightFalloffSize, ref m_PreviousShapeLightFalloffSize);
-            rebuildMesh |= LightUtility.CheckForVector2Change(m_ShapeLightOffset, ref m_PreviousShapeLightOffset);
-            rebuildMesh |= LightUtility.CheckForChange<int>(m_ShapeLightParametricSides, ref m_PreviousShapeLightParametricSides);
-            rebuildMesh |= LightUtility.CheckForChange<float>(m_LightVolumeOpacity, ref m_PreviousLightVolumeOpacity);
-            rebuildMesh |= LightUtility.CheckForChange<float>(m_ShapeLightParametricAngleOffset, ref m_PreviousShapeLightParametricAngleOffset);
-=======
             rebuildMesh |= LightUtility.CheckForChange(m_Color, ref m_PreviousColor);
-            rebuildMesh |= LightUtility.CheckForChange(m_ShapeLightFeathering, ref m_PreviousShapeLightFeathering);
+            rebuildMesh |= LightUtility.CheckForChange(m_ShapeLightFalloffSize, ref m_PreviousShapeLightFalloffSize);
             rebuildMesh |= LightUtility.CheckForChange(m_ShapeLightOffset, ref m_PreviousShapeLightOffset);
             rebuildMesh |= LightUtility.CheckForChange(m_ShapeLightParametricSides, ref m_PreviousShapeLightParametricSides);
             rebuildMesh |= LightUtility.CheckForChange(m_LightVolumeOpacity, ref m_PreviousLightVolumeOpacity);
->>>>>>> 8d3bf0bf
+            rebuildMesh |= LightUtility.CheckForChange(m_ShapeLightParametricAngleOffset, ref m_PreviousShapeLightParametricAngleOffset);
 
 #if UNITY_EDITOR
             rebuildMesh |= LightUtility.CheckForChange(GetShapePathHash(), ref m_PrevShapePathHash);
