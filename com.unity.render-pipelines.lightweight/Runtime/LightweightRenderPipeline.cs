using System;
using Unity.Collections;
#if UNITY_EDITOR
using UnityEditor;
using UnityEditor.Rendering.LWRP;
#endif
using UnityEngine.Experimental.GlobalIllumination;
using Lightmapping = UnityEngine.Experimental.GlobalIllumination.Lightmapping;

namespace UnityEngine.Rendering.LWRP
{
    public sealed partial class LightweightRenderPipeline : RenderPipeline
    {
        static class PerFrameBuffer
        {
            public static int _GlossyEnvironmentColor;
            public static int _SubtractiveShadowColor;
        }

        static class PerCameraBuffer
        {
            // TODO: This needs to account for stereo rendering
            public static int _InvCameraViewProj;
            public static int _ScaledScreenParams;
        }

        public const string k_ShaderTagName = "LightweightPipeline";

        const string k_RenderCameraTag = "Render Camera";

        public static float maxShadowBias
        {
            get => 10.0f;
        }

        public static float minRenderScale
        {
            get => 0.1f;
        }

        public static float maxRenderScale
        {
            get => 4.0f;
        }

        // Amount of Lights that can be shaded per object (in the for loop in the shader)
        // This uses unity_4LightIndices to store an array of 4 light indices
        public static int maxPerObjectLights
        {
            get => 4;
        }

        // Light data is stored in a constant buffer (uniform array)
        // This value has to match MAX_VISIBLE_LIGHTS in Input.hlsl
        public static int maxVisibleAdditionalLights
        {
            get => 16;
        }

        public static LightweightRenderPipelineAsset asset
        {
            get
            {
                return GraphicsSettings.renderPipelineAsset as LightweightRenderPipelineAsset;
            }
        }

        public LightweightRenderPipeline(LightweightRenderPipelineAsset asset)
        {
            SetSupportedRenderingFeatures();

            PerFrameBuffer._GlossyEnvironmentColor = Shader.PropertyToID("_GlossyEnvironmentColor");
            PerFrameBuffer._SubtractiveShadowColor = Shader.PropertyToID("_SubtractiveShadowColor");

            PerCameraBuffer._InvCameraViewProj = Shader.PropertyToID("_InvCameraViewProj");
            PerCameraBuffer._ScaledScreenParams = Shader.PropertyToID("_ScaledScreenParams");

            // Let engine know we have MSAA on for cases where we support MSAA backbuffer
            if (QualitySettings.antiAliasing != asset.msaaSampleCount)
                QualitySettings.antiAliasing = asset.msaaSampleCount;

            Shader.globalRenderPipeline = "LightweightPipeline";

            Lightmapping.SetDelegate(lightsDelegate);

            CameraCaptureBridge.enabled = true;
        }

        protected override void Dispose(bool disposing)
        {
            base.Dispose(disposing);
            Shader.globalRenderPipeline = "";
            SupportedRenderingFeatures.active = new SupportedRenderingFeatures();

#if UNITY_EDITOR
            SceneViewDrawMode.ResetDrawMode();
#endif

            Lightmapping.ResetDelegate();
            CameraCaptureBridge.enabled = false;
        }

        protected override void Render(ScriptableRenderContext renderContext, Camera[] cameras)
        {
            BeginFrameRendering(renderContext, cameras);

            GraphicsSettings.lightsUseLinearIntensity = (QualitySettings.activeColorSpace == ColorSpace.Linear);
            GraphicsSettings.useScriptableRenderPipelineBatching = asset.useSRPBatcher;
            SetupPerFrameShaderConstants();

            SortCameras(cameras);
            foreach (Camera camera in cameras)
            {
                BeginCameraRendering(renderContext, camera);

                UnityEngine.Experimental.VFX.VFXManager.ProcessCamera(camera); //Visual Effect Graph is not yet a required package but calling this method when there isn't any VisualEffect component has no effect (but needed for Camera sorting in Visual Effect Graph context)
                RenderSingleCamera(renderContext, camera);

                EndCameraRendering(renderContext, camera);
            }

            EndFrameRendering(renderContext, cameras);
        }

        public static void RenderSingleCamera(ScriptableRenderContext context, Camera camera)
        {
            if (!camera.TryGetCullingParameters(IsStereoEnabled(camera), out var cullingParameters))
                return;

            var settings = asset;
            LWRPAdditionalCameraData additionalCameraData = null;
            if (camera.cameraType == CameraType.Game || camera.cameraType == CameraType.VR)
                additionalCameraData = camera.gameObject.GetComponent<LWRPAdditionalCameraData>();

            InitializeCameraData(settings, camera, additionalCameraData, out var cameraData);
            SetupPerCameraShaderConstants(cameraData);

            ScriptableRenderer renderer = (additionalCameraData != null) ? additionalCameraData.scriptableRenderer : settings.scriptableRenderer;
            if (renderer == null)
            {
                Debug.LogWarning(string.Format("Trying to render {0} with an invalid renderer. Camera rendering will be skipped.", camera.name));
                return;
            }

            CommandBuffer cmd = CommandBufferPool.Get(camera.name);
            using (new ProfilingSample(cmd, k_RenderCameraTag))
            {
                renderer.Clear();
                renderer.SetupCullingParameters(ref cullingParameters, ref cameraData);

                context.ExecuteCommandBuffer(cmd);
                cmd.Clear();

#if UNITY_EDITOR

                // Emit scene view UI
                if (cameraData.isSceneViewCamera)
                    ScriptableRenderContext.EmitWorldGeometryForSceneView(camera);
#endif

                var cullResults = context.Cull(ref cullingParameters);
                InitializeRenderingData(settings, ref cameraData, ref cullResults, out var renderingData);

                renderer.Setup(context, ref renderingData);
                renderer.Execute(context, ref renderingData);
            }

            context.ExecuteCommandBuffer(cmd);
            CommandBufferPool.Release(cmd);
            context.Submit();
        }

        static void SetSupportedRenderingFeatures()
        {
#if UNITY_EDITOR
            SupportedRenderingFeatures.active = new SupportedRenderingFeatures()
            {
                reflectionProbeModes = SupportedRenderingFeatures.ReflectionProbeModes.None,
                defaultMixedLightingModes = SupportedRenderingFeatures.LightmapMixedBakeModes.Subtractive,
                mixedLightingModes = SupportedRenderingFeatures.LightmapMixedBakeModes.Subtractive | SupportedRenderingFeatures.LightmapMixedBakeModes.IndirectOnly,
                lightmapBakeTypes = LightmapBakeType.Baked | LightmapBakeType.Mixed,
                lightmapsModes = LightmapsMode.CombinedDirectional | LightmapsMode.NonDirectional,
                lightProbeProxyVolumes = false,
                motionVectors = false,
                receiveShadows = false,
                reflectionProbes = true
            };
            SceneViewDrawMode.SetupDrawMode();
#endif
        }

        static void InitializeCameraData(LightweightRenderPipelineAsset settings, Camera camera, LWRPAdditionalCameraData additionalCameraData, out CameraData cameraData)
        {
            const float kRenderScaleThreshold = 0.05f;
            cameraData.camera = camera;
            cameraData.isStereoEnabled = IsStereoEnabled(camera);

            int msaaSamples = 1;
            if (camera.allowMSAA && settings.msaaSampleCount > 1)
                msaaSamples = (camera.targetTexture != null) ? camera.targetTexture.antiAliasing : settings.msaaSampleCount;

            if (Camera.main == camera && camera.cameraType == CameraType.Game && camera.targetTexture == null)
            {
                bool msaaSampleCountHasChanged = false;
                int currentQualitySettingsSampleCount = QualitySettings.antiAliasing;
                if (currentQualitySettingsSampleCount != msaaSamples &&
                    !(currentQualitySettingsSampleCount == 0 && msaaSamples == 1))
                {
                    msaaSampleCountHasChanged = true;
                }

                // There's no exposed API to control how a backbuffer is created with MSAA
                // By settings antiAliasing we match what the amount of samples in camera data with backbuffer
                // We only do this for the main camera and this only takes effect in the beginning of next frame.
                // This settings should not be changed on a frame basis so that's fine.
                QualitySettings.antiAliasing = msaaSamples;

                if (cameraData.isStereoEnabled && msaaSampleCountHasChanged)
                    XR.XRDevice.UpdateEyeTextureMSAASetting();
            }
            
            cameraData.isSceneViewCamera = camera.cameraType == CameraType.SceneView;
            cameraData.isHdrEnabled = camera.allowHDR && settings.supportsHDR;
<<<<<<< HEAD

            cameraData.isPostProcessEnabled = CoreUtils.ArePostProcessesEnabled(camera);
=======
            cameraData.postProcessLayer = camera.GetComponent<PostProcessLayer>();
            cameraData.postProcessEnabled = cameraData.postProcessLayer != null && cameraData.postProcessLayer.isActiveAndEnabled;
>>>>>>> 48dcedce

            // Disables postprocessing in mobile VR. It's not stable on mobile yet.
            if (cameraData.isStereoEnabled && Application.isMobilePlatform)
                cameraData.isPostProcessEnabled = false;

            Rect cameraRect = camera.rect;
            cameraData.isDefaultViewport = (!(Math.Abs(cameraRect.x) > 0.0f || Math.Abs(cameraRect.y) > 0.0f ||
                Math.Abs(cameraRect.width) < 1.0f || Math.Abs(cameraRect.height) < 1.0f));

            // If XR is enabled, use XR renderScale.
            // Discard variations lesser than kRenderScaleThreshold.
            // Scale is only enabled for gameview.
            float usedRenderScale = XRGraphics.enabled ? XRGraphics.eyeTextureResolutionScale : settings.renderScale;
            cameraData.renderScale = (Mathf.Abs(1.0f - usedRenderScale) < kRenderScaleThreshold) ? 1.0f : usedRenderScale;
            cameraData.renderScale = (camera.cameraType == CameraType.Game) ? cameraData.renderScale : 1.0f;

            bool anyShadowsEnabled = settings.supportsMainLightShadows || settings.supportsAdditionalLightShadows;
            cameraData.maxShadowDistance = (anyShadowsEnabled) ? settings.shadowDistance : 0.0f;
            
            if (additionalCameraData != null)
            {
                cameraData.maxShadowDistance = (additionalCameraData.renderShadows) ? cameraData.maxShadowDistance : 0.0f;
                cameraData.requiresDepthTexture = additionalCameraData.requiresDepthTexture;
                cameraData.requiresOpaqueTexture = additionalCameraData.requiresColorTexture;
                cameraData.volumeLayerMask = additionalCameraData.volumeLayerMask;
                cameraData.volumeTrigger = additionalCameraData.volumeTrigger;
                cameraData.isStopNaNEnabled = additionalCameraData.stopNaN && SystemInfo.graphicsShaderLevel >= 35;
                cameraData.isDitheringEnabled = additionalCameraData.dithering;
                cameraData.isPostProcessEnabled &= additionalCameraData.renderPostProcessing;
            }
            else
            {
                cameraData.requiresDepthTexture = settings.supportsCameraDepthTexture;
                cameraData.requiresOpaqueTexture = settings.supportsCameraOpaqueTexture;
                cameraData.volumeLayerMask = -1; // Everything by default
                cameraData.volumeTrigger = null;
                cameraData.isStopNaNEnabled = false;
                cameraData.isDitheringEnabled = false;
            }

            cameraData.requiresDepthTexture |= cameraData.isSceneViewCamera || cameraData.isPostProcessEnabled;

            var commonOpaqueFlags = SortingCriteria.CommonOpaque;
            var noFrontToBackOpaqueFlags = SortingCriteria.SortingLayer | SortingCriteria.RenderQueue | SortingCriteria.OptimizeStateChanges | SortingCriteria.CanvasOrder;
            bool hasHSRGPU = SystemInfo.hasHiddenSurfaceRemovalOnGPU;
            bool canSkipFrontToBackSorting = (camera.opaqueSortMode == OpaqueSortMode.Default && hasHSRGPU) || camera.opaqueSortMode == OpaqueSortMode.NoDistanceSort;

            cameraData.defaultOpaqueSortFlags = canSkipFrontToBackSorting ? noFrontToBackOpaqueFlags : commonOpaqueFlags;
            cameraData.captureActions = CameraCaptureBridge.GetCaptureActions(camera);

            cameraData.cameraTargetDescriptor = CreateRenderTextureDescriptor(camera, cameraData.renderScale,
                cameraData.isStereoEnabled, cameraData.isHdrEnabled, msaaSamples);
        }

        static void InitializeRenderingData(LightweightRenderPipelineAsset settings, ref CameraData cameraData, ref CullingResults cullResults,
            out RenderingData renderingData)
        {
            var visibleLights = cullResults.visibleLights;

            int mainLightIndex = GetMainLightIndex(settings, visibleLights);
            bool mainLightCastShadows = false;
            bool additionalLightsCastShadows = false;

            if (cameraData.maxShadowDistance > 0.0f)
            {
                mainLightCastShadows = (mainLightIndex != -1 && visibleLights[mainLightIndex].light != null &&
                                        visibleLights[mainLightIndex].light.shadows != LightShadows.None);

                // If additional lights are shaded per-pixel they cannot cast shadows
                if (settings.additionalLightsRenderingMode == LightRenderingMode.PerPixel)
                {
                    for (int i = 0; i < visibleLights.Length; ++i)
                    {
                        if (i == mainLightIndex)
                            continue;

                        Light light = visibleLights[i].light;

                        // LWRP doesn't support additional directional lights or point light shadows yet
                        if (visibleLights[i].lightType == LightType.Spot && light != null && light.shadows != LightShadows.None)
                        {
                            additionalLightsCastShadows = true;
                            break;
                        }
                    }
                }
            }

            renderingData.cullResults = cullResults;
            renderingData.cameraData = cameraData;
            InitializeLightData(settings, visibleLights, mainLightIndex, out renderingData.lightData);
            InitializeShadowData(settings, visibleLights, mainLightCastShadows, additionalLightsCastShadows && !renderingData.lightData.shadeAdditionalLightsPerVertex, out renderingData.shadowData);
            InitializePostProcessingData(settings, out renderingData.postProcessingData);
            renderingData.supportsDynamicBatching = settings.supportsDynamicBatching;
            renderingData.perObjectData = GetPerObjectLightFlags(renderingData.lightData.additionalLightsCount);

            bool platformNeedsToKillAlpha = Application.platform == RuntimePlatform.IPhonePlayer ||
                Application.platform == RuntimePlatform.Android ||
                Application.platform == RuntimePlatform.tvOS;
            renderingData.killAlphaInFinalBlit = !Graphics.preserveFramebufferAlpha && platformNeedsToKillAlpha;
        }

        static void InitializeShadowData(LightweightRenderPipelineAsset settings, NativeArray<VisibleLight> visibleLights, bool mainLightCastShadows, bool additionalLightsCastShadows, out ShadowData shadowData)
        {
            m_ShadowBiasData.Clear();

            for (int i = 0; i < visibleLights.Length; ++i)
            {
                Light light = visibleLights[i].light;
                LWRPAdditionalLightData data =
                    (light != null) ? light.gameObject.GetComponent<LWRPAdditionalLightData>() : null;

                if (data && !data.usePipelineSettings)
                    m_ShadowBiasData.Add(new Vector4(light.shadowBias, light.shadowNormalBias, 0.0f, 0.0f));
                else
                    m_ShadowBiasData.Add(new Vector4(settings.shadowDepthBias, settings.shadowNormalBias, 0.0f, 0.0f));
            }

            shadowData.bias = m_ShadowBiasData;

            // Until we can have keyword stripping forcing single cascade hard shadows on gles2
            bool supportsScreenSpaceShadows = SystemInfo.graphicsDeviceType != GraphicsDeviceType.OpenGLES2;

            shadowData.supportsMainLightShadows = settings.supportsMainLightShadows && mainLightCastShadows;

            // we resolve shadows in screenspace when cascades are enabled to save ALU as computing cascade index + shadowCoord on fragment is expensive
            shadowData.requiresScreenSpaceShadowResolve = shadowData.supportsMainLightShadows && supportsScreenSpaceShadows && settings.shadowCascadeOption != ShadowCascadesOption.NoCascades;

            int shadowCascadesCount;
            switch (settings.shadowCascadeOption)
            {
                case ShadowCascadesOption.FourCascades:
                    shadowCascadesCount = 4;
                    break;

                case ShadowCascadesOption.TwoCascades:
                    shadowCascadesCount = 2;
                    break;

                default:
                    shadowCascadesCount = 1;
                    break;
            }

            shadowData.mainLightShadowCascadesCount = (shadowData.requiresScreenSpaceShadowResolve) ? shadowCascadesCount : 1;
            shadowData.mainLightShadowmapWidth = settings.mainLightShadowmapResolution;
            shadowData.mainLightShadowmapHeight = settings.mainLightShadowmapResolution;

            switch (shadowData.mainLightShadowCascadesCount)
            {
                case 1:
                    shadowData.mainLightShadowCascadesSplit = new Vector3(1.0f, 0.0f, 0.0f);
                    break;

                case 2:
                    shadowData.mainLightShadowCascadesSplit = new Vector3(settings.cascade2Split, 1.0f, 0.0f);
                    break;

                default:
                    shadowData.mainLightShadowCascadesSplit = settings.cascade4Split;
                    break;
            }

            shadowData.supportsAdditionalLightShadows = settings.supportsAdditionalLightShadows && additionalLightsCastShadows;
            shadowData.additionalLightsShadowmapWidth = shadowData.additionalLightsShadowmapHeight = settings.additionalLightsShadowmapResolution;
            shadowData.supportsSoftShadows = settings.supportsSoftShadows && (shadowData.supportsMainLightShadows || shadowData.supportsAdditionalLightShadows);
            shadowData.shadowmapDepthBufferBits = 16;
        }

        static void InitializePostProcessingData(LightweightRenderPipelineAsset settings, out PostProcessingData postProcessingData)
        {
            postProcessingData.gradingMode = settings.supportsHDR
                ? settings.colorGradingMode
                : ColorGradingMode.LowDynamicRange;

            postProcessingData.lutSize = settings.colorGradingLutSize;
        }

        static void InitializeLightData(LightweightRenderPipelineAsset settings, NativeArray<VisibleLight> visibleLights, int mainLightIndex, out LightData lightData)
        {
            int maxPerObjectAdditionalLights = LightweightRenderPipeline.maxPerObjectLights;
            int maxVisibleAdditionalLights = LightweightRenderPipeline.maxVisibleAdditionalLights;

            lightData.mainLightIndex = mainLightIndex;
            
            if (settings.additionalLightsRenderingMode != LightRenderingMode.Disabled)
            {
                lightData.additionalLightsCount =
                    Math.Min((mainLightIndex != -1) ? visibleLights.Length - 1 : visibleLights.Length,
                        maxVisibleAdditionalLights);
                lightData.maxPerObjectAdditionalLightsCount = Math.Min(settings.maxAdditionalLightsCount, maxPerObjectAdditionalLights);
            }
            else
            {
                lightData.additionalLightsCount = 0;
                lightData.maxPerObjectAdditionalLightsCount = 0;
            }

            lightData.shadeAdditionalLightsPerVertex = settings.additionalLightsRenderingMode == LightRenderingMode.PerVertex;
            lightData.visibleLights = visibleLights;
            lightData.supportsMixedLighting = settings.supportsMixedLighting;
        }

        static PerObjectData GetPerObjectLightFlags(int additionalLightsCount)
        {
            var configuration = PerObjectData.ReflectionProbes | PerObjectData.Lightmaps | PerObjectData.LightProbe | PerObjectData.LightData | PerObjectData.OcclusionProbe;

            if (additionalLightsCount > 0)
                configuration |= PerObjectData.LightIndices;

            return configuration;
        }

        // Main Light is always a directional light
        static int GetMainLightIndex(LightweightRenderPipelineAsset settings, NativeArray<VisibleLight> visibleLights)
        {
            int totalVisibleLights = visibleLights.Length;

            if (totalVisibleLights == 0 || settings.mainLightRenderingMode != LightRenderingMode.PerPixel)
                return -1;

            Light sunLight = RenderSettings.sun;
            int brightestDirectionalLightIndex = -1;
            float brightestLightIntensity = 0.0f;
            for (int i = 0; i < totalVisibleLights; ++i)
            {
                VisibleLight currVisibleLight = visibleLights[i];
                Light currLight = currVisibleLight.light;

                // Particle system lights have the light property as null. We sort lights so all particles lights
                // come last. Therefore, if first light is particle light then all lights are particle lights.
                // In this case we either have no main light or already found it.
                if (currLight == null)
                    break;

                if (currLight == sunLight)
                    return i;

                // In case no shadow light is present we will return the brightest directional light
                if (currVisibleLight.lightType == LightType.Directional && currLight.intensity > brightestLightIntensity)
                {
                    brightestLightIntensity = currLight.intensity;
                    brightestDirectionalLightIndex = i;
                }
            }

            return brightestDirectionalLightIndex;
        }

        static void SetupPerFrameShaderConstants()
        {
            // When glossy reflections are OFF in the shader we set a constant color to use as indirect specular
            SphericalHarmonicsL2 ambientSH = RenderSettings.ambientProbe;
            Color linearGlossyEnvColor = new Color(ambientSH[0, 0], ambientSH[1, 0], ambientSH[2, 0]) * RenderSettings.reflectionIntensity;
            Color glossyEnvColor = CoreUtils.ConvertLinearToActiveColorSpace(linearGlossyEnvColor);
            Shader.SetGlobalVector(PerFrameBuffer._GlossyEnvironmentColor, glossyEnvColor);

            // Used when subtractive mode is selected
            Shader.SetGlobalVector(PerFrameBuffer._SubtractiveShadowColor, CoreUtils.ConvertSRGBToActiveColorSpace(RenderSettings.subtractiveShadowColor));
        }

        static void SetupPerCameraShaderConstants(CameraData cameraData)
        {
            Camera camera = cameraData.camera;
            float cameraWidth = (float)cameraData.camera.pixelWidth * cameraData.renderScale;
            float cameraHeight = (float)cameraData.camera.pixelHeight * cameraData.renderScale;
            Shader.SetGlobalVector(PerCameraBuffer._ScaledScreenParams, new Vector4(cameraWidth, cameraHeight, 1.0f + 1.0f / cameraWidth, 1.0f + 1.0f / cameraHeight));

            Matrix4x4 projMatrix = GL.GetGPUProjectionMatrix(camera.projectionMatrix, false);
            Matrix4x4 viewMatrix = camera.worldToCameraMatrix;
            Matrix4x4 viewProjMatrix = projMatrix * viewMatrix;
            Matrix4x4 invViewProjMatrix = Matrix4x4.Inverse(viewProjMatrix);
            Shader.SetGlobalMatrix(PerCameraBuffer._InvCameraViewProj, invViewProjMatrix);
        }

        static Lightmapping.RequestLightsDelegate lightsDelegate = (Light[] requests, NativeArray<LightDataGI> lightsOutput) =>
        {
            LightDataGI lightData = new LightDataGI();

            for (int i = 0; i < requests.Length; i++)
            {
                Light light = requests[i];
                switch (light.type)
                {
                    case LightType.Directional:
                        DirectionalLight directionalLight = new DirectionalLight();
                        LightmapperUtils.Extract(light, ref directionalLight); lightData.Init(ref directionalLight);
                        break;
                    case LightType.Point:
                        PointLight pointLight = new PointLight();
                        LightmapperUtils.Extract(light, ref pointLight); lightData.Init(ref pointLight);
                        break;
                    case LightType.Spot:
                        SpotLight spotLight = new SpotLight();
                        LightmapperUtils.Extract(light, ref spotLight); lightData.Init(ref spotLight);
                        break;
                    case LightType.Area:
                        RectangleLight rectangleLight = new RectangleLight();
                        LightmapperUtils.Extract(light, ref rectangleLight); lightData.Init(ref rectangleLight);
                        break;
                    default:
                        lightData.InitNoBake(light.GetInstanceID());
                        break;
                }

                lightData.falloff = FalloffType.InverseSquared;
                lightsOutput[i] = lightData;
            }
        };
    }
}<|MERGE_RESOLUTION|>--- conflicted
+++ resolved
@@ -221,13 +221,7 @@
             
             cameraData.isSceneViewCamera = camera.cameraType == CameraType.SceneView;
             cameraData.isHdrEnabled = camera.allowHDR && settings.supportsHDR;
-<<<<<<< HEAD
-
             cameraData.isPostProcessEnabled = CoreUtils.ArePostProcessesEnabled(camera);
-=======
-            cameraData.postProcessLayer = camera.GetComponent<PostProcessLayer>();
-            cameraData.postProcessEnabled = cameraData.postProcessLayer != null && cameraData.postProcessLayer.isActiveAndEnabled;
->>>>>>> 48dcedce
 
             // Disables postprocessing in mobile VR. It's not stable on mobile yet.
             if (cameraData.isStereoEnabled && Application.isMobilePlatform)
