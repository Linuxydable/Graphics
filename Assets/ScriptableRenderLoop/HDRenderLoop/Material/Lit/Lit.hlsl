//-----------------------------------------------------------------------------
// SurfaceData and BSDFData
//-----------------------------------------------------------------------------

// SurfaceData is define in Lit.cs which generate Lit.cs.hlsl
#include "Lit.cs.hlsl"

// In case we pack data uint16 buffer we need to change the output render target format to uint16
// TODO: Is there a way to automate these output type based on the format declare in lit.cs ?
#if SHADEROPTIONS_PACK_GBUFFER_IN_U16
#define GBufferType0 uint4
#define GBufferType1 uint4

// TODO: How to abstract that ? We would like to avoid this PS4 test here
#ifdef SHADER_API_PS4
// On PS4 we need to specify manually the format of the output render target, output type is not enough
#pragma PSSL_target_output_format(target 0 FMT_UINT16_ABGR)
#pragma PSSL_target_output_format(target 1 FMT_UINT16_ABGR)
#endif

#else
#define GBufferType0 float4
#define GBufferType1 float4
#define GBufferType2 float4
#define GBufferType3 float4
#endif

// Reference Lambert diffuse / GGX Specular for IBL and area lights
// #define LIT_DISPLAY_REFERENCE
// Use Lambert diffuse instead of Disney diffuse
// #define LIT_DIFFUSE_LAMBERT_BRDF
// Use optimization of Precomputing LambdaV
// TODO: Test if this is a win
// #define LIT_USE_BSDF_PRE_LAMBDAV
// TODO: Check if anisotropy with a dynamic if on anisotropy > 0 is performant. Because it may mean we always calculate both isotropy and anisotropy case.
// Maybe we should always calculate anisotropy in case of standard ? Don't think the compile can optimize correctly.

// TODO: How can I declare a sampler for this one that is bilinear filtering
SAMPLER2D(sampler_PreIntegratedFGD);
#define SRL_PointSampler sampler_PreIntegratedFGD // Used for all textures

// TODO: This one should be set into a constant Buffer at pass frequency (with _Screensize)
TEXTURE2D(_PreIntegratedFGD);
TEXTURE2D(_LtcGGXMatrix);                    // RGBA
TEXTURE2D(_LtcDisneyDiffuseMatrix);          // RGBA
TEXTURE2D(_LtcMultiGGXFresnelDisneyDiffuse); // RGB, A unused

//-----------------------------------------------------------------------------
// Helper functions/variable specific to this material
//-----------------------------------------------------------------------------

float PackMaterialId(int materialId)
{
    return float(materialId) / 3.0;
}

int UnpackMaterialId(float f)
{
    return int(round(f * 3.0));
}

// For image based lighting, a part of the BSDF is pre-integrated.
// This is done both for specular and diffuse (in case of DisneyDiffuse)
void GetPreIntegratedFGD(float NdotV, float perceptualRoughness, float3 fresnel0, out float3 specularFGD, out float diffuseFGD)
{
    // Pre-integrate GGX FGD
    //  _PreIntegratedFGD.x = Gv * (1 - Fc)  with Fc = (1 - H.L)^5
    //  _PreIntegratedFGD.y = Gv * Fc
    // Pre integrate DisneyDiffuse FGD:
    // _PreIntegratedFGD.z = DisneyDiffuse
    float3 preFGD = SAMPLE_TEXTURE2D_LOD(_PreIntegratedFGD, SRL_PointSampler, float2(NdotV, perceptualRoughness), 0).xyz;

    // f0 * Gv * (1 - Fc) + Gv * Fc
    specularFGD = fresnel0 * preFGD.x + preFGD.y;

#ifdef LIT_DIFFUSE_LAMBERT_BRDF
    diffuseFGD = 1.0;
#else
    diffuseFGD = preFGD.z;
#endif
}

//-----------------------------------------------------------------------------
// conversion function for forward
//-----------------------------------------------------------------------------

BSDFData ConvertSurfaceDataToBSDFData(SurfaceData surfaceData)
{
    BSDFData bsdfData;
    ZERO_INITIALIZE(BSDFData, bsdfData);

    bsdfData.specularOcclusion = surfaceData.specularOcclusion;
    bsdfData.normalWS = surfaceData.normalWS;
    bsdfData.perceptualRoughness = PerceptualSmoothnessToPerceptualRoughness(surfaceData.perceptualSmoothness);
    bsdfData.roughness = PerceptualRoughnessToRoughness(bsdfData.perceptualRoughness);
    bsdfData.materialId = surfaceData.materialId;

    if (bsdfData.materialId == MATERIALID_LIT_STANDARD)
    {
        bsdfData.diffuseColor = surfaceData.baseColor * (1.0 - surfaceData.metallic);
        bsdfData.fresnel0 = lerp(float3(surfaceData.specular, surfaceData.specular, surfaceData.specular), surfaceData.baseColor, surfaceData.metallic);

        bsdfData.tangentWS = surfaceData.tangentWS;
        bsdfData.bitangentWS = cross(surfaceData.normalWS, surfaceData.tangentWS);        
        ConvertAnisotropyToRoughness(bsdfData.roughness, surfaceData.anisotropy, bsdfData.roughnessT, bsdfData.roughnessB);
        bsdfData.anisotropy = surfaceData.anisotropy;

        bsdfData.materialId = surfaceData.anisotropy > 0 ? MATERIALID_LIT_ANISO : bsdfData.materialId;
    }
    else if (bsdfData.materialId == MATERIALID_LIT_SSS)
    {
        bsdfData.diffuseColor = surfaceData.baseColor;
        bsdfData.fresnel0 = 0.028; // TODO take from subSurfaceProfile
        bsdfData.subSurfaceRadius = surfaceData.subSurfaceRadius;
        bsdfData.thickness = surfaceData.thickness;
        bsdfData.subSurfaceProfile = surfaceData.subSurfaceProfile;
    }
    else if (bsdfData.materialId == MATERIALID_LIT_CLEAR_COAT)
    {
        bsdfData.diffuseColor = surfaceData.baseColor * (1.0 - surfaceData.metallic);
        bsdfData.fresnel0 = lerp(float3(surfaceData.specular, surfaceData.specular, surfaceData.specular), surfaceData.baseColor, surfaceData.metallic);
        bsdfData.coatNormalWS = surfaceData.coatNormalWS;
        bsdfData.coatRoughness = PerceptualSmoothnessToRoughness(surfaceData.coatPerceptualSmoothness);
    }
    else if (bsdfData.materialId == MATERIALID_LIT_SPECULAR)
    {
        bsdfData.diffuseColor = surfaceData.baseColor;
        bsdfData.fresnel0 = surfaceData.specularColor;
    }

    return bsdfData;
}

//-----------------------------------------------------------------------------
// conversion function for deferred
//-----------------------------------------------------------------------------

// Encode SurfaceData (BSDF parameters) into GBuffer
// Must be in sync with RT declared in HDRenderLoop.cs ::Rebuild
void EncodeIntoGBuffer( SurfaceData surfaceData,
                        float3 bakeDiffuseLighting,
                        #if SHADEROPTIONS_PACK_GBUFFER_IN_U16
                        out GBufferType0 outGBufferU0,
                        out GBufferType1 outGBufferU1
                        #else
                        out GBufferType0 outGBuffer0,
                        out GBufferType1 outGBuffer1,
                        out GBufferType2 outGBuffer2,
                        out GBufferType3 outGBuffer3
                        #endif
                        )
{
    #if SHADEROPTIONS_PACK_GBUFFER_IN_U16
    float4 outGBuffer0, outGBuffer1, outGBuffer2, outGBuffer3;
    #endif

    // RT0 - 8:8:8:8 sRGB
    outGBuffer0 = float4(surfaceData.baseColor, surfaceData.specularOcclusion);

    // RT1 - 10:10:10:2
    // Encode normal on 20bit with oct compression
    float2 octNormalWS = PackNormalOctEncode(surfaceData.normalWS);
    // We store perceptualRoughness instead of roughness because it save a sqrt ALU when decoding
    // (as we want both perceptualRoughness and roughness for the lighting due to Disney Diffuse model)
    // TODO: Store 2 bit of flag into perceptualSmoothness (one for SSR, other is free (deferred planar reflection ID ? / MatID extension ?)
    outGBuffer1 = float4(octNormalWS * 0.5 + 0.5, PerceptualSmoothnessToPerceptualRoughness(surfaceData.perceptualSmoothness), PackMaterialId(surfaceData.materialId));

    // RT2 - 8:8:8:8
    if (surfaceData.materialId == MATERIALID_LIT_STANDARD)
    {
        // Encode tangent on 16bit with oct compression
        float2 octTangentWS = PackNormalOctEncode(surfaceData.tangentWS);
        // TODO: store metal and specular together, specular should be an enum (fixed value)
        outGBuffer2 = float4(octTangentWS * 0.5 + 0.5, surfaceData.anisotropy, surfaceData.metallic);
    }
    else if (surfaceData.materialId == MATERIALID_LIT_SSS)
    {
        outGBuffer2 = float4(surfaceData.subSurfaceRadius, surfaceData.thickness, 0.0, surfaceData.subSurfaceProfile / 8.0f); // Number of profile not define yet
    }
    else if (surfaceData.materialId == MATERIALID_LIT_CLEAR_COAT)
    {
        // Encode coat normal on 16bit with oct compression
        float2 octCoatNormalWS = PackNormalOctEncode(surfaceData.coatNormalWS);
        // TODO: store metal and specular together, specular should be an enum (fixed value)
        outGBuffer2 = float4(octCoatNormalWS * 0.5 + 0.5, PerceptualSmoothnessToRoughness(surfaceData.coatPerceptualSmoothness), surfaceData.metallic);
    }
    else if (surfaceData.materialId == MATERIALID_LIT_SPECULAR)
    {
        outGBuffer2 = float4(surfaceData.specularColor, 0.0);
    }

    // Lighting
    outGBuffer3 = float4(bakeDiffuseLighting, 0.0);

    #if SHADEROPTIONS_PACK_GBUFFER_IN_U16
    // Now pack all buffer into 2 uint buffer

    // We don't have hardware sRGB to store base color in case we pack int u16, so rather than perform full sRGB encoding just use cheap gamma20
    // TODO: test alternative like FastLinearToSRGB to better match unpacked gbuffer
    outGBuffer0.xyz = LinearToGamma20(outGBuffer0.xyz);

    uint packedGBuffer1 = PackR10G10B10A2(outGBuffer1);

    outGBufferU0 = uint4(   PackFloatToUInt(outGBuffer0.x, 8, 0)  | PackFloatToUInt(outGBuffer0.y, 8, 8),
                            PackFloatToUInt(outGBuffer0.z, 8, 0)  | PackFloatToUInt(outGBuffer0.w, 8, 8),
                            (packedGBuffer1 & 0x0000FFFF),
                            (packedGBuffer1 & 0xFFFF0000) >> 16);

    uint packedGBuffer3 = PackR11G11B10f(outGBuffer3.xyz);

    outGBufferU1 = uint4(   PackFloatToUInt(outGBuffer2.x, 8, 0)  | PackFloatToUInt(outGBuffer2.y, 8, 8),
                            PackFloatToUInt(outGBuffer2.z, 8, 0)  | PackFloatToUInt(outGBuffer2.w, 8, 8),
                            (packedGBuffer3 & 0x0000FFFF),
                            (packedGBuffer3 & 0xFFFF0000) >> 16);
    #endif
}

void DecodeFromGBuffer( 
                        #if SHADEROPTIONS_PACK_GBUFFER_IN_U16
                        GBufferType0 inGBufferU0,
                        GBufferType1 inGBufferU1,
                        #else
                        GBufferType0 inGBuffer0,
                        GBufferType1 inGBuffer1,
                        GBufferType2 inGBuffer2,
                        GBufferType3 inGBuffer3,
                        #endif
                        out BSDFData bsdfData,
                        out float3 bakeDiffuseLighting)
{
    ZERO_INITIALIZE(BSDFData, bsdfData);

    #if SHADEROPTIONS_PACK_GBUFFER_IN_U16
    float4 inGBuffer0, inGBuffer1, inGBuffer2, inGBuffer3;
    
    inGBuffer0.x = UnpackUIntToFloat(inGBufferU0.x, 8, 0);
    inGBuffer0.y = UnpackUIntToFloat(inGBufferU0.x, 8, 8);
    inGBuffer0.z = UnpackUIntToFloat(inGBufferU0.y, 8, 0);
    inGBuffer0.w = UnpackUIntToFloat(inGBufferU0.y, 8, 8);

    inGBuffer0.xyz = Gamma20ToLinear(inGBuffer0.xyz);

    uint packedGBuffer1 = inGBufferU0.z | inGBufferU0.w << 16;
    inGBuffer1 = UnpackR10G10B10A2(packedGBuffer1);
    
    inGBuffer2.x = UnpackUIntToFloat(inGBufferU1.x, 8, 0);
    inGBuffer2.y = UnpackUIntToFloat(inGBufferU1.x, 8, 8);
    inGBuffer2.z = UnpackUIntToFloat(inGBufferU1.y, 8, 0);
    inGBuffer2.w = UnpackUIntToFloat(inGBufferU1.y, 8, 8);

    uint packedGBuffer3 = inGBufferU1.z | inGBufferU1.w << 16;
    inGBuffer3.xyz = UnpackR11G11B10f(packedGBuffer1);
    inGBuffer3.w = 0.0;
    #endif

    float3 baseColor = inGBuffer0.rgb;
    bsdfData.specularOcclusion = inGBuffer0.a;

    bsdfData.normalWS = UnpackNormalOctEncode(float2(inGBuffer1.r * 2.0 - 1.0, inGBuffer1.g * 2.0 - 1.0));
    bsdfData.perceptualRoughness = inGBuffer1.b;
    bsdfData.roughness = PerceptualRoughnessToRoughness(bsdfData.perceptualRoughness);
    bsdfData.materialId = UnpackMaterialId(inGBuffer1.a);

    if (bsdfData.materialId == MATERIALID_LIT_STANDARD)
    {
        float metallic = inGBuffer2.a;
        // TODO extract spec
        float specular = 0.04;
        float anisotropy = inGBuffer2.b;

        bsdfData.diffuseColor = baseColor * (1.0 - metallic);
        bsdfData.fresnel0 = lerp(float3(specular, specular, specular), baseColor, metallic);

        bsdfData.tangentWS = UnpackNormalOctEncode(float2(inGBuffer2.rg * 2.0 - 1.0));
        // TODO: Do we need to orthonormalize here, IIRC Eric say that we should
        bsdfData.bitangentWS = cross(bsdfData.normalWS, bsdfData.tangentWS);
        ConvertAnisotropyToRoughness(bsdfData.roughness, anisotropy, bsdfData.roughnessT, bsdfData.roughnessB);
        bsdfData.anisotropy = anisotropy;

        bsdfData.materialId = anisotropy > 0 ? MATERIALID_LIT_ANISO : bsdfData.materialId;
    }
    else if (bsdfData.materialId == MATERIALID_LIT_SSS)
    {
        bsdfData.diffuseColor = baseColor;
        bsdfData.fresnel0 = 0.028; // TODO take from subSurfaceProfile
        bsdfData.subSurfaceRadius = inGBuffer2.r;
        bsdfData.thickness = inGBuffer2.g;
        bsdfData.subSurfaceProfile = inGBuffer2.a * 8.0f;
    }
    else if (bsdfData.materialId == MATERIALID_LIT_CLEAR_COAT)
    {
        float metallic = inGBuffer2.a;
        // TODO extract spec
        float specular = 0.04;

        bsdfData.diffuseColor = baseColor * (1.0 - metallic);
        bsdfData.fresnel0 = lerp(float3(specular, specular, specular), baseColor, metallic);
        bsdfData.coatNormalWS = UnpackNormalOctEncode(float2(inGBuffer2.rg * 2.0 - 1.0));
        bsdfData.coatRoughness = inGBuffer2.b;
    }
    else if (bsdfData.materialId == MATERIALID_LIT_SPECULAR)
    {
        bsdfData.diffuseColor = baseColor;
        bsdfData.fresnel0 = inGBuffer2.rgb;
    }

    bakeDiffuseLighting = inGBuffer3.rgb;
}

//-----------------------------------------------------------------------------
// Debug method (use to display values)
//-----------------------------------------------------------------------------

void GetSurfaceDataDebug(uint paramId, SurfaceData surfaceData, inout float3 result, inout bool needLinearToSRGB)
{
    switch (paramId)
    {
        case DEBUGVIEW_LIT_SURFACEDATA_BASE_COLOR:
            result = surfaceData.baseColor; needLinearToSRGB = true;
            break;
        case DEBUGVIEW_LIT_SURFACEDATA_SPECULAR_OCCLUSION:
            result = surfaceData.specularOcclusion.xxx;
            break;
        case DEBUGVIEW_LIT_SURFACEDATA_NORMAL_WS:
            result = surfaceData.normalWS * 0.5 + 0.5;
            break;
        case DEBUGVIEW_LIT_SURFACEDATA_PERCEPTUAL_SMOOTHNESS:
            result = surfaceData.perceptualSmoothness.xxx;
            break;
        case DEBUGVIEW_LIT_SURFACEDATA_MATERIAL_ID:
            result = GetIndexColor(surfaceData.materialId);
            break;
        case DEBUGVIEW_LIT_SURFACEDATA_AMBIENT_OCCLUSION:
            result = surfaceData.ambientOcclusion.xxx;
            break;
        case DEBUGVIEW_LIT_SURFACEDATA_TANGENT_WS:
            result = surfaceData.tangentWS * 0.5 + 0.5;
            break;
        case DEBUGVIEW_LIT_SURFACEDATA_ANISOTROPY:
            result = surfaceData.anisotropy.xxx;
            break;
        case DEBUGVIEW_LIT_SURFACEDATA_METALLIC:
            result = surfaceData.metallic.xxx;
            break;
        // TODO: Remap here!
        case DEBUGVIEW_LIT_SURFACEDATA_SPECULAR:
            result = surfaceData.specular.xxx;
            break;
        case DEBUGVIEW_LIT_SURFACEDATA_SUB_SURFACE_RADIUS:
            result = surfaceData.subSurfaceRadius.xxx;
            break;
        case DEBUGVIEW_LIT_SURFACEDATA_THICKNESS:
            result = surfaceData.thickness.xxx;
            break;
        case DEBUGVIEW_LIT_SURFACEDATA_SUB_SURFACE_PROFILE:
            result = GetIndexColor(surfaceData.subSurfaceProfile);
            break;
        case DEBUGVIEW_LIT_SURFACEDATA_COAT_NORMAL_WS:
            result = surfaceData.coatNormalWS * 0.5 + 0.5;
            break;
        case DEBUGVIEW_LIT_SURFACEDATA_COAT_PERCEPTUAL_SMOOTHNESS:
            result = surfaceData.coatPerceptualSmoothness.xxx;
            break;
        case DEBUGVIEW_LIT_SURFACEDATA_SPECULAR_COLOR:
            result = surfaceData.specularColor; needLinearToSRGB = true;
            break;
    }
}

void GetBSDFDataDebug(uint paramId, BSDFData bsdfData, inout float3 result, inout bool needLinearToSRGB)
{
    switch (paramId)
    {
        case DEBUGVIEW_LIT_BSDFDATA_DIFFUSE_COLOR:
            result = bsdfData.diffuseColor; needLinearToSRGB = true;
            break;
        case DEBUGVIEW_LIT_BSDFDATA_FRESNEL0:
            result = bsdfData.fresnel0;
            break;
        case DEBUGVIEW_LIT_BSDFDATA_SPECULAR_OCCLUSION:
            result = bsdfData.specularOcclusion.xxx;
            break;
        case DEBUGVIEW_LIT_BSDFDATA_NORMAL_WS:
            result = bsdfData.normalWS * 0.5 + 0.5;
            break;
        case DEBUGVIEW_LIT_BSDFDATA_PERCEPTUAL_ROUGHNESS:
            result = bsdfData.perceptualRoughness.xxx;
            break;
        case DEBUGVIEW_LIT_BSDFDATA_ROUGHNESS:
            result = bsdfData.roughness.xxx;
            break;
        case DEBUGVIEW_LIT_BSDFDATA_MATERIAL_ID:
            result = GetIndexColor(bsdfData.materialId);
            break;
        case DEBUGVIEW_LIT_BSDFDATA_TANGENT_WS:
            result = bsdfData.tangentWS * 0.5 + 0.5;
            break;
        case DEBUGVIEW_LIT_BSDFDATA_BITANGENT_WS:
            result = bsdfData.bitangentWS * 0.5 + 0.5;
            break;
        case DEBUGVIEW_LIT_BSDFDATA_ROUGHNESS_T:
            result = bsdfData.roughnessT.xxx;
            break;
        case DEBUGVIEW_LIT_BSDFDATA_ROUGHNESS_B:
            result = bsdfData.roughnessB.xxx;
            break;
        case DEBUGVIEW_LIT_BSDFDATA_ANISOTROPY:
            result = bsdfData.anisotropy.xxx;
            break;
        case DEBUGVIEW_LIT_BSDFDATA_SUB_SURFACE_RADIUS:
            result = bsdfData.subSurfaceRadius.xxx;
            break;
        case DEBUGVIEW_LIT_BSDFDATA_THICKNESS:
            result = bsdfData.thickness.xxx;
            break;
        case DEBUGVIEW_LIT_BSDFDATA_SUB_SURFACE_PROFILE:
            result = GetIndexColor(bsdfData.subSurfaceProfile);
            break;
        case DEBUGVIEW_LIT_BSDFDATA_COAT_NORMAL_WS:
            result = bsdfData.coatNormalWS * 0.5 + 0.5;
            break;
        case DEBUGVIEW_LIT_BSDFDATA_COAT_ROUGHNESS:
            result = bsdfData.coatRoughness.xxx;
            break;
    }
}

//-----------------------------------------------------------------------------
// PreLightData
//-----------------------------------------------------------------------------

// Precomputed lighting data to send to the various lighting functions
struct PreLightData
{
    float NdotV;
    float ggxLambdaV;

    // Aniso
    float TdotV;
    float BdotV;
    
    float anisoGGXLambdaV;

    // image based lighting
    // These variables aim to be use with EvaluateBSDF_Env 
    float3 iblNormalWS; // Normal to be use with image based lighting
    float3 iblR;        // Reflection vector, same as above.

    float3 specularFGD; // Store preconvole BRDF for both specular and diffuse
    float diffuseFGD;

    // TODO: if we want we can store ambient occlusion here from SSAO pass for example that can be use for IBL specular occlusion
    // float ambientOcclusion; // Feed from an ambient occlusion buffer

    // area light
    float3x3 ltcXformGGX;                // TODO: make sure the compiler not wasting VGPRs on constants
    float3x3 ltcXformDisneyDiffuse;      // TODO: make sure the compiler not wasting VGPRs on constants
    float    ltcGGXFresnelMagnitudeDiff; // The difference of magnitudes of GGX and Fresnel
    float    ltcGGXFresnelMagnitude;
    float    ltcDisneyDiffuseMagnitude;

    // Shadow (sampling rotation disc)
    float2 unPositionSS;
};

PreLightData GetPreLightData(float3 V, float3 positionWS, Coordinate coord, BSDFData bsdfData)
{
    PreLightData preLightData;

    // TODO: check Eric idea about doing that when writting into the GBuffer (with our forward decal)
#if 0
    preLightData.NdotV = GetShiftedNdotV(bsdfData.normalWS, V); // Note: May not work with speedtree...
#else
    preLightData.NdotV = GetNdotV(bsdfData.normalWS, V);
#endif

    preLightData.ggxLambdaV = GetSmithJointGGXLambdaV(preLightData.NdotV, bsdfData.roughness);

    float iblNdotV = preLightData.NdotV;
    float3 iblNormalWS = bsdfData.normalWS;

    // Check if we precompute anisotropy too
    if (bsdfData.materialId == MATERIALID_LIT_ANISO)
    {
        preLightData.TdotV = dot(bsdfData.tangentWS, V);
        preLightData.BdotV = dot(bsdfData.bitangentWS, V);
        preLightData.anisoGGXLambdaV = GetSmithJointGGXAnisoLambdaV(preLightData.TdotV, preLightData.BdotV, preLightData.NdotV, bsdfData.roughnessT, bsdfData.roughnessB);
        // Tangent = highlight stretch (anisotropy) direction. Bitangent = grain (brush) direction.
        iblNormalWS = GetAnisotropicModifiedNormal(bsdfData.bitangentWS, bsdfData.normalWS, V, bsdfData.anisotropy);
        
        // NOTE: If we follow the theory we should use the modified normal for the different calculation implying a normal (like NDotV) and use iblNormalWS
        // into function like GetSpecularDominantDir(). However modified normal is just a hack. The goal is just to stretch a cubemap, no accuracy here.
        // With this in mind and for performance reasons we chose to only use modified normal to calculate R.
        // iblNdotV = GetNdotV(iblNormalWS, V);
    }

    // We need to take into account the modified normal for faking anisotropic here.
    preLightData.iblR = reflect(-V, iblNormalWS);
    GetPreIntegratedFGD(iblNdotV, bsdfData.perceptualRoughness, bsdfData.fresnel0, preLightData.specularFGD, preLightData.diffuseFGD);

    // #if SHADERPASS == SHADERPASS_GBUFFER
    // preLightData.ambientOcclusion = _AmbientOcclusion.Load(uint3(coord.unPositionSS, 0)).x;
    // #endif

    // Area light specific
    // UVs for sampling the LUTs
    // TODO: Test with fastAcos
    float theta = acos(dot(bsdfData.normalWS, V));
    // Scale and bias for the current precomputed table
    float2 uv = 0.0078125 + 0.984375 * float2(bsdfData.perceptualRoughness, theta * INV_HALF_PI);

    // Get the inverse LTC matrix for GGX
    // Note we load the matrix transpose (avoid to have to transpose it in shader)
    preLightData.ltcXformGGX      = 0.0;
    preLightData.ltcXformGGX._m22 = 1.0;
    preLightData.ltcXformGGX._m00_m02_m11_m20 = SAMPLE_TEXTURE2D_LOD(_LtcGGXMatrix, SRL_PointSampler, uv, 0);

    // Get the inverse LTC matrix for Disney Diffuse
    // Note we load the matrix transpose (avoid to have to transpose it in shader)
    preLightData.ltcXformDisneyDiffuse      = 0.0;
    preLightData.ltcXformDisneyDiffuse._m22 = 1.0;
    preLightData.ltcXformDisneyDiffuse._m00_m02_m11_m20 = SAMPLE_TEXTURE2D_LOD(_LtcDisneyDiffuseMatrix, SRL_PointSampler, uv, 0);

    preLightData.ltcGGXFresnelMagnitudeDiff = SAMPLE_TEXTURE2D_LOD(_LtcMultiGGXFresnelDisneyDiffuse, SRL_PointSampler, uv, 0).r;
    preLightData.ltcGGXFresnelMagnitude     = SAMPLE_TEXTURE2D_LOD(_LtcMultiGGXFresnelDisneyDiffuse, SRL_PointSampler, uv, 0).g;
    preLightData.ltcDisneyDiffuseMagnitude  = SAMPLE_TEXTURE2D_LOD(_LtcMultiGGXFresnelDisneyDiffuse, SRL_PointSampler, uv, 0).b;

    // Shadow
    preLightData.unPositionSS = coord.unPositionSS;

    return preLightData;
}

//-----------------------------------------------------------------------------
// bake lighting function
//-----------------------------------------------------------------------------

// GetBakedDiffuseLigthing function compute the bake lighting + emissive color to be store in emissive buffer (Deferred case)
// In forward it must be add to the final contribution.
// This function require the 3 structure surfaceData, builtinData, bsdfData because it may require both the engine side data, and data that will not be store inside the gbuffer.
float3 GetBakedDiffuseLigthing(SurfaceData surfaceData, BuiltinData builtinData, BSDFData bsdfData, PreLightData preLightData)
{
    // Premultiply bake diffuse lighting information with DisneyDiffuse pre-integration
    return builtinData.bakeDiffuseLighting * preLightData.diffuseFGD * surfaceData.ambientOcclusion * bsdfData.diffuseColor + builtinData.emissiveColor * builtinData.emissiveIntensity;
}

//-----------------------------------------------------------------------------
// light transport functions
//-----------------------------------------------------------------------------

LighTransportData GetLightTransportData(SurfaceData surfaceData, BuiltinData builtinData, BSDFData bsdfData)
{
    LighTransportData lightTransportData;

    // diffuseColor for lightmapping should basically be diffuse color.
    // But rough metals (black diffuse) still scatter quite a lot of light around, so
    // we want to take some of that into account too.

    lightTransportData.diffuseColor = bsdfData.diffuseColor + bsdfData.fresnel0 * bsdfData.roughness * 0.5 * surfaceData.metallic;
    lightTransportData.emissiveColor = builtinData.emissiveColor * builtinData.emissiveIntensity;

    return lightTransportData;
}

//-----------------------------------------------------------------------------
// LightLoop related function (Only include if required)
// HAS_LIGHTLOOP is define in Lighting.hlsl
//-----------------------------------------------------------------------------

#ifdef HAS_LIGHTLOOP

//-----------------------------------------------------------------------------
// BSDF share between area light (reference) and punctual light
//-----------------------------------------------------------------------------

void BSDF(  float3 V, float3 L, float3 positionWS, PreLightData preLightData, BSDFData bsdfData,
            out float3 diffuseLighting,
            out float3 specularLighting)
{
    float3 H = normalize(V + L);
    float LdotH = saturate(dot(L, H));
    float NdotH = saturate(dot(bsdfData.normalWS, H));
    float NdotL = saturate(dot(bsdfData.normalWS, L));
    float3 F = F_Schlick(bsdfData.fresnel0, LdotH);

    float Vis;
    float D;
    // TODO: this way of handling aniso may not be efficient, or maybe with material classification, need to check perf here
    // Maybe always using aniso maybe a win ?
    if (bsdfData.materialId == MATERIALID_LIT_ANISO)
    {
        float TdotL = saturate(dot(bsdfData.tangentWS, L));
        float BdotL = saturate(dot(bsdfData.bitangentWS, L));

        #ifdef LIT_USE_BSDF_PRE_LAMBDAV
        Vis = V_SmithJointGGXAnisoLambdaV(  preLightData.TdotV, preLightData.BdotV, preLightData.NdotV, TdotL, BdotL, NdotL,
                                            bsdfData.roughnessT, bsdfData.roughnessB, preLightData.anisoGGXLambdaV);
        #else
        // TODO: Do comparison between this correct version and the one from isotropic and see if there is any visual difference
        Vis = V_SmithJointGGXAniso( preLightData.TdotV, preLightData.BdotV, preLightData.NdotV, TdotL, BdotL, NdotL,
                                    bsdfData.roughnessT, bsdfData.roughnessB);
        #endif

        // For anisotropy we must not saturate these values
        float TdotH = dot(bsdfData.tangentWS, H);
        float BdotH = dot(bsdfData.bitangentWS, H);
        D = D_GGXAniso(TdotH, BdotH, NdotH, bsdfData.roughnessT, bsdfData.roughnessB);
    }
    else
    {
        #ifdef LIT_USE_BSDF_PRE_LAMBDAV
        Vis = V_SmithJointGGX(NdotL, preLightData.NdotV, bsdfData.roughness, preLightData.ggxLambdaV);
        #else
        Vis = V_SmithJointGGX(NdotL, preLightData.NdotV, bsdfData.roughness);
        #endif
        D = D_GGX(NdotH, bsdfData.roughness);
    }
<<<<<<< HEAD
    specularLighting.rgb = F * (Vis * D);
=======
    specularLighting = F * Vis * D;
>>>>>>> cb4002fb
    #ifdef LIT_DIFFUSE_LAMBERT_BRDF
    float diffuseTerm = Lambert();
    #else
    float diffuseTerm = DisneyDiffuse(preLightData.NdotV, NdotL, LdotH, bsdfData.perceptualRoughness);
    #endif
    diffuseLighting = bsdfData.diffuseColor * diffuseTerm;
}

//-----------------------------------------------------------------------------
// EvaluateBSDF_Punctual
//-----------------------------------------------------------------------------

void EvaluateBSDF_Punctual( LightLoopContext lightLoopContext,
                            float3 V, float3 positionWS, PreLightData preLightData, PunctualLightData lightData, BSDFData bsdfData,
                            out float3 diffuseLighting,
                            out float3 specularLighting)
{
    // All punctual light type in the same formula, attenuation is neutral depends on light type.
    // light.positionWS is the normalize light direction in case of directional light and invSqrAttenuationRadius is 0
    // mean dot(unL, unL) = 1 and mean GetDistanceAttenuation() will return 1
    // For point light and directional GetAngleAttenuation() return 1

    float3 unL = lightData.positionWS - positionWS * lightData.useDistanceAttenuation;
    float3 L = normalize(unL);

    float attenuation = GetDistanceAttenuation(unL, lightData.invSqrAttenuationRadius);
    // Reminder: lights are ortiented backward (-Z)
    attenuation *= GetAngleAttenuation(L, -lightData.forward, lightData.angleScale, lightData.angleOffset);
    float illuminance = saturate(dot(bsdfData.normalWS, L)) * attenuation;

    diffuseLighting = float3(0.0, 0.0, 0.0);
    specularLighting = float3(0.0, 0.0, 0.0);

    // TODO: measure impact of having all these dynamic branch here and the gain (or not) of testing illuminace > 0

    /*
    [branch] if (lightData.cookieIndex && illuminance > 0.0f)
    {
        float3x3 lightToWorld = float3x3(lightData.right, lightData.up, lightData.forward);
        illuminance *= SampleCookie(lightData.cookieIndex, lightToWorld, L);
    }
    */

    [branch] if (lightData.IESIndex >= 0 && illuminance > 0.0f)
    {
        float3x3 lightToWorld = float3x3(lightData.right, lightData.up, lightData.forward);
        float2 sphericalCoord = GetIESTextureCoordinate(lightToWorld, L);
        illuminance *= SampleIES(lightLoopContext, lightData.IESIndex, sphericalCoord, 0).r;
    }

    [branch] if (lightData.shadowIndex >= 0 && illuminance > 0.0f)
    {
        float3 offset = float3(0.0, 0.0, 0.0); // GetShadowPosOffset(nDotL, normal);
        float shadowAttenuation = GetPunctualShadowAttenuation(lightLoopContext, positionWS + offset, lightData.shadowIndex, L, preLightData.unPositionSS);
        shadowAttenuation = lerp(1.0, shadowAttenuation, lightData.shadowDimmer);

        illuminance *= shadowAttenuation;
    }

    [branch] if (illuminance > 0.0f)
    {
        BSDF(V, L, positionWS, preLightData, bsdfData, diffuseLighting, specularLighting);
        diffuseLighting *= lightData.color * illuminance * lightData.diffuseScale;
        specularLighting *= lightData.color * illuminance * lightData.specularScale;
    }
}

//-----------------------------------------------------------------------------
// EvaluateBSDF_Area - Reference
//-----------------------------------------------------------------------------

void IntegrateGGXAreaRef(   float3 V, float3 positionWS, PreLightData preLightData, AreaLightData lightData, BSDFData bsdfData,
                            out float3 diffuseLighting,
                            out float3 specularLighting,
                            uint sampleCount = 512)
{
    // Add some jittering on Hammersley2d
    float2 randNum = InitRandom(V.xy * 0.5 + 0.5);

    diffuseLighting = float3(0.0, 0.0, 0.0);
    specularLighting = float3(0.0, 0.0, 0.0);

    for (uint i = 0; i < sampleCount; ++i)
    {
        float3 P = float3(0.0, 0.0, 0.0);	// Sample light point. Random point on the light shape in local space.
        float3 Ns = float3(0.0, 0.0, 0.0);	// Unit surface normal at P
        float lightPdf = 0.0;	            // Pdf of the light sample

        float2 u = Hammersley2d(i, sampleCount);
        u = frac(u + randNum + 0.5);

        float4x4 localToWorld = float4x4(float4(lightData.right, 0.0), float4(lightData.up, 0.0), float4(lightData.forward, 0.0), float4(lightData.positionWS, 1.0));

        if (lightData.shapeType == AREASHAPETYPE_SPHERE)
            SampleSphere(u, localToWorld, lightData.size.x, lightPdf, P, Ns);
        else if (lightData.shapeType == AREASHAPETYPE_HEMISPHERE)
            SampleHemisphere(u, localToWorld, lightData.size.x, lightPdf, P, Ns);
        else if (lightData.shapeType == AREASHAPETYPE_CYLINDER)
            SampleCylinder(u, localToWorld, lightData.size.x, lightData.size.y, lightPdf, P, Ns);
        else if (lightData.shapeType == AREASHAPETYPE_RECTANGLE)
            SampleRectangle(u, localToWorld, lightData.size.x, lightData.size.y, lightPdf, P, Ns);
        else if (lightData.shapeType == AREASHAPETYPE_DISK)
            SampleDisk(u, localToWorld, lightData.size.x, lightPdf, P, Ns);
        else if (lightData.shapeType == AREASHAPETYPE_LINE)
            // SampleLine(u, localToWorld, areaLight.lightRadius0, lightPdf, P, Ns);
            ; // TODO

        // Get distance
        float3 unL = P - positionWS;
        float sqrDist = dot(unL, unL);
        float3 L = normalize(unL);

        // Cosine of the angle between the light direction and the normal of the light's surface.
        float cosLNs = dot(-L, Ns);
        cosLNs = lightData.twoSided ? abs(cosLNs) : saturate(cosLNs);

        // We calculate area reference light with the area integral rather than the solid angle one.
        float illuminance = cosLNs * saturate(dot(bsdfData.normalWS, L)) / (sqrDist * lightPdf);

        float3 localDiffuseLighting = float3(0.0, 0.0, 0.0);
        float3 localSpecularLighting = float3(0.0, 0.0, 0.0);

        if (illuminance > 0.0)
        {
            BSDF(V, L, positionWS, preLightData, bsdfData, localDiffuseLighting, localSpecularLighting);
            localDiffuseLighting *= lightData.color * illuminance * lightData.diffuseScale;
            localSpecularLighting *= lightData.color * illuminance * lightData.specularScale;
        }

        diffuseLighting += localDiffuseLighting;
        specularLighting += localSpecularLighting;
    }

    diffuseLighting /= float(sampleCount);
    specularLighting /= float(sampleCount);
}

//-----------------------------------------------------------------------------
// EvaluateBSDF_Area
//-----------------------------------------------------------------------------

void EvaluateBSDF_Area( LightLoopContext lightLoopContext,
                        float3 V, float3 positionWS, PreLightData preLightData, AreaLightData lightData, BSDFData bsdfData,
<<<<<<< HEAD
                        out float4 diffuseLighting, out float4 specularLighting)
=======
                        out float3 diffuseLighting,
                        out float3 specularLighting)
>>>>>>> cb4002fb
{
#ifdef LIT_DISPLAY_REFERENCE
    IntegrateGGXAreaRef(V, positionWS, preLightData, lightData, bsdfData, diffuseLighting, specularLighting);
#else
    // TODO: This could be precomputed
    float halfWidth  = lightData.size.x * 0.5;
    float halfHeight = lightData.size.y * 0.5;

    float3 p0 = lightData.positionWS + lightData.right * -halfWidth + lightData.up *  halfHeight;
    float3 p1 = lightData.positionWS + lightData.right * -halfWidth + lightData.up * -halfHeight;
    float3 p2 = lightData.positionWS + lightData.right *  halfWidth + lightData.up * -halfHeight;
    float3 p3 = lightData.positionWS + lightData.right *  halfWidth + lightData.up *  halfHeight;

    float4x3 matL = float4x3(p0, p1, p2, p3);
<<<<<<< HEAD
    float4x3 L    = matL - float4x3(positionWS, positionWS, positionWS, positionWS);

    diffuseLighting  = float4(0.0, 0.0, 0.0, 1.0);
    specularLighting = float4(0.0, 0.0, 0.0, 1.0);

    float ltcValue;

    // Evaluate the diffuse part.
    {
    #ifdef DIFFUSE_LAMBERT_BRDF
        static const float3x3 identity3x3 = {1.0, 0.0, 0.0,
                                             0.0, 1.0, 0.0,
                                             0.0, 0.0, 1.0};
                                             
        ltcValue = LTCEvaluate(V, bsdfData.normalWS, identity3x3, L, lightData.twoSided);
    #else
        ltcValue = LTCEvaluate(V, bsdfData.normalWS, preLightData.ltcXformDisneyDiffuse, L, lightData.twoSided);
    #endif

        if (ltcValue == 0.0)
        {
            // The polygon is either back-facing, or has been completely clipped.
            return;
        }

    #ifndef DIFFUSE_LAMBERT_BRDF
        // TODO: verify that we do not need to multiply by PI.
        ltcValue *= preLightData.ltcDisneyDiffuseMagnitude;
    #endif

        ltcValue *= lightData.diffuseScale;
        diffuseLighting.rgb = bsdfData.diffuseColor * lightData.color * ltcValue;
    }

    // Evaluate the specular part.
    {
        float3 fresnelTerm = bsdfData.fresnel0 * preLightData.ltcGGXFresnelMagnitudeDiff
                           + (float3)preLightData.ltcGGXFresnelMagnitude;

        ltcValue  = LTCEvaluate(V, bsdfData.normalWS, preLightData.ltcXformGGX, L, lightData.twoSided);
        ltcValue *= lightData.specularScale;
        specularLighting.rgb = fresnelTerm * lightData.color * ltcValue;
    }
=======
    float4x3 L = matL - float4x3(positionWS, positionWS, positionWS, positionWS);

    // TODO: Can we get early out based on diffuse computation ? (if all point are clip)
    diffuseLighting = float3(0.0, 0.0, 0.0);
    specularLighting = float3(0.0, 0.0, 0.0);

    // TODO: Fresnel is missing here but should be present
    specularLighting.rgb = LTCEvaluate(V, bsdfData.normalWS, preLightData.minV, L, lightData.twoSided) * preLightData.ltcGGXMagnitude;

//#ifdef LIT_DIFFUSE_LAMBERT_BRDF
    // Lambert diffuse term (here it should be Disney)
    float3x3 identity = 0;
    identity._m00_m11_m22 = 1.0;
    diffuseLighting.rgb = LTCEvaluate(V, bsdfData.normalWS, identity, L, lightData.twoSided) * bsdfData.diffuseColor;
//#else
    // TODO: Disney
//#endif
   
    // Divide all by 2 PI as it is Lambert integration for diffuse
    diffuseLighting.rgb *= lightData.color * INV_TWO_PI * lightData.diffuseScale;
    specularLighting.rgb *= lightData.color * INV_TWO_PI * lightData.specularScale;
>>>>>>> cb4002fb

    // TODO: current area light code doesn't take into account artist attenuation radius!
#endif
}

//-----------------------------------------------------------------------------
// EvaluateBSDF_Env - Reference
// ----------------------------------------------------------------------------

// Ref: Moving Frostbite to PBR (Appendix A)
float3 IntegrateLambertIBLRef(  LightLoopContext lightLoopContext,
                                EnvLightData lightData, BSDFData bsdfData,
                                uint sampleCount = 2048)
{
    float3 N        = bsdfData.normalWS;
    float3 acc      = float3(0.0, 0.0, 0.0);
    // Add some jittering on Hammersley2d
    float2 randNum  = InitRandom(N.xy * 0.5 + 0.5);

    float3 tangentX, tangentY;
    GetLocalFrame(N, tangentX, tangentY);

    for (uint i = 0; i < sampleCount; ++i)
    {
        float2 u    = Hammersley2d(i, sampleCount);
        u           = frac(u + randNum + 0.5);

        float3 L;
        float NdotL;
        float weightOverPdf;
        ImportanceSampleLambert(u, N, tangentX, tangentY, L, NdotL, weightOverPdf);

        if (NdotL > 0.0)
        {
            float4 val = SampleEnv(lightLoopContext, lightData.envIndex, L, 0);

            // diffuse Albedo is apply here as describe in ImportanceSampleLambert function
            acc += bsdfData.diffuseColor * LambertNoPI() * weightOverPdf * val.rgb;
        }
    }

    return acc / sampleCount;
}

float3 IntegrateDisneyDiffuseIBLRef(LightLoopContext lightLoopContext,
                                    float3 V, EnvLightData lightData, BSDFData bsdfData,
                                    uint sampleCount = 2048)
{
    float3 N = bsdfData.normalWS;
    float NdotV = dot(N, V);
    float3 acc  = float3(0.0, 0.0, 0.0);
    // Add some jittering on Hammersley2d
    float2 randNum  = InitRandom(N.xy * 0.5 + 0.5);

    float3 tangentX, tangentY;
    GetLocalFrame(N, tangentX, tangentY);

    for (uint i = 0; i < sampleCount; ++i)
    {
        float2 u    = Hammersley2d(i, sampleCount);
        u           = frac(u + randNum + 0.5);

        float3 L;
        float NdotL;
        float weightOverPdf;
        // for Disney we still use a Cosine importance sampling, true Disney importance sampling imply a look up table
        ImportanceSampleLambert(u, N, tangentX, tangentY, L, NdotL, weightOverPdf);

        if (NdotL > 0.0)
        {            
            float3 H = normalize(L + V);
            float LdotH = dot(L, H);
            // Note: we call DisneyDiffuse that require to multiply by Albedo / PI. Divide by PI is already taken into account
            // in weightOverPdf of ImportanceSampleLambert call.
            float disneyDiffuse = DisneyDiffuse(NdotV, NdotL, LdotH, bsdfData.perceptualRoughness);

            // diffuse Albedo is apply here as describe in ImportanceSampleLambert function
            float4 val = SampleEnv(lightLoopContext, lightData.envIndex, L, 0);
            acc += bsdfData.diffuseColor * disneyDiffuse * weightOverPdf * val.rgb;
        }
    }

    return acc / sampleCount;
}

// Ref: Moving Frostbite to PBR (Appendix A)
float3 IntegrateSpecularGGXIBLRef(  LightLoopContext lightLoopContext,
                                    float3 V, EnvLightData lightData, BSDFData bsdfData,
                                    uint sampleCount = 2048)
{
    float3 N        = bsdfData.normalWS;
    float NdotV     = saturate(dot(N, V));
    float3 acc      = float3(0.0, 0.0, 0.0);

    // Add some jittering on Hammersley2d
    float2 randNum  = InitRandom(V.xy * 0.5 + 0.5);

    float3 tangentX, tangentY;
    GetLocalFrame(N, tangentX, tangentY);

    for (uint i = 0; i < sampleCount; ++i)
    {
        float2 u    = Hammersley2d(i, sampleCount);
        u           = frac(u + randNum + 0.5);

        float VdotH;
        float NdotL;
        float3 L;
        float weightOverPdf;

        // GGX BRDF
        if (bsdfData.materialId = MATERIALID_LIT_ANISO)
        {
            ImportanceSampleAnisoGGX(u, V, N, tangentX, tangentY, bsdfData.roughnessT, bsdfData.roughnessB, NdotV, L, VdotH, NdotL, weightOverPdf);
        }
        else
        {
            ImportanceSampleGGX(u, V, N, tangentX, tangentY, bsdfData.roughness, NdotV, L, VdotH, NdotL, weightOverPdf);
        }


        if (NdotL > 0.0)
        {
            // Fresnel component is apply here as describe in ImportanceSampleGGX function
            float3 FweightOverPdf = F_Schlick(bsdfData.fresnel0, VdotH) * weightOverPdf;

            float4 val = SampleEnv(lightLoopContext, lightData.envIndex, L, 0);

            acc += FweightOverPdf * val.rgb;
        }
    }

    return acc / sampleCount;
}

//-----------------------------------------------------------------------------
// EvaluateBSDF_Env
// ----------------------------------------------------------------------------

// _preIntegratedFGD and _CubemapLD are unique for each BRDF
void EvaluateBSDF_Env(  LightLoopContext lightLoopContext,
                        float3 V, float3 positionWS, PreLightData preLightData, EnvLightData lightData, BSDFData bsdfData,
                        out float3 diffuseLighting, out float3 specularLighting, out float2 weight)
{
#ifdef LIT_DISPLAY_REFERENCE

<<<<<<< HEAD
    // TODO: fix 'IntegrateSpecularGGXIBLRef'.
    // specularLighting.rgb = IntegrateSpecularGGXIBLRef(lightLoopContext, V, lightData, bsdfData);
    specularLighting.rgb = float3(0.0, 0.0, 0.0);
    specularLighting.a = 1.0;
=======
    specularLighting = IntegrateSpecularGGXIBLRef(lightLoopContext, V, lightData, bsdfData);
>>>>>>> cb4002fb

/*
    #ifdef LIT_DIFFUSE_LAMBERT_BRDF
    diffuseLighting.rgb = IntegrateLambertIBLRef(lightData, bsdfData);
    #else
    diffuseLighting.rgb = IntegrateDisneyDiffuseIBLRef(lightLoopContext, V, lightData, bsdfData);
    #endif
    diffuseLighting.a = 1.0;
*/
    diffuseLighting = float3(0.0, 0.0, 0.0);

    weight = float2(0.0, 0.0);

#else
    // TODO: factor this code in common, so other material authoring don't require to rewrite everything, 
    // also think about how such a loop can handle 2 cubemap at the same time as old unity. Macro can allow to do that
    // but we need to have UNITY_SAMPLE_ENV_LOD replace by a true function instead that is define by the lighting arcitecture.
    // Also not sure how to deal with 2 intersection....
    // Box and sphere are related to light property (but we have also distance based roughness etc...)

    // TODO: test the strech from Tomasz
    // float shrinkedRoughness = AnisotropicStrechAtGrazingAngle(bsdfData.roughness, bsdfData.perceptualRoughness, NdotV);
    
    // Note: As explain in GetPreLightData we use normalWS and not iblNormalWS here (in case of anisotropy)
    float3 rayWS = GetSpecularDominantDir(bsdfData.normalWS, preLightData.iblR, bsdfData.roughness);

    float3 R = rayWS;
    weight = float2(1.0, 1.0);

    // In this code we redefine a bit the behavior of the reflcetion proble. We separate the projection volume (the proxy of the scene) form the influence volume (what pixel on the screen is affected)

    // 1. First determine the projection volume
    
    // In Unity the cubemaps are capture with the localToWorld transform of the component. 
    // This mean that location and oritention matter. So after intersection of proxy volume we need to convert back to world.
    
    // CAUTION: localToWorld is the transform use to convert the cubemap capture point to world space (mean it include the offset)
    // the center of the bounding box is thus in locals space: positionLS - offsetLS
    // We use this formulation as it is the one of legacy unity that was using only AABB box.

    float3x3 worldToLocal = transpose(float3x3(lightData.right, lightData.up, lightData.forward)); // worldToLocal assume no scaling
    float3 positionLS = positionWS - lightData.positionWS;
    positionLS = mul(positionLS, worldToLocal).xyz - lightData.offsetLS; // We want to calculate the intersection from the center of the bounding box.

    if (lightData.envShapeType == ENVSHAPETYPE_BOX)
    {
        float3 rayLS = mul(rayWS, worldToLocal);
        float3 boxOuterDistance = lightData.innerDistance + float3(lightData.blendDistance, lightData.blendDistance, lightData.blendDistance);
        float dist = BoxRayIntersectSimple(positionLS, rayLS, -boxOuterDistance, boxOuterDistance);

        // No need to normalize for fetching cubemap
        // We can reuse dist calculate in LS directly in WS as there is no scaling. Also the offset is already include in lightData.positionWS
        R = (positionWS + dist * rayWS) - lightData.positionWS;
        
        // TODO: add distance based roughness
    } 
    else if (lightData.envShapeType == ENVSHAPETYPE_SPHERE)
    {
        float3 rayLS = mul(rayWS, worldToLocal);
        float sphereOuterDistance = lightData.innerDistance.x + lightData.blendDistance;
        float dist = SphereRayIntersectSimple(positionLS, rayLS, sphereOuterDistance);

        R = (positionWS + dist * rayWS) - lightData.positionWS;
    }

    // 2. Apply the influence volume (Box volume is used for culling whatever the influence shape)
    // TODO: In the future we could have an influence volume inside the projection volume (so with a different transform, in this case we will need another transform)
    if (lightData.envShapeType == ENVSHAPETYPE_SPHERE)
    {
        float distFade = max(length(positionLS) - lightData.innerDistance.x, 0.0);
        weight.y = saturate(1.0 - distFade / max(lightData.blendDistance, 0.0001)); // avoid divide by zero
    }
    else // ENVSHAPETYPE_BOX or ENVSHAPETYPE_NONE 
    {
        // Calculate falloff value, so reflections on the edges of the volume would gradually blend to previous reflection.
        float distFade = DistancePointBox(positionLS, -lightData.innerDistance, lightData.innerDistance);
        weight.y = saturate(1.0 - distFade / max(lightData.blendDistance, 0.0001)); // avoid divide by zero
    }

    // Smooth weighting
    weight.x = 0.0;
    weight.y = smoothstep01(weight.y);

    // TODO: we must always perform a weight calculation as due to tiled rendering we need to smooth out cubemap at boundaries.
    // So goal is to split into two category and have an option to say if we parallax correct or not.

    // TODO: compare current Morten version: offline cubemap with a particular remap + the bias in perceptualRoughnessToMipmapLevel
    // to classic remap like unreal/Frobiste. The function GetSpecularDominantDir can result in a better matching in this case
    // We let GetSpecularDominantDir currently as it still an improvement but not as good as it could be
    float mip = perceptualRoughnessToMipmapLevel(bsdfData.perceptualRoughness);
    float4 preLD = SampleEnv(lightLoopContext, lightData.envIndex, R, mip);
    specularLighting = preLD.rgb * preLightData.specularFGD;

    // Apply specular occlusion on it
    specularLighting *= bsdfData.specularOcclusion;
    diffuseLighting = float3(0.0, 0.0, 0.0);

#endif    
}

#endif // #ifdef HAS_LIGHTLOOP

<|MERGE_RESOLUTION|>--- conflicted
+++ resolved
@@ -615,11 +615,7 @@
         #endif
         D = D_GGX(NdotH, bsdfData.roughness);
     }
-<<<<<<< HEAD
-    specularLighting.rgb = F * (Vis * D);
-=======
-    specularLighting = F * Vis * D;
->>>>>>> cb4002fb
+    specularLighting = F * (Vis * D);
     #ifdef LIT_DIFFUSE_LAMBERT_BRDF
     float diffuseTerm = Lambert();
     #else
@@ -763,12 +759,8 @@
 
 void EvaluateBSDF_Area( LightLoopContext lightLoopContext,
                         float3 V, float3 positionWS, PreLightData preLightData, AreaLightData lightData, BSDFData bsdfData,
-<<<<<<< HEAD
-                        out float4 diffuseLighting, out float4 specularLighting)
-=======
                         out float3 diffuseLighting,
                         out float3 specularLighting)
->>>>>>> cb4002fb
 {
 #ifdef LIT_DISPLAY_REFERENCE
     IntegrateGGXAreaRef(V, positionWS, preLightData, lightData, bsdfData, diffuseLighting, specularLighting);
@@ -783,11 +775,10 @@
     float3 p3 = lightData.positionWS + lightData.right *  halfWidth + lightData.up *  halfHeight;
 
     float4x3 matL = float4x3(p0, p1, p2, p3);
-<<<<<<< HEAD
     float4x3 L    = matL - float4x3(positionWS, positionWS, positionWS, positionWS);
 
-    diffuseLighting  = float4(0.0, 0.0, 0.0, 1.0);
-    specularLighting = float4(0.0, 0.0, 0.0, 1.0);
+    diffuseLighting  = float3(0.0, 0.0, 0.0);
+    specularLighting = float4(0.0, 0.0, 0.0);
 
     float ltcValue;
 
@@ -815,7 +806,7 @@
     #endif
 
         ltcValue *= lightData.diffuseScale;
-        diffuseLighting.rgb = bsdfData.diffuseColor * lightData.color * ltcValue;
+        diffuseLighting = bsdfData.diffuseColor * lightData.color * ltcValue;
     }
 
     // Evaluate the specular part.
@@ -825,32 +816,8 @@
 
         ltcValue  = LTCEvaluate(V, bsdfData.normalWS, preLightData.ltcXformGGX, L, lightData.twoSided);
         ltcValue *= lightData.specularScale;
-        specularLighting.rgb = fresnelTerm * lightData.color * ltcValue;
-    }
-=======
-    float4x3 L = matL - float4x3(positionWS, positionWS, positionWS, positionWS);
-
-    // TODO: Can we get early out based on diffuse computation ? (if all point are clip)
-    diffuseLighting = float3(0.0, 0.0, 0.0);
-    specularLighting = float3(0.0, 0.0, 0.0);
-
-    // TODO: Fresnel is missing here but should be present
-    specularLighting.rgb = LTCEvaluate(V, bsdfData.normalWS, preLightData.minV, L, lightData.twoSided) * preLightData.ltcGGXMagnitude;
-
-//#ifdef LIT_DIFFUSE_LAMBERT_BRDF
-    // Lambert diffuse term (here it should be Disney)
-    float3x3 identity = 0;
-    identity._m00_m11_m22 = 1.0;
-    diffuseLighting.rgb = LTCEvaluate(V, bsdfData.normalWS, identity, L, lightData.twoSided) * bsdfData.diffuseColor;
-//#else
-    // TODO: Disney
-//#endif
-   
-    // Divide all by 2 PI as it is Lambert integration for diffuse
-    diffuseLighting.rgb *= lightData.color * INV_TWO_PI * lightData.diffuseScale;
-    specularLighting.rgb *= lightData.color * INV_TWO_PI * lightData.specularScale;
->>>>>>> cb4002fb
-
+        specularLighting = fresnelTerm * lightData.color * ltcValue;
+    }
     // TODO: current area light code doesn't take into account artist attenuation radius!
 #endif
 }
@@ -996,22 +963,14 @@
 {
 #ifdef LIT_DISPLAY_REFERENCE
 
-<<<<<<< HEAD
-    // TODO: fix 'IntegrateSpecularGGXIBLRef'.
-    // specularLighting.rgb = IntegrateSpecularGGXIBLRef(lightLoopContext, V, lightData, bsdfData);
-    specularLighting.rgb = float3(0.0, 0.0, 0.0);
-    specularLighting.a = 1.0;
-=======
     specularLighting = IntegrateSpecularGGXIBLRef(lightLoopContext, V, lightData, bsdfData);
->>>>>>> cb4002fb
 
 /*
     #ifdef LIT_DIFFUSE_LAMBERT_BRDF
-    diffuseLighting.rgb = IntegrateLambertIBLRef(lightData, bsdfData);
+    diffuseLighting = IntegrateLambertIBLRef(lightData, bsdfData);
     #else
-    diffuseLighting.rgb = IntegrateDisneyDiffuseIBLRef(lightLoopContext, V, lightData, bsdfData);
+    diffuseLighting = IntegrateDisneyDiffuseIBLRef(lightLoopContext, V, lightData, bsdfData);
     #endif
-    diffuseLighting.a = 1.0;
 */
     diffuseLighting = float3(0.0, 0.0, 0.0);
 
