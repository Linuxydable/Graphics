--- conflicted
+++ resolved
@@ -10,12 +10,6 @@
 
 #if !defined(SHADER_API_XBOXONE) && !defined(SHADER_API_PSSL)
 #include "SortingComputeUtils.hlsl"
-#endif
-
-#define NARROW_MOBILE_ENABLED
-
-#ifdef NARROW_MOBILE_ENABLED
-	#define EMUL_LOCAL_ATOMICS
 #endif
 
 #define FINE_PRUNING_ENABLED
@@ -38,13 +32,7 @@
 StructuredBuffer<uint> g_vBigTileLightList : register( t4 );		// don't support Buffer yet in unity
 #endif
 
-#ifdef NARROW_MOBILE_ENABLED
-	#define NR_THREADS			32
-#else
-	#define NR_THREADS			64
-#endif
-
-#include "LocalAtomics.hlsl"
+#define NR_THREADS			64
 
 // output buffer
 RWStructuredBuffer<uint> g_vLightList : register( u0 );				// don't support RWBuffer yet in unity
@@ -118,13 +106,7 @@
 #endif
 
 #ifdef FINE_PRUNING_ENABLED
-
-#ifndef NARROW_MOBILE_ENABLED
 void FinePruneLights(uint threadID, int iNrCoarseLights, uint2 viTilLL, float4 vLinDepths);
-#else
-void FinePruneLights(uint threadID, int iNrCoarseLights, uint2 viTilLL, float4 vLinDepths1, float4 vLinDepths2);
-#endif
-
 #endif
 
 
@@ -134,14 +116,9 @@
 	uint2 tileIDX = u3GroupID.xy;
 	uint t=threadID;
 
-#ifndef NARROW_MOBILE_ENABLED
 	if(t<MAX_NR_COARSE_ENTRIES)
 		prunedList[t]=0;
-#else
-	for(int i=(int) t; i<MAX_NR_COARSE_ENTRIES; i+=NR_THREADS)
-		prunedList[i]=0;
-#endif
-	
+
 	uint iWidth = g_viDimensions.x;
 	uint iHeight = g_viDimensions.y;
 	uint nrTilesX = (iWidth+15)/16;
@@ -168,28 +145,15 @@
 
 
 	float4 vLinDepths;
-#ifdef NARROW_MOBILE_ENABLED
-	float4 vLinDepths2;
-#endif
 	{
 		// Fetch depths and calculate min/max
 		[unroll]
-#ifndef NARROW_MOBILE_ENABLED
 		for(int i = 0; i < 4; i++)
-#else
-		for(int i = 0; i < 8; i++)
-#endif
 		{
 			int idx = i * NR_THREADS + t;
 			uint2 uCrd = min( uint2(viTilLL.x+(idx&0xf), viTilLL.y+(idx>>4)), uint2(iWidth-1, iHeight-1) );
 			const float fDepth = FetchDepth(g_depth_tex, uCrd);
-			const float linDepth = GetLinearDepth(fDepth);
-#ifndef NARROW_MOBILE_ENABLED
-			vLinDepths[i] = linDepth;
-#else
-			if(i<4) vLinDepths[i] = linDepth;
-			else vLinDepths2[i-4] = linDepth;
-#endif
+			vLinDepths[i] = GetLinearDepth(fDepth);
 			if(fDepth<VIEWPORT_SCALE_Z)		// if not skydome
 			{
 				dpt_mi = min(fDepth, dpt_mi);
@@ -197,8 +161,8 @@
 			}
 		}
 
-		InterlockedMAX(ldsZMax, asuint(dpt_ma), threadID);
-		InterlockedMIN(ldsZMin, asuint(dpt_mi), threadID);
+		InterlockedMax(ldsZMax, asuint(dpt_ma));
+		InterlockedMin(ldsZMin, asuint(dpt_mi));
 
 
 #if !defined(SHADER_API_XBOXONE) && !defined(SHADER_API_PSSL)
@@ -211,6 +175,7 @@
 	float3 vTileUR = float3((viTilLL.x+16)/(float) iWidth, (viTilLL.y+16)/(float) iHeight, asfloat(ldsZMax));
 	vTileUR.xy = min(vTileUR.xy,float2(1.0,1.0)).xy;
 
+
 	// build coarse list using AABB
 #ifdef USE_TWO_PASS_TILED_LIGHTING
 	const uint log2BigTileToTileRatio = firstbithigh(64) - firstbithigh(16);
@@ -218,18 +183,16 @@
 	int NrBigTilesX = (nrTilesX+((1<<log2BigTileToTileRatio)-1))>>log2BigTileToTileRatio;
 	const int bigTileIdx = (tileIDX.y>>log2BigTileToTileRatio)*NrBigTilesX + (tileIDX.x>>log2BigTileToTileRatio);		// map the idx to 64x64 tiles
 	int nrBigTileLights = g_vBigTileLightList[MAX_NR_BIGTILE_LIGHTS_PLUSONE*bigTileIdx+0];
-	int nrLightsIn = nrBigTileLights;
 	for(int l0=(int) t; l0<(int) nrBigTileLights; l0 += NR_THREADS)
 	{
 		int l = g_vBigTileLightList[MAX_NR_BIGTILE_LIGHTS_PLUSONE*bigTileIdx+l0+1];
 #else
-	int nrLightsIn = (int) g_iNrVisibLights;
 	for(int l=(int) t; l<(int) g_iNrVisibLights; l += NR_THREADS)
 	{
 #endif
 		const float3 vMi = g_vBoundsBuffer[l];
 		const float3 vMa = g_vBoundsBuffer[l+g_iNrVisibLights];
-#ifndef EMUL_LOCAL_ATOMICS
+
 		if( all(vMa>vTileLL) && all(vMi<vTileUR))
 		{
 			unsigned int uInc = 1;
@@ -237,12 +200,6 @@
 			InterlockedAdd(lightOffs, uInc, uIndex);
 			if(uIndex<MAX_NR_COARSE_ENTRIES) coarseList[uIndex] = l;		// add to light list
 		}
-#else
-		unsigned int uInc = (all(vMa>vTileLL) && all(vMi<vTileUR)) ? 1 : 0;
-		unsigned int uIndex;
-		InterlockedADDAndPrev(lightOffs, uInc, uIndex, t, l, nrLightsIn);
-		if(uIndex<MAX_NR_COARSE_ENTRIES && uInc!=0) coarseList[uIndex] = l;		// add to light list
-#endif
 	}
 
 #ifdef FINE_PRUNING_ENABLED
@@ -261,22 +218,14 @@
 
 #ifndef FINE_PRUNING_ENABLED
 	{
-#ifndef NARROW_MOBILE_ENABLED
 		if((int)t<iNrCoarseLights) prunedList[t] = coarseList[t];
-#else
-		for(int i=(int) t; t<iNrCoarseLights; i+=NR_THREADS) prunedList[i] = coarseList[i];
-#endif
 		if(t==0) ldsNrLightsFinal=iNrCoarseLights;
 	}
 #else
 	{
 		// initializes ldsNrLightsFinal with the number of accepted lights.
 		// all accepted entries delivered in prunedList[].
-#ifndef NARROW_MOBILE_ENABLED
 		FinePruneLights(t, iNrCoarseLights, viTilLL, vLinDepths);
-#else
-		FinePruneLights(t, iNrCoarseLights, viTilLL, vLinDepths, vLinDepths2);
-#endif
 	}
 #endif
 
@@ -289,23 +238,14 @@
 
 
 	int nrLightsCombinedList = min(ldsNrLightsFinal,MAX_NR_COARSE_ENTRIES);
-	for(int i=t; i<nrLightsCombinedList; i+=NR_THREADS) 
-	{
-#ifndef EMUL_LOCAL_ATOMICS
+	for(int i=t; i<nrLightsCombinedList; i+=NR_THREADS)
+	{
 		InterlockedAdd(ldsModelListCount[ g_vLightData[ prunedList[i] ].lightModel ], 1);
-#else
-		uint model = g_vLightData[ prunedList[i] ].lightModel;
-		for(int m=0; m<NR_LIGHT_MODELS; m++)
-		{
-			uint uInc = model==m ? 1 : 0;
-			InterlockedADD(ldsModelListCount[m], uInc, threadID, i, nrLightsCombinedList);
-		}
-#endif
 	}
 
 
 	// sort lights (gives a more efficient execution in both deferred and tiled forward lighting).
-#if !defined(SHADER_API_XBOXONE) && !defined(SHADER_API_PSSL) && !defined(NARROW_MOBILE_ENABLED)
+#if !defined(SHADER_API_XBOXONE) && !defined(SHADER_API_PSSL)
 	SORTLIST(prunedList, nrLightsCombinedList, MAX_NR_COARSE_ENTRIES, t, NR_THREADS);
 	//MERGESORTLIST(prunedList, coarseList, nrLightsCombinedList, t, NR_THREADS);
 #endif
@@ -362,24 +302,12 @@
 	{
 		SFiniteLightBound lightData = g_data[prunedList[l]];
 
-<<<<<<< HEAD
-		bool bHit = DoesSphereOverlapTile(V, halfTileSizeAtZDistOne, lightData.center.xyz, lightData.radius);
-#ifndef EMUL_LOCAL_ATOMICS	
-		if( bHit )
-=======
 		if( DoesSphereOverlapTile(V, halfTileSizeAtZDistOne, lightData.center.xyz, lightData.radius, g_isOrthographic!=0) )
->>>>>>> 4a699ef5
 		{
 			unsigned int uIndex;
 			InterlockedAdd(lightOffsSph, 1, uIndex);
 			coarseList[uIndex]=prunedList[l];		// read from the original copy of coarseList which is backed up in prunedList
 		}
-#else
-		unsigned int uInc = bHit ? 1 : 0;
-		unsigned int uIndex;
-		InterlockedADDAndPrev(lightOffsSph, uInc, uIndex, threadID, l, iNrCoarseLights);
-		if(bHit) coarseList[uIndex]=prunedList[l];		// read from the original copy of coarseList which is backed up in prunedList
-#endif
 	}
 
 #if !defined(SHADER_API_XBOXONE) && !defined(SHADER_API_PSSL)
@@ -394,18 +322,8 @@
 #ifdef FINE_PRUNING_ENABLED
 // initializes ldsNrLightsFinal with the number of accepted lights.
 // all accepted entries delivered in prunedList[].
-
-#ifndef NARROW_MOBILE_ENABLED
 void FinePruneLights(uint threadID, int iNrCoarseLights, uint2 viTilLL, float4 vLinDepths)
-#else
-void FinePruneLights(uint threadID, int iNrCoarseLights, uint2 viTilLL, float4 vLinDepths1, float4 vLinDepths2)
-#endif
-{
-#ifndef NARROW_MOBILE_ENABLED
-	const int numPixSerial = 4;
-#else
-	const int numPixSerial = 8;
-#endif
+{
 	uint t = threadID;
 	uint iWidth = g_viDimensions.x;
 	uint iHeight = g_viDimensions.y;
@@ -428,16 +346,13 @@
 
 			// serially check 4 pixels
 			uint uVal = 0;
-			for(int i=0; i<numPixSerial; i++)
+			for(int i=0; i<4; i++)
 			{
 				int idx = t + i*NR_THREADS;
 
 				uint2 uPixLoc = min(uint2(viTilLL.x+(idx&0xf), viTilLL.y+(idx>>4)), uint2(iWidth-1, iHeight-1));
-#ifdef NARROW_MOBILE_ENABLED
-				float4 vLinDepths = i<4 ? vLinDepths1 : vLinDepths2;
-#endif
-				float3 vVPos = GetViewPosFromLinDepth(uPixLoc + float2(0.5,0.5), vLinDepths[i&0x3]);
-	
+				float3 vVPos = GetViewPosFromLinDepth(uPixLoc + float2(0.5,0.5), vLinDepths[i]);
+
 				// check pixel
 				float3 fromLight = vVPos-lightData.lightPos.xyz;
 				float distSq = dot(fromLight,fromLight);
@@ -461,16 +376,13 @@
 
 			// serially check 4 pixels
 			uint uVal = 0;
-			for(int i=0; i<numPixSerial; i++)
+			for(int i=0; i<4; i++)
 			{
 				int idx = t + i*NR_THREADS;
 
 				uint2 uPixLoc = min(uint2(viTilLL.x+(idx&0xf), viTilLL.y+(idx>>4)), uint2(iWidth-1, iHeight-1));
-#ifdef NARROW_MOBILE_ENABLED
-				float4 vLinDepths = i<4 ? vLinDepths1 : vLinDepths2;
-#endif
-				float3 vVPos = GetViewPosFromLinDepth(uPixLoc + float2(0.5,0.5), vLinDepths[i&0x3]);
-	
+				float3 vVPos = GetViewPosFromLinDepth(uPixLoc + float2(0.5,0.5), vLinDepths[i]);
+
 				// check pixel
 				float3 vLp = lightData.lightPos.xyz;
 				float3 toLight = vLp - vVPos;
@@ -491,15 +403,12 @@
 
 			// serially check 4 pixels
 			uint uVal = 0;
-			for(int i=0; i<numPixSerial; i++)
+			for(int i=0; i<4; i++)
 			{
 				int idx = t + i*NR_THREADS;
 
 				uint2 uPixLoc = min(uint2(viTilLL.x+(idx&0xf), viTilLL.y+(idx>>4)), uint2(iWidth-1, iHeight-1));
-#ifdef NARROW_MOBILE_ENABLED
-				float4 vLinDepths = i<4 ? vLinDepths1 : vLinDepths2;
-#endif
-				float3 vVPos = GetViewPosFromLinDepth(uPixLoc + float2(0.5,0.5), vLinDepths[i&0x3]);
+				float3 vVPos = GetViewPosFromLinDepth(uPixLoc + float2(0.5,0.5), vLinDepths[i]);
 
 				// check pixel
 				float3 toLight  = lightData.lightPos.xyz - vVPos;
@@ -518,15 +427,14 @@
 		if(uLgtType>=MAX_TYPES) ++l;
 	}
 
-	InterlockedOR(ldsDoesLightIntersect[0], uLightsFlags[0], threadID);
-	InterlockedOR(ldsDoesLightIntersect[1], uLightsFlags[1], threadID);
+	InterlockedOr(ldsDoesLightIntersect[0], uLightsFlags[0]);
+	InterlockedOr(ldsDoesLightIntersect[1], uLightsFlags[1]);
 	if(t==0) ldsNrLightsFinal = 0;
 
 #if !defined(SHADER_API_XBOXONE) && !defined(SHADER_API_PSSL)
 	GroupMemoryBarrierWithGroupSync();
 #endif
 
-#ifndef NARROW_MOBILE_ENABLED
 	if(t<(uint) iNrCoarseLights && (ldsDoesLightIntersect[t<32 ? 0 : 1]&(1<<(t&31)))!=0 )
 	{
 		unsigned int uInc = 1;
@@ -534,14 +442,5 @@
 		InterlockedAdd(ldsNrLightsFinal, uInc, uIndex);
 		if(uIndex<MAX_NR_COARSE_ENTRIES) prunedList[uIndex] = coarseList[t];		// we allow up to 64 pruned lights while stored in LDS.
 	}
-#else
-	for(uint i=t; i<MAX_NR_COARSE_ENTRIES; i+=NR_THREADS)
-	{
-		unsigned int uInc = (i<(uint) iNrCoarseLights && (ldsDoesLightIntersect[i<32 ? 0 : 1]&(1<<(i&31)))!=0) ? 1 : 0;
-		unsigned int uIndex;
-		InterlockedADDAndPrev(ldsNrLightsFinal, uInc, uIndex, t, i, MAX_NR_COARSE_ENTRIES);
-		if(uInc!=0 && uIndex<MAX_NR_COARSE_ENTRIES) prunedList[uIndex] = coarseList[i];		// we allow up to 64 pruned lights while stored in LDS.
-	}
-#endif
 }
 #endif