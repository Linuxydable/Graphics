using System;
using System.Collections.Generic;
using System.Linq;
using UnityEngine;
using UnityEditor.Graphing;

namespace UnityEditor.ShaderGraph
{
    public static class GuidEncoder
    {
        public static string Encode(Guid guid)
        {
            string enc = Convert.ToBase64String(guid.ToByteArray());
            return String.Format("{0:X}", enc.GetHashCode());
        }
    }

    [Serializable]
    public abstract class AbstractMaterialNode : INode, ISerializationCallbackReceiver, IGenerateProperties
    {
        protected static List<MaterialSlot> s_TempSlots = new List<MaterialSlot>();
        protected static List<IEdge> s_TempEdges = new List<IEdge>();

        public enum OutputPrecision
        {
            @fixed,
            @half,
            @float
        }

        [NonSerialized]
        private Guid m_Guid;

        [SerializeField]
        private string m_GuidSerialized;

        [SerializeField]
        private string m_Name;

        [SerializeField]
        private DrawState m_DrawState;

        [NonSerialized]
        private List<ISlot> m_Slots = new List<ISlot>();

        [SerializeField]
        List<SerializationHelper.JSONSerializedElement> m_SerializableSlots = new List<SerializationHelper.JSONSerializedElement>();

        [NonSerialized]
        private bool m_HasError;

        public Identifier tempId { get; set; }

        public IGraph owner { get; set; }

        public OnNodeModified onModified { get; set; }

        public void Dirty(ModificationScope scope)
        {
            if (onModified != null)
                onModified(this, scope);
        }

        public Guid guid
        {
            get { return m_Guid; }
        }

        public string name
        {
            get { return m_Name; }
            set { m_Name = value; }
        }

        public virtual bool canDeleteNode
        {
            get { return true; }
        }

        public DrawState drawState
        {
            get { return m_DrawState; }
            set
            {
                m_DrawState = value;
                Dirty(ModificationScope.Node);
            }
        }

        private OutputPrecision m_OutputPrecision = OutputPrecision.@float;

        public OutputPrecision precision
        {
            get { return m_OutputPrecision; }
            set { m_OutputPrecision = value; }
        }

        [SerializeField]
        bool m_PreviewExpanded = true;

        public bool previewExpanded
        {
            get { return m_PreviewExpanded; }
            set
            {
                if (previewExpanded == value)
                    return;
                m_PreviewExpanded = value;
                Dirty(ModificationScope.Node);
            }
        }

        // Nodes that want to have a preview area can override this and return true
        public virtual bool hasPreview
        {
            get { return false; }
        }

        public virtual PreviewMode previewMode
        {
            get { return PreviewMode.Preview2D; }
        }

        public virtual bool allowedInSubGraph
        {
            get { return true; }
        }
        
        public virtual bool allowedInMainGraph
        {
            get { return true; }
        }

        public virtual bool allowedInLayerGraph
        {
            get { return true; }
        }

        public virtual bool hasError
        {
            get { return m_HasError; }
            protected set { m_HasError = value; }
        }

        string m_DefaultVariableName;
        string m_NameForDefaultVariableName;
        Guid m_GuidForDefaultVariableName;

        string defaultVariableName
        {
            get
            {
                if (m_NameForDefaultVariableName != name || m_GuidForDefaultVariableName != guid)
                {
                    m_DefaultVariableName = string.Format("{0}_{1}", NodeUtils.GetHLSLSafeName(name), GuidEncoder.Encode(guid));
                    m_NameForDefaultVariableName = name;
                    m_GuidForDefaultVariableName = guid;
                }
                return m_DefaultVariableName;
            }
        }

        protected AbstractMaterialNode()
        {
            m_DrawState.expanded = true;
            m_Guid = Guid.NewGuid();
            version = 0;
        }

        public Guid RewriteGuid()
        {
            m_Guid = Guid.NewGuid();
            return m_Guid;
        }

        public void GetInputSlots<T>(List<T> foundSlots) where T : ISlot
        {
            foreach (var slot in m_Slots)
            {
                if (slot.isInputSlot && slot is T)
                    foundSlots.Add((T)slot);
            }
        }

        public void GetOutputSlots<T>(List<T> foundSlots) where T : ISlot
        {
            foreach (var slot in m_Slots)
            {
                if (slot.isOutputSlot && slot is T)
                    foundSlots.Add((T)slot);
            }
        }

        public void GetSlots<T>(List<T> foundSlots) where T : ISlot
        {
            foreach (var slot in m_Slots)
            {
                if (slot is T)
                    foundSlots.Add((T)slot);
            }
        }

        public virtual void CollectShaderProperties(PropertyCollector properties, GenerationMode generationMode)
        {
            foreach (var inputSlot in this.GetInputSlots<MaterialSlot>())
            {
                var edges = owner.GetEdges(inputSlot.slotReference);
                if (edges.Any())
                    continue;

                inputSlot.AddDefaultProperty(properties, generationMode);
            }
        }

        public string GetSlotValue(int inputSlotId, GenerationMode generationMode)
        {
            var inputSlot = FindSlot<MaterialSlot>(inputSlotId);
            if (inputSlot == null)
                return string.Empty;

            var edges = owner.GetEdges(inputSlot.slotReference).ToArray();

            if (edges.Any())
            {
                var fromSocketRef = edges[0].outputSlot;
                var fromNode = owner.GetNodeFromGuid<AbstractMaterialNode>(fromSocketRef.nodeGuid);
                if (fromNode == null)
                    return string.Empty;

                var slot = fromNode.FindOutputSlot<MaterialSlot>(fromSocketRef.slotId);
                if (slot == null)
                    return string.Empty;

                return ShaderGenerator.AdaptNodeOutput(fromNode, slot.id, inputSlot.concreteValueType);
            }

            return inputSlot.GetDefaultValue(generationMode);
        }

        private static bool ImplicitConversionExists(ConcreteSlotValueType from, ConcreteSlotValueType to)
        {
            if (from == to)
                return true;

            var fromCount = SlotValueHelper.GetChannelCount(from);
            var toCount = SlotValueHelper.GetChannelCount(to);


            // can convert from v1 vectors :)
            if (from == ConcreteSlotValueType.Vector1 && toCount > 0)
                return true;

            if (toCount == 0)
                return false;

            if (toCount <= fromCount)
                return true;

            return false;
        }

        private ConcreteSlotValueType ConvertDynamicInputTypeToConcrete(IEnumerable<ConcreteSlotValueType> inputTypes)
        {
            var concreteSlotValueTypes = inputTypes as IList<ConcreteSlotValueType> ?? inputTypes.ToList();

            var inputTypesDistinct = concreteSlotValueTypes.Distinct().ToList();
            switch (inputTypesDistinct.Count)
            {
                case 0:
                    return ConcreteSlotValueType.Vector1;
                case 1:
                    return inputTypesDistinct.FirstOrDefault();
                default:
                    // find the 'minumum' channel width excluding 1 as it can promote
                    inputTypesDistinct.RemoveAll(x => x == ConcreteSlotValueType.Vector1);
                    var ordered = inputTypesDistinct.OrderByDescending(x => x);
                    if (ordered.Any())
                        return ordered.FirstOrDefault();
                    break;
            }
            return ConcreteSlotValueType.Vector1;
        }

<<<<<<< HEAD
        private ConcreteSlotValueType ConvertDynamicMatrixInputTypeToConcrete(IEnumerable<ConcreteSlotValueType> inputTypes)
        {
            var concreteSlotValueTypes = inputTypes as IList<ConcreteSlotValueType> ?? inputTypes.ToList();

            var inputTypesDistinct = concreteSlotValueTypes.Distinct().ToList();
            switch (inputTypesDistinct.Count)
            {
                case 0:
                    return ConcreteSlotValueType.Matrix2;
                case 1:
                    return inputTypesDistinct.FirstOrDefault();
                default:
                    var ordered = inputTypesDistinct.OrderByDescending(x => x);
                    if (ordered.Any())
                        return ordered.FirstOrDefault();
                    break;
            }
            return ConcreteSlotValueType.Matrix2;
        }

        public override void ValidateNode()
=======
        public virtual void ValidateNode()
>>>>>>> 7dcbe356
        {
            var isInError = false;

            // all children nodes needs to be updated first
            // so do that here
            var slots = ListPool<MaterialSlot>.Get();
            GetInputSlots(slots);
            foreach (var inputSlot in slots)
            {
                inputSlot.hasError = false;

                var edges = owner.GetEdges(inputSlot.slotReference);
                foreach (var edge in edges)
                {
                    var fromSocketRef = edge.outputSlot;
                    var outputNode = owner.GetNodeFromGuid(fromSocketRef.nodeGuid);
                    if (outputNode == null)
                        continue;

                    outputNode.ValidateNode();
                    if (outputNode.hasError)
                        isInError = true;
                }
            }
            ListPool<MaterialSlot>.Release(slots);

            var dynamicInputSlotsToCompare = DictionaryPool<DynamicVectorMaterialSlot, ConcreteSlotValueType>.Get();
            var skippedDynamicSlots = ListPool<DynamicVectorMaterialSlot>.Get();

            var dynamicMatrixInputSlotsToCompare = DictionaryPool<DynamicMatrixMaterialSlot, ConcreteSlotValueType>.Get();
            var skippedDynamicMatrixSlots = ListPool<DynamicMatrixMaterialSlot>.Get();

            // iterate the input slots
            s_TempSlots.Clear();
            GetInputSlots(s_TempSlots);
            foreach (var inputSlot in s_TempSlots)
            {
                // if there is a connection
                var edges = owner.GetEdges(inputSlot.slotReference).ToList();
                if (!edges.Any())
                {
                    if (inputSlot is DynamicVectorMaterialSlot)
                        skippedDynamicSlots.Add(inputSlot as DynamicVectorMaterialSlot);
                    if (inputSlot is DynamicMatrixMaterialSlot)
                        skippedDynamicMatrixSlots.Add(inputSlot as DynamicMatrixMaterialSlot);
                    continue;
                }

                // get the output details
                var outputSlotRef = edges[0].outputSlot;
                var outputNode = owner.GetNodeFromGuid(outputSlotRef.nodeGuid);
                if (outputNode == null)
                    continue;

                var outputSlot = outputNode.FindOutputSlot<MaterialSlot>(outputSlotRef.slotId);
                if (outputSlot == null)
                    continue;

                if (outputSlot.hasError)
                {
                    inputSlot.hasError = true;
                    continue;
                }

                var outputConcreteType = outputSlot.concreteValueType;
                // dynamic input... depends on output from other node.
                // we need to compare ALL dynamic inputs to make sure they
                // are compatable.
                if (inputSlot is DynamicVectorMaterialSlot)
                {
                    dynamicInputSlotsToCompare.Add((DynamicVectorMaterialSlot)inputSlot, outputConcreteType);
                    continue;
                }
                else if (inputSlot is DynamicMatrixMaterialSlot)
                {
                    dynamicMatrixInputSlotsToCompare.Add((DynamicMatrixMaterialSlot)inputSlot, outputConcreteType);
                    continue;
                }

                // if we have a standard connection... just check the types work!
                if (!ImplicitConversionExists(outputConcreteType, inputSlot.concreteValueType))
                    inputSlot.hasError = true;
            }

            // we can now figure out the dynamic slotType
            // from here set all the
            var dynamicType = ConvertDynamicInputTypeToConcrete(dynamicInputSlotsToCompare.Values);
            foreach (var dynamicKvP in dynamicInputSlotsToCompare)
                dynamicKvP.Key.SetConcreteType(dynamicType);
            foreach (var skippedSlot in skippedDynamicSlots)
                skippedSlot.SetConcreteType(dynamicType);

            // and now dynamic matrices
            var dynamicMatrixType = ConvertDynamicMatrixInputTypeToConcrete(dynamicMatrixInputSlotsToCompare.Values);
            foreach (var dynamicKvP in dynamicMatrixInputSlotsToCompare)
                dynamicKvP.Key.SetConcreteType(dynamicMatrixType);
            foreach (var skippedSlot in skippedDynamicMatrixSlots)
                skippedSlot.SetConcreteType(dynamicMatrixType);

            // now override dynamic output type if one or more input is a matrix
            if (dynamicMatrixType == ConcreteSlotValueType.Matrix2)
                dynamicType = ConcreteSlotValueType.Vector2;
            else if (dynamicMatrixType == ConcreteSlotValueType.Matrix3)
                dynamicType = ConcreteSlotValueType.Vector3;
            else if (dynamicMatrixType == ConcreteSlotValueType.Matrix4)
                dynamicType = ConcreteSlotValueType.Vector4;

            s_TempSlots.Clear();
            GetInputSlots(s_TempSlots);
            var inputError = s_TempSlots.Any(x => x.hasError);

            // configure the output slots now
            // their slotType will either be the default output slotType
            // or the above dynanic slotType for dynamic nodes
            // or error if there is an input error
            s_TempSlots.Clear();
            GetOutputSlots(s_TempSlots);
            foreach (var outputSlot in s_TempSlots)
            {
                outputSlot.hasError = false;

                if (inputError)
                {
                    outputSlot.hasError = true;
                    continue;
                }

                if (outputSlot is DynamicVectorMaterialSlot)
                {
                    (outputSlot as DynamicVectorMaterialSlot).SetConcreteType(dynamicType);
                    continue;
                }
                else if (outputSlot is DynamicMatrixMaterialSlot)
                {
                    (outputSlot as DynamicMatrixMaterialSlot).SetConcreteType(dynamicMatrixType);
                    continue;
                }
            }

            isInError |= inputError;
            s_TempSlots.Clear();
            GetOutputSlots(s_TempSlots);
            isInError |= s_TempSlots.Any(x => x.hasError);
            isInError |= CalculateNodeHasError();
            hasError = isInError;

            if (!hasError)
            {
                ++version;
            }

            ListPool<DynamicVectorMaterialSlot>.Release(skippedDynamicSlots);
            DictionaryPool<DynamicVectorMaterialSlot, ConcreteSlotValueType>.Release(dynamicInputSlotsToCompare);

            ListPool<DynamicMatrixMaterialSlot>.Release(skippedDynamicMatrixSlots);
            DictionaryPool<DynamicMatrixMaterialSlot, ConcreteSlotValueType>.Release(dynamicMatrixInputSlotsToCompare);
        }

        public int version { get; private set; }

        //True if error
        protected virtual bool CalculateNodeHasError()
        {
            return false;
        }

<<<<<<< HEAD
        public static string GetSlotDimension(ConcreteSlotValueType slotValue)
        {
            switch (slotValue)
            {
                case ConcreteSlotValueType.Vector1:
                    return string.Empty;
                case ConcreteSlotValueType.Vector2:
                    return "2";
                case ConcreteSlotValueType.Vector3:
                    return "3";
                case ConcreteSlotValueType.Vector4:
                    return "4";
                case ConcreteSlotValueType.Matrix2:
                    return "2x2";
                case ConcreteSlotValueType.Matrix3:
                    return "3x3";
                case ConcreteSlotValueType.Matrix4:
                    return "4x4";
                default:
                    return "Error";
            }
        }

        public static string ConvertConcreteSlotValueTypeToString(OutputPrecision p, ConcreteSlotValueType slotValue)
        {
            switch (slotValue)
            {
                case ConcreteSlotValueType.Vector1:
                    return p.ToString();
                case ConcreteSlotValueType.Vector2:
                    return p + "2";
                case ConcreteSlotValueType.Vector3:
                    return p + "3";
                case ConcreteSlotValueType.Vector4:
                    return p + "4";
                case ConcreteSlotValueType.Texture2D:
                    return "Texture2D";
                case ConcreteSlotValueType.Cubemap:
                    return "Cubemap";
                case ConcreteSlotValueType.Matrix2:
                    return p + "2x2";
                case ConcreteSlotValueType.Matrix3:
                    return p + "3x3";
                case ConcreteSlotValueType.Matrix4:
                    return p + "4x4";
                case ConcreteSlotValueType.SamplerState:
                    return "SamplerState";
                default:
                    return "Error";
            }
        }

=======
>>>>>>> 7dcbe356
        public virtual void CollectPreviewMaterialProperties(List<PreviewProperty> properties)
        {
            s_TempSlots.Clear();
            GetInputSlots(s_TempSlots);
            foreach (var s in s_TempSlots)
            {
                s_TempEdges.Clear();
                owner.GetEdges(s.slotReference, s_TempEdges);
                if (s_TempEdges.Any())
                    continue;

                var item = s.GetPreviewProperty(GetVariableNameForSlot(s.id));
                if (item.name == null)
                    continue;

                properties.Add(item);
            }
        }

        public virtual string GetVariableNameForSlot(int slotId)
        {
            var slot = FindSlot<MaterialSlot>(slotId);
            if (slot == null)
                throw new ArgumentException(string.Format("Attempting to use MaterialSlot({0}) on node of type {1} where this slot can not be found", slotId, this), "slotId");
            return string.Format("_{0}_{1}", GetVariableNameForNode(), NodeUtils.GetHLSLSafeName(slot.shaderOutputName));
        }

        public virtual string GetVariableNameForNode()
        {
            return defaultVariableName;
        }

        public void AddSlot(ISlot slot)
        {
            if (!(slot is MaterialSlot))
                throw new ArgumentException(string.Format("Trying to add slot {0} to Material node {1}, but it is not a {2}", slot, this, typeof(MaterialSlot)));

            var addingSlot = (MaterialSlot)slot;
            var foundSlot = FindSlot<MaterialSlot>(slot.id);

            // this will remove the old slot and add a new one
            // if an old one was found. This allows updating values
            m_Slots.RemoveAll(x => x.id == slot.id);
            m_Slots.Add(slot);
            slot.owner = this;

            Dirty(ModificationScope.Topological);

            if (foundSlot == null)
                return;

            addingSlot.CopyValuesFrom(foundSlot);
        }

        public void RemoveSlot(int slotId)
        {
            // Remove edges that use this slot
            // no owner can happen after creation
            // but before added to graph
            if (owner != null)
            {
                var edges = owner.GetEdges(GetSlotReference(slotId));

                foreach (var edge in edges.ToArray())
                    owner.RemoveEdge(edge);
            }

            //remove slots
            m_Slots.RemoveAll(x => x.id == slotId);

            Dirty(ModificationScope.Topological);
        }

        public void RemoveSlotsNameNotMatching(IEnumerable<int> slotIds, bool supressWarnings = false)
        {
            var invalidSlots = m_Slots.Select(x => x.id).Except(slotIds);

            foreach (var invalidSlot in invalidSlots.ToArray())
            {
                if (!supressWarnings)
                    Debug.LogWarningFormat("Removing Invalid MaterialSlot: {0}", invalidSlot);
                RemoveSlot(invalidSlot);
            }
        }

        public SlotReference GetSlotReference(int slotId)
        {
            var slot = FindSlot<ISlot>(slotId);
            if (slot == null)
                throw new ArgumentException("Slot could not be found", "slotId");
            return new SlotReference(guid, slotId);
        }

        public T FindSlot<T>(int slotId) where T : ISlot
        {
            foreach (var slot in m_Slots)
            {
                if (slot.id == slotId && slot is T)
                    return (T)slot;
            }
            return default(T);
        }

        public T FindInputSlot<T>(int slotId) where T : ISlot
        {
            foreach (var slot in m_Slots)
            {
                if (slot.isInputSlot && slot.id == slotId && slot is T)
                    return (T)slot;
            }
            return default(T);
        }

        public T FindOutputSlot<T>(int slotId) where T : ISlot
        {
            foreach (var slot in m_Slots)
            {
                if (slot.isOutputSlot && slot.id == slotId && slot is T)
                    return (T)slot;
            }
            return default(T);
        }

        public virtual IEnumerable<ISlot> GetInputsWithNoConnection()
        {
            return this.GetInputSlots<ISlot>().Where(x => !owner.GetEdges(GetSlotReference(x.id)).Any());
        }

        public virtual void OnBeforeSerialize()
        {
            m_GuidSerialized = m_Guid.ToString();
            m_SerializableSlots = SerializationHelper.Serialize<ISlot>(m_Slots);
        }

        public virtual void OnAfterDeserialize()
        {
            if (!string.IsNullOrEmpty(m_GuidSerialized))
                m_Guid = new Guid(m_GuidSerialized);
            else
                m_Guid = Guid.NewGuid();

            m_Slots = SerializationHelper.Deserialize<ISlot>(m_SerializableSlots, GraphUtil.GetLegacyTypeRemapping());
            m_SerializableSlots = null;
            foreach (var s in m_Slots)
                s.owner = this;
            UpdateNodeAfterDeserialization();
        }

        public virtual void UpdateNodeAfterDeserialization()
        {}

        public bool IsSlotConnected(int slotId)
        {
            var slot = FindSlot<MaterialSlot>(slotId);
            return slot != null && owner.GetEdges(slot.slotReference).Any();
        }
    }
}<|MERGE_RESOLUTION|>--- conflicted
+++ resolved
@@ -281,7 +281,6 @@
             return ConcreteSlotValueType.Vector1;
         }
 
-<<<<<<< HEAD
         private ConcreteSlotValueType ConvertDynamicMatrixInputTypeToConcrete(IEnumerable<ConcreteSlotValueType> inputTypes)
         {
             var concreteSlotValueTypes = inputTypes as IList<ConcreteSlotValueType> ?? inputTypes.ToList();
@@ -302,10 +301,7 @@
             return ConcreteSlotValueType.Matrix2;
         }
 
-        public override void ValidateNode()
-=======
         public virtual void ValidateNode()
->>>>>>> 7dcbe356
         {
             var isInError = false;
 
@@ -472,61 +468,6 @@
             return false;
         }
 
-<<<<<<< HEAD
-        public static string GetSlotDimension(ConcreteSlotValueType slotValue)
-        {
-            switch (slotValue)
-            {
-                case ConcreteSlotValueType.Vector1:
-                    return string.Empty;
-                case ConcreteSlotValueType.Vector2:
-                    return "2";
-                case ConcreteSlotValueType.Vector3:
-                    return "3";
-                case ConcreteSlotValueType.Vector4:
-                    return "4";
-                case ConcreteSlotValueType.Matrix2:
-                    return "2x2";
-                case ConcreteSlotValueType.Matrix3:
-                    return "3x3";
-                case ConcreteSlotValueType.Matrix4:
-                    return "4x4";
-                default:
-                    return "Error";
-            }
-        }
-
-        public static string ConvertConcreteSlotValueTypeToString(OutputPrecision p, ConcreteSlotValueType slotValue)
-        {
-            switch (slotValue)
-            {
-                case ConcreteSlotValueType.Vector1:
-                    return p.ToString();
-                case ConcreteSlotValueType.Vector2:
-                    return p + "2";
-                case ConcreteSlotValueType.Vector3:
-                    return p + "3";
-                case ConcreteSlotValueType.Vector4:
-                    return p + "4";
-                case ConcreteSlotValueType.Texture2D:
-                    return "Texture2D";
-                case ConcreteSlotValueType.Cubemap:
-                    return "Cubemap";
-                case ConcreteSlotValueType.Matrix2:
-                    return p + "2x2";
-                case ConcreteSlotValueType.Matrix3:
-                    return p + "3x3";
-                case ConcreteSlotValueType.Matrix4:
-                    return p + "4x4";
-                case ConcreteSlotValueType.SamplerState:
-                    return "SamplerState";
-                default:
-                    return "Error";
-            }
-        }
-
-=======
->>>>>>> 7dcbe356
         public virtual void CollectPreviewMaterialProperties(List<PreviewProperty> properties)
         {
             s_TempSlots.Clear();
