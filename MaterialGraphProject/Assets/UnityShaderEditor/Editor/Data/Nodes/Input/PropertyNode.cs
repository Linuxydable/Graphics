--- conflicted
+++ resolved
@@ -64,7 +64,6 @@
                 AddSlot(new CubemapMaterialSlot(OutputSlotId, "Out", "Out", SlotType.Output));
                 RemoveSlotsNameNotMatching(new[] { OutputSlotId });
             }
-<<<<<<< HEAD
             else if (property is IntegerShaderProperty)
             {
                 AddSlot(new Vector1MaterialSlot(OutputSlotId, "Out", "Out", SlotType.Output, 0));
@@ -73,11 +72,11 @@
             else if (property is SliderShaderProperty)
             {
                 AddSlot(new Vector1MaterialSlot(OutputSlotId, "Out", "Out", SlotType.Output, 0));
-=======
+                RemoveSlotsNameNotMatching(new[] { OutputSlotId });
+            }
             else if (property is BooleanShaderProperty)
             {
                 AddSlot(new BooleanMaterialSlot(OutputSlotId, "Out", "Out", SlotType.Output, false));
->>>>>>> 7a030341
                 RemoveSlotsNameNotMatching(new[] { OutputSlotId });
             }
         }
@@ -129,7 +128,6 @@
                         , property.referenceName);
                 visitor.AddShaderChunk(result, true);
             }
-<<<<<<< HEAD
             else if (property is IntegerShaderProperty)
             {
                 var result = string.Format("{0} {1} = {2};"
@@ -139,9 +137,14 @@
                 visitor.AddShaderChunk(result, true);
             }
             else if (property is SliderShaderProperty)
-=======
+            {
+                var result = string.Format("{0} {1} = {2};"
+                        , precision
+                        , GetVariableNameForSlot(OutputSlotId)
+                        , property.referenceName);
+                visitor.AddShaderChunk(result, true);
+            }
             else if (property is BooleanShaderProperty)
->>>>>>> 7a030341
             {
                 var result = string.Format("{0} {1} = {2};"
                         , precision
