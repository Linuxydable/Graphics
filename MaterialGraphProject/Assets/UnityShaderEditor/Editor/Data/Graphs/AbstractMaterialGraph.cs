using System;
using System.Collections.Generic;
using System.Linq;
using System.Text.RegularExpressions;
using UnityEditor.Compilation;
using UnityEngine;
using UnityEditor.Graphing;
using UnityEditor.Graphing.Util;

namespace UnityEditor.ShaderGraph
{
    [Serializable]
    public abstract class AbstractMaterialGraph : IGraph, ISerializationCallbackReceiver, IGenerateProperties
    {
        public IGraphObject owner { get; set; }

        #region Property data

        [NonSerialized]
        List<IShaderProperty> m_Properties = new List<IShaderProperty>();

        public IEnumerable<IShaderProperty> properties
        {
            get { return m_Properties; }
        }

        [SerializeField]
        List<SerializationHelper.JSONSerializedElement> m_SerializedProperties = new List<SerializationHelper.JSONSerializedElement>();

        [NonSerialized]
        List<IShaderProperty> m_AddedProperties = new List<IShaderProperty>();

        public IEnumerable<IShaderProperty> addedProperties
        {
            get { return m_AddedProperties; }
        }

        [NonSerialized]
        List<Guid> m_RemovedProperties = new List<Guid>();

        public IEnumerable<Guid> removedProperties
        {
            get { return m_RemovedProperties; }
        }

        #endregion

        #region Node data

        [NonSerialized]
        Stack<Identifier> m_FreeNodeTempIds = new Stack<Identifier>();

        [NonSerialized]
        List<AbstractMaterialNode> m_Nodes = new List<AbstractMaterialNode>();

        [NonSerialized]
        Dictionary<Guid, INode> m_NodeDictionary = new Dictionary<Guid, INode>();

        public IEnumerable<T> GetNodes<T>() where T : INode
        {
            return m_Nodes.Where(x => x != null).OfType<T>();
        }

        [SerializeField]
        List<SerializationHelper.JSONSerializedElement> m_SerializableNodes = new List<SerializationHelper.JSONSerializedElement>();

        [NonSerialized]
        List<INode> m_AddedNodes = new List<INode>();

        public IEnumerable<INode> addedNodes
        {
            get { return m_AddedNodes; }
        }

        [NonSerialized]
        List<INode> m_RemovedNodes = new List<INode>();

        public IEnumerable<INode> removedNodes
        {
            get { return m_RemovedNodes; }
        }

        #endregion

        #region Edge data

        [NonSerialized]
        List<IEdge> m_Edges = new List<IEdge>();

        public IEnumerable<IEdge> edges
        {
            get { return m_Edges; }
        }

        [SerializeField]
        List<SerializationHelper.JSONSerializedElement> m_SerializableEdges = new List<SerializationHelper.JSONSerializedElement>();

        [NonSerialized]
        Dictionary<Guid, List<IEdge>> m_NodeEdges = new Dictionary<Guid, List<IEdge>>();

        [NonSerialized]
        List<IEdge> m_AddedEdges = new List<IEdge>();

        public IEnumerable<IEdge> addedEdges
        {
            get { return m_AddedEdges; }
        }

        [NonSerialized]
        List<IEdge> m_RemovedEdges = new List<IEdge>();

        public IEnumerable<IEdge> removedEdges
        {
            get { return m_RemovedEdges; }
        }

        #endregion

        [SerializeField]
        InspectorPreviewData m_PreviewData = new InspectorPreviewData();

        public InspectorPreviewData previewData
        {
            get { return m_PreviewData; }
            set { m_PreviewData = value; }
        }

        public void ClearChanges()
        {
            m_AddedNodes.Clear();
            m_RemovedNodes.Clear();
            m_AddedEdges.Clear();
            m_RemovedEdges.Clear();
            m_AddedProperties.Clear();
            m_RemovedProperties.Clear();
        }

        public virtual void AddNode(INode node)
        {
            if (node is AbstractMaterialNode)
            {
                AddNodeNoValidate(node);
                ValidateGraph();
            }
            else
            {
                Debug.LogWarningFormat("Trying to add node {0} to Material graph, but it is not a {1}", node, typeof(AbstractMaterialNode));
            }
        }

        void AddNodeNoValidate(INode node)
        {
            var materialNode = (AbstractMaterialNode)node;
            materialNode.owner = this;
            if (m_FreeNodeTempIds.Any())
            {
                var id = m_FreeNodeTempIds.Pop();
                id.IncrementVersion();
                materialNode.tempId = id;
                m_Nodes[id.index] = materialNode;
            }
            else
            {
                var id = new Identifier(m_Nodes.Count);
                materialNode.tempId = id;
                m_Nodes.Add(materialNode);
            }
            m_NodeDictionary.Add(materialNode.guid, materialNode);
            m_AddedNodes.Add(materialNode);
        }

        public void RemoveNode(INode node)
        {
            if (!node.canDeleteNode)
                return;
            ValidateGraph();
        }

        void RemoveNodeNoValidate(INode node)
        {
            var materialNode = (AbstractMaterialNode)node;
            if (!materialNode.canDeleteNode)
                return;

            m_Nodes[materialNode.tempId.index] = null;
            m_FreeNodeTempIds.Push(materialNode.tempId);
            m_NodeDictionary.Remove(materialNode.guid);
            m_RemovedNodes.Add(materialNode);
        }

        void AddEdgeToNodeEdges(IEdge edge)
        {
            List<IEdge> inputEdges;
            if (!m_NodeEdges.TryGetValue(edge.inputSlot.nodeGuid, out inputEdges))
                m_NodeEdges[edge.inputSlot.nodeGuid] = inputEdges = new List<IEdge>();
            inputEdges.Add(edge);

            List<IEdge> outputEdges;
            if (!m_NodeEdges.TryGetValue(edge.outputSlot.nodeGuid, out outputEdges))
                m_NodeEdges[edge.outputSlot.nodeGuid] = outputEdges = new List<IEdge>();
            outputEdges.Add(edge);
        }

        IEdge ConnectNoValidate(SlotReference fromSlotRef, SlotReference toSlotRef)
        {
            var fromNode = GetNodeFromGuid(fromSlotRef.nodeGuid);
            var toNode = GetNodeFromGuid(toSlotRef.nodeGuid);

            if (fromNode == null || toNode == null)
                return null;

            // if fromNode is already connected to toNode
            // do now allow a connection as toNode will then
            // have an edge to fromNode creating a cycle.
            // if this is parsed it will lead to an infinite loop.
            var dependentNodes = new List<INode>();
            NodeUtils.CollectNodesNodeFeedsInto(dependentNodes, toNode);
            if (dependentNodes.Contains(fromNode))
                return null;

            var fromSlot = fromNode.FindSlot<ISlot>(fromSlotRef.slotId);
            var toSlot = toNode.FindSlot<ISlot>(toSlotRef.slotId);

            if (fromSlot.isOutputSlot == toSlot.isOutputSlot)
                return null;

            var outputSlot = fromSlot.isOutputSlot ? fromSlotRef : toSlotRef;
            var inputSlot = fromSlot.isInputSlot ? fromSlotRef : toSlotRef;

            s_TempEdges.Clear();
            GetEdges(inputSlot, s_TempEdges);

            // remove any inputs that exits before adding
            foreach (var edge in s_TempEdges)
            {
                RemoveEdgeNoValidate(edge);
            }

            var newEdge = new Edge(outputSlot, inputSlot);
            m_Edges.Add(newEdge);
            m_AddedEdges.Add(newEdge);
            AddEdgeToNodeEdges(newEdge);

            //Debug.LogFormat("Connected edge: {0} -> {1} ({2} -> {3})\n{4}", newEdge.outputSlot.nodeGuid, newEdge.inputSlot.nodeGuid, fromNode.name, toNode.name, Environment.StackTrace);
            return newEdge;
        }

        public virtual IEdge Connect(SlotReference fromSlotRef, SlotReference toSlotRef)
        {
            var newEdge = ConnectNoValidate(fromSlotRef, toSlotRef);
            ValidateGraph();
            return newEdge;
        }

        public virtual void RemoveEdge(IEdge e)
        {
            RemoveEdgeNoValidate(e);
            ValidateGraph();
        }

        public void RemoveElements(IEnumerable<INode> nodes, IEnumerable<IEdge> edges)
        {
            foreach (var edge in edges.ToArray())
                RemoveEdgeNoValidate(edge);

            foreach (var serializableNode in nodes.ToArray())
                RemoveNodeNoValidate(serializableNode);

            ValidateGraph();
        }

        protected void RemoveEdgeNoValidate(IEdge e)
        {
            e = m_Edges.FirstOrDefault(x => x.Equals(e));
            if (e == null)
                throw new ArgumentException("Trying to remove an edge that does not exist.", "e");
            m_Edges.Remove(e);

            List<IEdge> inputNodeEdges;
            if (m_NodeEdges.TryGetValue(e.inputSlot.nodeGuid, out inputNodeEdges))
                inputNodeEdges.Remove(e);

            List<IEdge> outputNodeEdges;
            if (m_NodeEdges.TryGetValue(e.outputSlot.nodeGuid, out outputNodeEdges))
                outputNodeEdges.Remove(e);

            m_RemovedEdges.Add(e);
        }

        public INode GetNodeFromGuid(Guid guid)
        {
            INode node;
            m_NodeDictionary.TryGetValue(guid, out node);
            return node;
        }

        public INode GetNodeFromTempId(Identifier tempId)
        {
            var node = m_Nodes[tempId.index];
            if (node == null)
                throw new Exception("Index does not contain a node.");
            if (node.tempId.version != tempId.version)
                throw new Exception("Trying to retrieve a node that was removed from the graph.");
            return node;
        }

        public bool ContainsNodeGuid(Guid guid)
        {
            return m_NodeDictionary.ContainsKey(guid);
        }

        public T GetNodeFromGuid<T>(Guid guid) where T : INode
        {
            var node = GetNodeFromGuid(guid);
            if (node is T)
                return (T)node;
            return default(T);
        }

        public void GetEdges(SlotReference s, List<IEdge> foundEdges)
        {
            var node = GetNodeFromGuid(s.nodeGuid);
            if (node == null)
            {
                Debug.LogWarning("Node does not exist");
                return;
            }
            ISlot slot = node.FindSlot<ISlot>(s.slotId);

            List<IEdge> candidateEdges;
            if (!m_NodeEdges.TryGetValue(s.nodeGuid, out candidateEdges))
                return;

            foreach (var edge in candidateEdges)
            {
                var cs = slot.isInputSlot ? edge.inputSlot : edge.outputSlot;
                if (cs.nodeGuid == s.nodeGuid && cs.slotId == s.slotId)
                    foundEdges.Add(edge);
            }
        }

        public virtual void CollectShaderProperties(PropertyCollector collector, GenerationMode generationMode)
        {
            foreach (var prop in properties)
                collector.AddShaderProperty(prop);
        }

        public void AddShaderProperty(IShaderProperty property)
        {
            if (property == null)
                return;

            if (m_Properties.Contains(property))
                return;

            property.displayName = property.displayName.Trim();
            if (m_Properties.Any(p => p.displayName == property.displayName))
            {
                var regex = new Regex(@"^" + Regex.Escape(property.displayName) + @" \((\d+)\)$");
                var existingDuplicateNumbers = m_Properties.Select(p => regex.Match(p.displayName)).Where(m => m.Success).Select(m => int.Parse(m.Groups[1].Value)).Where(n => n > 0).ToList();

                var duplicateNumber = 1;
                existingDuplicateNumbers.Sort();
                if (existingDuplicateNumbers.Any() && existingDuplicateNumbers.First() == 1)
                {
                    duplicateNumber = existingDuplicateNumbers.Last() + 1;
                    for (var i = 1; i < existingDuplicateNumbers.Count; i++)
                    {
                        if (existingDuplicateNumbers[i - 1] != existingDuplicateNumbers[i] - 1)
                        {
                            duplicateNumber = existingDuplicateNumbers[i - 1] + 1;
                            break;
                        }
                    }
                }
                property.displayName = string.Format("{0} ({1})", property.displayName, duplicateNumber);
            }

            m_Properties.Add(property);
            m_AddedProperties.Add(property);
        }

        public void RemoveShaderProperty(Guid guid)
        {
            var propertyNodes = GetNodes<PropertyNode>().Where(x => x.propertyGuid == guid).ToList();
            foreach (var propNode in propertyNodes)
                ReplacePropertyNodeWithConcreteNodeNoValidate(propNode);

            RemoveShaderPropertyNoValidate(guid);

            ValidateGraph();
        }

        void RemoveShaderPropertyNoValidate(Guid guid)
        {
            if (m_Properties.RemoveAll(x => x.guid == guid) > 0)
                m_RemovedProperties.Add(guid);
        }

        static List<IEdge> s_TempEdges = new List<IEdge>();

        public void ReplacePropertyNodeWithConcreteNode(PropertyNode propertyNode)
        {
            ReplacePropertyNodeWithConcreteNodeNoValidate(propertyNode);
            ValidateGraph();
                }

        void ReplacePropertyNodeWithConcreteNodeNoValidate(PropertyNode propertyNode)
                {
            var property = properties.FirstOrDefault(x => x.guid == propertyNode.propertyGuid);
            if (property == null)
                return;

            var node = property.ToConcreteNode();
            if (!(node is AbstractMaterialNode))
                    return;

                var slot = propertyNode.FindOutputSlot<MaterialSlot>(PropertyNode.OutputSlotId);
            var newSlot = node.GetOutputSlots<MaterialSlot>().FirstOrDefault(s => s.valueType == slot.valueType);
            if (newSlot == null)
                return;

                node.drawState = propertyNode.drawState;
                AddNodeNoValidate(node);

            foreach (var edge in this.GetEdges(slot.slotReference))
                ConnectNoValidate(newSlot.slotReference, edge.inputSlot);

                RemoveNodeNoValidate(propertyNode);
            }

        public void ValidateGraph()
        {
            var propertyNodes = GetNodes<PropertyNode>().Where(n => !m_Properties.Any(p => p.guid == n.propertyGuid)).ToArray();
            foreach (var pNode in propertyNodes)
                ReplacePropertyNodeWithConcreteNodeNoValidate(pNode);

            //First validate edges, remove any
            //orphans. This can happen if a user
            //manually modifies serialized data
            //of if they delete a node in the inspector
            //debug view.
            foreach (var edge in edges.ToArray())
        {
                var outputNode = GetNodeFromGuid(edge.outputSlot.nodeGuid);
                var inputNode = GetNodeFromGuid(edge.inputSlot.nodeGuid);

                if (outputNode == null
                    || inputNode == null
                    || outputNode.FindOutputSlot<ISlot>(edge.outputSlot.slotId) == null
                    || inputNode.FindInputSlot<ISlot>(edge.inputSlot.slotId) == null)
            {
                    //orphaned edge
                    RemoveEdgeNoValidate(edge);
                }
            }

            foreach (var node in GetNodes<INode>())
                node.ValidateNode();

            foreach (var edge in m_AddedEdges.ToList())
            {
                if (!ContainsNodeGuid(edge.outputSlot.nodeGuid) || !ContainsNodeGuid(edge.inputSlot.nodeGuid))
            {
                    Debug.LogWarningFormat("Added edge is invalid: {0} -> {1}\n{2}", edge.outputSlot.nodeGuid, edge.inputSlot.nodeGuid, Environment.StackTrace);
                    m_AddedEdges.Remove(edge);
                }
            }
        }

        public void ReplaceWith(IGraph other)
            {
            var otherMg = other as AbstractMaterialGraph;
            if (otherMg == null)
                throw new ArgumentException("Can only replace with another AbstractMaterialGraph", "other");

                using (var removedPropertiesPooledObject = ListPool<Guid>.GetDisposable())
                {
                    var removedPropertyGuids = removedPropertiesPooledObject.value;
                    foreach (var property in m_Properties)
                        removedPropertyGuids.Add(property.guid);
                    foreach (var propertyGuid in removedPropertyGuids)
                        RemoveShaderPropertyNoValidate(propertyGuid);
                }
            foreach (var otherProperty in otherMg.properties)
                {
                    if (!properties.Any(p => p.guid == otherProperty.guid))
                        AddShaderProperty(otherProperty);
                }

            other.ValidateGraph();
            ValidateGraph();

            // Current tactic is to remove all nodes and edges and then re-add them, such that depending systems
            // will re-initialize with new references.
            using (var pooledList = ListPool<IEdge>.GetDisposable())
        {
                var removedNodeEdges = pooledList.value;
                removedNodeEdges.AddRange(m_Edges);
                foreach (var edge in removedNodeEdges)
                    RemoveEdgeNoValidate(edge);
        }

            using (var removedNodesPooledObject = ListPool<Guid>.GetDisposable())
            {
                var removedNodeGuids = removedNodesPooledObject.value;
                removedNodeGuids.AddRange(m_Nodes.Where(n => n != null).Select(n => n.guid));
                foreach (var nodeGuid in removedNodeGuids)
                    RemoveNodeNoValidate(m_NodeDictionary[nodeGuid]);
            }

            ValidateGraph();

            foreach (var node in other.GetNodes<INode>())
                AddNodeNoValidate(node);

            foreach (var edge in other.edges)
                ConnectNoValidate(edge.outputSlot, edge.inputSlot);

            ValidateGraph();
        }

        public void OnBeforeSerialize()
        {
            m_SerializableNodes = SerializationHelper.Serialize(GetNodes<INode>());
            m_SerializableEdges = SerializationHelper.Serialize<IEdge>(m_Edges);
            m_SerializedProperties = SerializationHelper.Serialize<IShaderProperty>(m_Properties);
        }

        public virtual void OnAfterDeserialize()
        {
            // have to deserialize 'globals' before nodes
            m_Properties = SerializationHelper.Deserialize<IShaderProperty>(m_SerializedProperties, null);
            var nodes = SerializationHelper.Deserialize<INode>(m_SerializableNodes, GraphUtil.GetLegacyTypeRemapping());
            m_Nodes = new List<AbstractMaterialNode>(nodes.Count);
            m_NodeDictionary = new Dictionary<Guid, INode>(nodes.Count);
            foreach (var node in nodes.OfType<AbstractMaterialNode>())
            {
                node.owner = this;
                node.UpdateNodeAfterDeserialization();
<<<<<<< HEAD
                m_Nodes.Add(node.guid, node);
        }
=======
                node.tempId = new Identifier(m_Nodes.Count);
                m_Nodes.Add(node);
                m_NodeDictionary.Add(node.guid, node);
            }
>>>>>>> fc1414c1

            m_SerializableNodes = null;

            m_Edges = SerializationHelper.Deserialize<IEdge>(m_SerializableEdges, null);
            m_SerializableEdges = null;
            foreach (var edge in m_Edges)
                AddEdgeToNodeEdges(edge);
            }

        public void OnEnable()
                {
            foreach (var node in GetNodes<INode>().OfType<IOnAssetEnabled>())
                    {
                node.OnEnable();
                    }
                }
            }

    [Serializable]
    public class InspectorPreviewData
                {
        public SerializableMesh serializedMesh = new SerializableMesh();

        [NonSerialized]
        public Quaternion rotation = Quaternion.identity;
    }
}<|MERGE_RESOLUTION|>--- conflicted
+++ resolved
@@ -403,31 +403,31 @@
         {
             ReplacePropertyNodeWithConcreteNodeNoValidate(propertyNode);
             ValidateGraph();
-                }
+        }
 
         void ReplacePropertyNodeWithConcreteNodeNoValidate(PropertyNode propertyNode)
-                {
+        {
             var property = properties.FirstOrDefault(x => x.guid == propertyNode.propertyGuid);
             if (property == null)
                 return;
 
             var node = property.ToConcreteNode();
             if (!(node is AbstractMaterialNode))
-                    return;
-
-                var slot = propertyNode.FindOutputSlot<MaterialSlot>(PropertyNode.OutputSlotId);
+                return;
+
+            var slot = propertyNode.FindOutputSlot<MaterialSlot>(PropertyNode.OutputSlotId);
             var newSlot = node.GetOutputSlots<MaterialSlot>().FirstOrDefault(s => s.valueType == slot.valueType);
             if (newSlot == null)
                 return;
 
-                node.drawState = propertyNode.drawState;
-                AddNodeNoValidate(node);
+            node.drawState = propertyNode.drawState;
+            AddNodeNoValidate(node);
 
             foreach (var edge in this.GetEdges(slot.slotReference))
                 ConnectNoValidate(newSlot.slotReference, edge.inputSlot);
 
-                RemoveNodeNoValidate(propertyNode);
-            }
+            RemoveNodeNoValidate(propertyNode);
+        }
 
         public void ValidateGraph()
         {
@@ -441,7 +441,7 @@
             //of if they delete a node in the inspector
             //debug view.
             foreach (var edge in edges.ToArray())
-        {
+            {
                 var outputNode = GetNodeFromGuid(edge.outputSlot.nodeGuid);
                 var inputNode = GetNodeFromGuid(edge.inputSlot.nodeGuid);
 
@@ -449,7 +449,7 @@
                     || inputNode == null
                     || outputNode.FindOutputSlot<ISlot>(edge.outputSlot.slotId) == null
                     || inputNode.FindInputSlot<ISlot>(edge.inputSlot.slotId) == null)
-            {
+                {
                     //orphaned edge
                     RemoveEdgeNoValidate(edge);
                 }
@@ -461,7 +461,7 @@
             foreach (var edge in m_AddedEdges.ToList())
             {
                 if (!ContainsNodeGuid(edge.outputSlot.nodeGuid) || !ContainsNodeGuid(edge.inputSlot.nodeGuid))
-            {
+                {
                     Debug.LogWarningFormat("Added edge is invalid: {0} -> {1}\n{2}", edge.outputSlot.nodeGuid, edge.inputSlot.nodeGuid, Environment.StackTrace);
                     m_AddedEdges.Remove(edge);
                 }
@@ -469,24 +469,24 @@
         }
 
         public void ReplaceWith(IGraph other)
-            {
+        {
             var otherMg = other as AbstractMaterialGraph;
             if (otherMg == null)
                 throw new ArgumentException("Can only replace with another AbstractMaterialGraph", "other");
 
-                using (var removedPropertiesPooledObject = ListPool<Guid>.GetDisposable())
-                {
-                    var removedPropertyGuids = removedPropertiesPooledObject.value;
-                    foreach (var property in m_Properties)
-                        removedPropertyGuids.Add(property.guid);
-                    foreach (var propertyGuid in removedPropertyGuids)
-                        RemoveShaderPropertyNoValidate(propertyGuid);
-                }
+            using (var removedPropertiesPooledObject = ListPool<Guid>.GetDisposable())
+            {
+                var removedPropertyGuids = removedPropertiesPooledObject.value;
+                foreach (var property in m_Properties)
+                    removedPropertyGuids.Add(property.guid);
+                foreach (var propertyGuid in removedPropertyGuids)
+                    RemoveShaderPropertyNoValidate(propertyGuid);
+            }
             foreach (var otherProperty in otherMg.properties)
-                {
-                    if (!properties.Any(p => p.guid == otherProperty.guid))
-                        AddShaderProperty(otherProperty);
-                }
+            {
+                if (!properties.Any(p => p.guid == otherProperty.guid))
+                    AddShaderProperty(otherProperty);
+            }
 
             other.ValidateGraph();
             ValidateGraph();
@@ -494,12 +494,12 @@
             // Current tactic is to remove all nodes and edges and then re-add them, such that depending systems
             // will re-initialize with new references.
             using (var pooledList = ListPool<IEdge>.GetDisposable())
-        {
+            {
                 var removedNodeEdges = pooledList.value;
                 removedNodeEdges.AddRange(m_Edges);
                 foreach (var edge in removedNodeEdges)
                     RemoveEdgeNoValidate(edge);
-        }
+            }
 
             using (var removedNodesPooledObject = ListPool<Guid>.GetDisposable())
             {
@@ -538,15 +538,10 @@
             {
                 node.owner = this;
                 node.UpdateNodeAfterDeserialization();
-<<<<<<< HEAD
-                m_Nodes.Add(node.guid, node);
-        }
-=======
                 node.tempId = new Identifier(m_Nodes.Count);
                 m_Nodes.Add(node);
                 m_NodeDictionary.Add(node.guid, node);
             }
->>>>>>> fc1414c1
 
             m_SerializableNodes = null;
 
@@ -554,20 +549,20 @@
             m_SerializableEdges = null;
             foreach (var edge in m_Edges)
                 AddEdgeToNodeEdges(edge);
-            }
+        }
 
         public void OnEnable()
-                {
+        {
             foreach (var node in GetNodes<INode>().OfType<IOnAssetEnabled>())
-                    {
+            {
                 node.OnEnable();
-                    }
-                }
-            }
+            }
+        }
+    }
 
     [Serializable]
     public class InspectorPreviewData
-                {
+    {
         public SerializableMesh serializedMesh = new SerializableMesh();
 
         [NonSerialized]
