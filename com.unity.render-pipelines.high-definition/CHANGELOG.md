--- conflicted
+++ resolved
@@ -11,14 +11,6 @@
 - Added new API to control decals without monobehaviour object
 - Improve Decal Gizmo
 - Implement Screen Space Reflections (SSR) (alpha version, highly experimental)
-<<<<<<< HEAD
-
-### Fixed
-- Fixed an issue where sometimes the deferred shadow texture would not be valid, causing wrong rendering.
-
-### Changed
-- Changed the way depth & color pyramids are built to be faster and better quality, thus improving the look of distortion and refraction.
-=======
 - Add an option to invert the fade parameter on a Density Volume
 - Added a Fabric shader (experimental) handling cotton and silk
 - Added support for MSAA in forward only for opaque only
@@ -64,7 +56,6 @@
 - Removed setting shader inclue path via old API, use package shader include paths
 - The default value of 'maxSmoothness' for punctual lights has been changed to 0.99
 - Modified deferred compute and vert/frag shaders for first steps towards stereo support
->>>>>>> dd352acd
 
 ## [3.3.0-preview]
 
