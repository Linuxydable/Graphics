--- conflicted
+++ resolved
@@ -454,12 +454,10 @@
 - Changed the way the length parameter is used for ray traced contact shadows.
 - Improved the coherency of PCSS blur between cascades.
 - Updated VR checks in Wizard to reflect new XR System.
-<<<<<<< HEAD
-- Resign the recursive rendering queue system to make it work when the effect is disabled
-=======
 - Removing unused alpha threshold depth prepass and post pass for fabric shader graph.
 - Transform result from CIE XYZ to sRGB color space in EvalSensitivity for iridescence.
->>>>>>> af24ad76
+- Resign the recursive rendering queue system to make it work when the effect is disabled
+
 
 ## [7.1.1] - 2019-09-05
 
