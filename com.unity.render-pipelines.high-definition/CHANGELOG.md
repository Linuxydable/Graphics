# Changelog
All notable changes to this package will be documented in this file.

The format is based on [Keep a Changelog](http://keepachangelog.com/en/1.0.0/)
and this project adheres to [Semantic Versioning](http://semver.org/spec/v2.0.0.html).

## [Unreleased]

### Added
- Ray tracing support for VR single-pass
- Added sharpen filter shader parameter and UI for TemporalAA to control image quality instead of hardcoded value
- Added frame settings option for custom post process and custom passes as well as custom color buffer format option.
- Add check in wizard on SRP Batcher enabled.
- Added default implementations of OnPreprocessMaterialDescription for FBX, Obj, Sketchup and 3DS file formats.
- Added custom pass fade radius
- Added after post process injection point for custom passes
- Added basic alpha compositing support - Alpha is available afterpostprocess when using FP16 buffer format.
- Added falloff distance on Reflection Probe and Planar Reflection Probe
- Added Backplate projection from the HDRISky
- Added Shadow Matte in UnlitMasterNode, which only received shadow without lighting
- Added hability to name LightLayers in HDRenderPipelineAsset
- Added a range compression factor for Reflection Probe and Planar Reflection Probe to avoid saturation of colors.
- Added path tracing support for directional, point and spot lights, as well as emission from Lit and Unlit.
- Added non temporal version of SSAO.
- Added more detailed ray tracing stats in the debug window
- Added Disc area light (bake only)
- Added a warning in the material UI to prevent transparent + subsurface-scattering combination.
- Added XR single-pass setting into HDRP asset
- Added a penumbra tint option for lights
- Added support for depth copy with XR SDK
- Added debug setting to Render Pipeline Debug Window to list the active XR views
- Added an option to filter the result of the volumetric lighting (off by default).
- Added a transmission multiplier for directional lights
- Added XR single-pass test mode to Render Pipeline Debug Window
- Added debug setting to Render Pipeline Window to list the active XR views
- Added a new refraction mode for the Lit shader (thin). Which is a box refraction with small thickness values
- Added the code to support Barn Doors for Area Lights based on a shaderconfig option.
- Added HDRPCameraBinder property binder for Visual Effect Graph
- Added "Celestial Body" controls to the Directional Light
- Added new parameters to the Physically Based Sky
- Added Reflections to the DXR Wizard
- Added the possibility to have ray traced colored and semi-transparent shadows on directional lights.
- Added a check in the custom post process template to throw an error if the default shader is not found.
- Exposed the debug overlay ratio in the debug menu.
- Added a separate frame settings for tonemapping alongside color grading.
- Added the receive fog option in the material UI for ShaderGraphs.
- Added a public virtual bool in the custom post processes API to specify if a post processes should be executed in the scene view.
- Added a menu option that checks scene issues with ray tracing. Also removed the previously existing warning at runtime.
- Added Contrast Adaptive Sharpen (CAS) Upscaling effect.
- Added APIs to update probe settings at runtime.
- Added documentation for the rayTracingSupported method in HDRP
- Added user-selectable format for the post processing passes.
- Added support for alpha channel in some post-processing passes (DoF, TAA, Uber).
- Added warnings in FrameSettings inspector when using DXR and atempting to use Asynchronous Execution.
- Exposed Stencil bits that can be used by the user.
- Added history rejection based on velocity of intersected objects for directional, point and spot lights.
- Added a affectsVolumetric field to the HDAdditionalLightData API to know if light affects volumetric fog.
- Add OS and Hardware check in the Wizard fixes for DXR.
- Added option to exclude camera motion from motion blur.
- Added semi-transparent shadows for point and spot lights.
- Added support for semi-transparent shadow for unlit shader and unlit shader graph.
- Added the alpha clip enabled toggle to the material UI for all HDRP shader graphs.
- Added Material Samples to explain how to use the lit shader features
- Added an initial implementation of ray traced sub surface scattering
- Added AssetPostprocessors and Shadergraphs to handle Arnold Standard Surface and 3DsMax Physical material import from FBX.
- Added support for Smoothness Fade start work when enabling ray traced reflections.
- Added Contact shadow, Micro shadows and Screen space refraction API documentation.
- Added script documentation for SSR, SSAO (ray tracing), GI, Light Cluster, RayTracingSettings, Ray Counters, etc.
- Added path tracing support for refraction and internal reflections.
- Added support for Thin Refraction Model and Lit's Clear Coat in Path Tracing.
- Added the Tint parameter to Sky Colored Fog.
- Added of Screen Space Reflections for Transparent materials
- Added a fallback for ray traced area light shadows in case the material is forward or the lit mode is forward.
- Added a new debug mode for light layers.
- Added an "enable" toggle to the SSR volume component.

### Fixed
- Update documentation of HDRISky-Backplate, precise how to have Ambient Occlusion on the Backplate
- Sorting, undo, labels, layout in the Lighting Explorer.
- Fixed sky settings and materials in Shader Graph Samples package
- Fix/workaround a probable graphics driver bug in the GTAO shader.
- Fixed Hair and PBR shader graphs double sided modes
- Fixed an issue where updating an HDRP asset in the Quality setting panel would not recreate the pipeline.
- Fixed issue with point lights being considered even when occupying less than a pixel on screen (case 1183196)
- Fix a potential NaN source with iridescence (case 1183216)
- Fixed issue of spotlight breaking when minimizing the cone angle via the gizmo (case 1178279)
- Fixed issue that caused decals not to modify the roughness in the normal buffer, causing SSR to not behave correctly (case 1178336)
- Fixed lit transparent refraction with XR single-pass rendering
- Removed extra jitter for TemporalAA in VR
- Fixed ShaderGraph time in main preview
- Fixed issue on some UI elements in HDRP asset not expanding when clicking the arrow (case 1178369)
- Fixed alpha blending in custom post process
- Fixed the modification of the _AlphaCutoff property in the material UI when exposed with a ShaderGraph parameter.
- Fixed HDRP test `1218_Lit_DiffusionProfiles` on Vulkan.
- Fixed an issue where building a player in non-dev mode would generate render target error logs every frame
- Fixed crash when upgrading version of HDRP
- Fixed rendering issues with material previews
- Fixed NPE when using light module in Shuriken particle systems (1173348).
- Refresh cached shadow on editor changes
- Fixed light supported units caching (1182266)
- Fixed an issue where SSAO (that needs temporal reprojection) was still being rendered when Motion Vectors were not available (case 1184998)
- Fixed a nullref when modifying the height parameters inside the layered lit shader UI.
- Fixed Decal gizmo that become white after exiting play mode
- Fixed Decal pivot position to behave like a spotlight
- Fixed an issue where using the LightingOverrideMask would break sky reflection for regular cameras
- Fix DebugMenu FrameSettingsHistory persistency on close
- Fix DensityVolume, ReflectionProbe aned PlanarReflectionProbe advancedControl display
- Fix DXR scene serialization in wizard
- Fixed an issue where Previews would reallocate History Buffers every frame
- Fixed the SetLightLayer function in HDAdditionalLightData setting the wrong light layer
- Fix error first time a preview is created for planar
- Fixed an issue where SSR would use an incorrect roughness value on ForwardOnly (StackLit, AxF, Fabric, etc.) materials when the pipeline is configured to also allow deferred Lit.
- Fixed issues with light explorer (cases 1183468, 1183269)
- Fix dot colors in LayeredLit material inspector
- Fix undo not resetting all value when undoing the material affectation in LayerLit material
- Fix for issue that caused gizmos to render in render textures (case 1174395)
- Fixed the light emissive mesh not updated when the light was disabled/enabled
- Fixed light and shadow layer sync when setting the HDAdditionalLightData.lightlayersMask property
- Fixed a nullref when a custom post process component that was in the HDRP PP list is removed from the project
- Fixed issue that prevented decals from modifying specular occlusion (case 1178272).
- Fixed exposure of volumetric reprojection
- Fixed multi selection support for Scalable Settings in lights
- Fixed font shaders in test projects for VR by using a Shader Graph version
- Fixed refresh of baked cubemap by incrementing updateCount at the end of the bake (case 1158677).
- Fixed issue with rectangular area light when seen from the back
- Fixed decals not affecting lightmap/lightprobe
- Fixed zBufferParams with XR single-pass rendering
- Fixed moving objects not rendered in custom passes
- Fixed abstract classes listed in the + menu of the custom pass list
- Fixed custom pass that was rendered in previews
- Fixed precision error in zero value normals when applying decals (case 1181639)
- Fixed issue that triggered No Scene Lighting view in game view as well (case 1156102)
- Assign default volume profile when creating a new HDRP Asset
- Fixed fov to 0 in planar probe breaking the projection matrix (case 1182014)
- Fixed bugs with shadow caching
- Reassign the same camera for a realtime probe face render request to have appropriate history buffer during realtime probe rendering.
- Fixed issue causing wrong shading when normal map mode is Object space, no normal map is set, but a detail map is present (case 1143352)
- Fixed issue with decal and htile optimization
- Fixed TerrainLit shader compilation error regarding `_Control0_TexelSize` redefinition (case 1178480).
- Fixed warning about duplicate HDRuntimeReflectionSystem when configuring play mode without domain reload.
- Fixed an editor crash when multiple decal projectors were selected and some had null material
- Added all relevant fix actions to FixAll button in Wizard
- Moved FixAll button on top of the Wizard
- Fixed an issue where fog color was not pre-exposed correctly
- Fix priority order when custom passes are overlapping
- Fix cleanup not called when the custom pass GameObject is destroyed
- Replaced most instances of GraphicsSettings.renderPipelineAsset by GraphicsSettings.currentRenderPipeline. This should fix some parameters not working on Quality Settings overrides.
- Fixed an issue with Realtime GI not working on upgraded projects.
- Fixed issue with screen space shadows fallback texture was not set as a texture array.
- Fixed Pyramid Lights bounding box
- Fixed terrain heightmap default/null values and epsilons
- Fixed custom post-processing effects breaking when an abstract class inherited from `CustomPostProcessVolumeComponent`
- Fixed XR single-pass rendering in Editor by using ShaderConfig.s_XrMaxViews to allocate matrix array
- Multiple different skies rendered at the same time by different cameras are now handled correctly without flickering
- Fixed flickering issue happening when different volumes have shadow settings and multiple cameras are present.
- Fixed issue causing planar probes to disappear if there is no light in the scene.
- Fixed a number of issues with the prefab isolation mode (Volumes leaking from the main scene and reflection not working properly)
- Fixed an issue with fog volume component upgrade not working properly
- Fixed Spot light Pyramid Shape has shadow artifacts on aspect ratio values lower than 1
- Fixed issue with AO upsampling in XR
- Fixed camera without HDAdditionalCameraData component not rendering
- Removed the macro ENABLE_RAYTRACING for most of the ray tracing code
- Fixed prefab containing camera reloading in loop while selected in the Project view
- Fixed issue causing NaN wheh the Z scale of an object is set to 0.
- Fixed DXR shader passes attempting to render before pipeline loaded
- Fixed black ambient sky issue when importing a project after deleting Library.
- Fixed issue when upgrading a Standard transparent material (case 1186874)
- Fixed area light cookies not working properly with stack lit
- Fixed material render queue not updated when the shader is changed in the material inspector.
- Fixed a number of issues with full screen debug modes not reseting correctly when setting another mutually exclusive mode
- Fixed compile errors for platforms with no VR support
- Fixed an issue with volumetrics and RTHandle scaling (case 1155236)
- Fixed an issue where sky lighting might be updated uselessly
- Fixed issue preventing to allow setting decal material to none (case 1196129)
- Fixed XR multi-pass decals rendering
- Fixed several fields on Light Inspector that not supported Prefab overrides
- Fixed EOL for some files
- Fixed scene view rendering with volumetrics and XR enabled
- Fixed decals to work with multiple cameras
- Fixed optional clear of GBuffer (Was always on)
- Fixed render target clears with XR single-pass rendering
- Fixed HDRP samples file hierarchy
- Fixed Light units not matching light type
- Fixed QualitySettings panel not displaying HDRP Asset
- Fixed black reflection probes the first time loading a project
- Fixed y-flip in scene view with XR SDK
- Fixed Decal projectors do not immediately respond when parent object layer mask is changed in editor.
- Fixed y-flip in scene view with XR SDK
- Fixed a number of issues with Material Quality setting
- Fixed the transparent Cull Mode option in HD unlit master node settings only visible if double sided is ticked.
- Fixed an issue causing shadowed areas by contact shadows at the edge of far clip plane if contact shadow length is very close to far clip plane.
- Fixed editing a scalable settings will edit all loaded asset in memory instead of targetted asset.
- Fixed Planar reflection default viewer FOV
- Fixed flickering issues when moving the mouse in the editor with ray tracing on.
- Fixed the ShaderGraph main preview being black after switching to SSS in the master node settings
- Fixed custom fullscreen passes in VR
- Fixed camera culling masks not taken in account in custom pass volumes
- Fixed object not drawn in custom pass when using a DrawRenderers with an HDRP shader in a build.
- Fixed injection points for Custom Passes (AfterDepthAndNormal and BeforePreRefraction were missing)
- Fixed a enum to choose shader tags used for drawing objects (DepthPrepass or Forward) when there is no override material.
- Fixed lit objects in the BeforePreRefraction, BeforeTransparent and BeforePostProcess.
- Fixed the None option when binding custom pass render targets to allow binding only depth or color.
- Fixed custom pass buffers allocation so they are not allocated if they're not used.
- Fixed the Custom Pass entry in the volume create asset menu items.
- Fixed Prefab Overrides workflow on Camera.
- Fixed alignment issue in Preset for Camera.
- Fixed alignment issue in Physical part for Camera.
- Fixed FrameSettings multi-edition.
- Fixed a bug happening when denoising multiple ray traced light shadows
- Fixed minor naming issues in ShaderGraph settings
- VFX: Removed z-fight glitches that could appear when using deferred depth prepass and lit quad primitives
- VFX: Preserve specular option for lit outputs (matches HDRP lit shader)
- Fixed an issue with Metal Shader Compiler and GTAO shader for metal
- Fixed resources load issue while upgrading HDRP package.
- Fix LOD fade mask by accounting for field of view
- Fixed spot light missing from ray tracing indirect effects.
- Fixed a UI bug in the diffusion profile list after fixing them from the wizard.
- Fixed the hash collision when creating new diffusion profile assets.
- Fixed a light leaking issue with box light casting shadows (case 1184475)
- Fixed Cookie texture type in the cookie slot of lights (Now displays a warning because it is not supported).
- Fixed a nullref that happens when using the Shuriken particle light module
- Fixed alignment in Wizard
- Fixed text overflow in Wizard's helpbox
- Fixed Wizard button fix all that was not automatically grab all required fixes
- Fixed VR tab for MacOS in Wizard
- Fixed local config package workflow in Wizard
- Fixed issue with contact shadows shifting when MSAA is enabled.
- Fixed EV100 in the PBR sky
- Fixed an issue In URP where sometime the camera is not passed to the volume system and causes a null ref exception (case 1199388)
- Fixed nullref when releasing HDRP with custom pass disabled
- Fixed performance issue derived from copying stencil buffer.
- Fixed an editor freeze when importing a diffusion profile asset from a unity package.
- Fixed an exception when trying to reload a builtin resource.
- Fixed the light type intensity unit reset when switching the light type.
- Fixed compilation error related to define guards and CreateLayoutFromXrSdk()
- Fixed documentation link on CustomPassVolume.
- Fixed player build when HDRP is in the project but not assigned in the graphic settings.
- Fixed an issue where ambient probe would be black for the first face of a baked reflection probe
- VFX: Fixed Missing Reference to Visual Effect Graph Runtime Assembly
- Fixed an issue where rendering done by users in EndCameraRendering would be executed before the main render loop.
- Fixed Prefab Override in main scope of Volume.
- Fixed alignment issue in Presset of main scope of Volume.
- Fixed persistence of ShowChromeGizmo and moved it to toolbar for coherency in ReflectionProbe and PlanarReflectionProbe.
- Fixed Alignement issue in ReflectionProbe and PlanarReflectionProbe.
- Fixed Prefab override workflow issue in ReflectionProbe and PlanarReflectionProbe.
- Fixed empty MoreOptions and moved AdvancedManipulation in a dedicated location for coherency in ReflectionProbe and PlanarReflectionProbe.
- Fixed Prefab override workflow issue in DensityVolume.
- Fixed empty MoreOptions and moved AdvancedManipulation in a dedicated location for coherency in DensityVolume.
- Fix light limit counts specified on the HDRP asset
- Fixed Quality Settings for SSR, Contact Shadows and Ambient Occlusion volume components
- Fixed decalui deriving from hdshaderui instead of just shaderui
- Use DelayedIntField instead of IntField for scalable settings
- Fixed init of debug for FrameSettingsHistory on SceneView camera
- Added a fix script to handle the warning 'referenced script in (GameObject 'SceneIDMap') is missing'
- Fix Wizard load when none selected for RenderPipelineAsset
- Fixed TerrainLitGUI when per-pixel normal property is not present.
- Fixed rendering errors when enabling debug modes with custom passes
- Fix an issue that made PCSS dependent on Atlas resolution (not shadow map res)
- Fixing a bug whith histories when n>4 for ray traced shadows
- Fixing wrong behavior in ray traced shadows for mesh renderers if their cast shadow is shadow only or double sided
- Only tracing rays for shadow if the point is inside the code for spotlight shadows
- Only tracing rays if the point is inside the range for point lights
- Fixing ghosting issues when the screen space shadow  indexes change for a light with ray traced shadows
- Fixed an issue with stencil management and Xbox One build that caused corrupted output in deferred mode.
- Fixed a mismatch in behavior between the culling of shadow maps and ray traced point and spot light shadows
- Fixed recursive ray tracing not working anymore after intermediate buffer refactor.
- Fixed ray traced shadow denoising not working (history rejected all the time).
- Fixed shader warning on xbox one
- Fixed cookies not working for spot lights in ray traced reflections, ray traced GI and recursive rendering
- Fixed an inverted handling of CoatSmoothness for SSR in StackLit.
- Fixed missing distortion inputs in Lit and Unlit material UI.
- Fixed issue that propagated NaNs across multiple frames through the exposure texture.
- Fixed issue with Exclude from TAA stencil ignored.
- Fixed ray traced reflection exposure issue.
- Fixed issue with TAA history not initialising corretly scale factor for first frame
- Fixed issue with stencil test of material classification not using the correct Mask (causing false positive and bad performance with forward material in deferred)
- Fixed issue with History not reset when chaning antialiasing mode on camera
- Fixed issue with volumetric data not being initialized if default settings have volumetric and reprojection off.
- Fixed ray tracing reflection denoiser not applied in tier 1
- Fixed the vibility of ray tracing related methods.
- Fixed the diffusion profile list not saved when clicking the fix button in the material UI.
- Fixed crash when pushing bounce count higher than 1 for ray traced GI or reflections
- Fixed PCSS softness scale so that it better match ray traced reference for punctual lights.
- Fixed exposure management for the path tracer
- Fixed AxF material UI containing two advanced options settings.
- Fixed an issue where cached sky contexts were being destroyed wrongly, breaking lighting in the LookDev
- Fixed issue that clamped PCSS softness too early and not after distance scale.
- Fixed fog affect transparent on HD unlit master node
- Fixed custom post processes re-ordering not saved.
- Fixed NPE when using scalable settings
- Fixed an issue where PBR sky precomputation was reset incorrectly in some cases causing bad performance.
- Fixed a bug due to depth history begin overriden too soon
- Fixed CustomPassSampleCameraColor scale issue when called from Before Transparent injection point.
- Fixed corruption of AO in baked probes.
- Fixed issue with upgrade of projects that still had Very High as shadow filtering quality.
- Fixed issue that caused Distortion UI to appear in Lit.
- Fixed several issues with decal duplicating when editing them.
- Fixed initialization of volumetric buffer params (1204159)
- Fixed an issue where frame count was incorrectly reset for the game view, causing temporal processes to fail.
- Fixed Culling group was not disposed error.
- Fixed issues on some GPU that do not support gathers on integer textures.
- Fixed an issue with ambient probe not being initialized for the first frame after a domain reload for volumetric fog.
- Fixed the scene visibility of decal projectors and density volumes
- Fixed a leak in sky manager.
- Fixed an issue where entering playmode while the light editor is opened would produce null reference exceptions.
- Fixed the debug overlay overlapping the debug menu at runtime.
- Fixed an issue with the framecount when changing scene.
- Fixed errors that occurred when using invalid near and far clip plane values for planar reflections.
- Fixed issue with motion blur sample weighting function.
- Fixed motion vectors in MSAA.
- Fixed sun flare blending (case 1205862).
- Fixed a lot of issues related to ray traced screen space shadows.
- Fixed memory leak caused by apply distortion material not being disposed.
- Fixed Reflection probe incorrectly culled when moving its parent (case 1207660)
- Fixed a nullref when upgrading the Fog volume components while the volume is opened in the inspector.
- Fix issues where decals on PS4 would not correctly write out the tile mask causing bits of the decal to go missing.
- Use appropriate label width and text content so the label is completely visible
- Fixed an issue where final post process pass would not output the default alpha value of 1.0 when using 11_11_10 color buffer format.
- Fixed SSR issue after the MSAA Motion Vector fix.
- Fixed an issue with PCSS on directional light if punctual shadow atlas was not allocated.
- Fixed an issue where shadow resolution would be wrong on the first face of a baked reflection probe.
- Fixed issue with PCSS softness being incorrect for cascades different than the first one.
- Fixed custom post process not rendering when using multiple HDRP asset in quality settings
- Fixed probe gizmo missing id (case 1208975)
- Fixed a warning in raytracingshadowfilter.compute
- Fixed issue with AO breaking with small near plane values.
- Fixed custom post process Cleanup function not called in some cases.
- Fixed shader warning in AO code.
- Fixed a warning in simpledenoiser.compute
- Fixed tube and rectangle light culling to use their shape instead of their range as a bounding box.
- Fixed caused by using gather on a UINT texture in motion blur.
- Fix issue with ambient occlusion breaking when dynamic resolution is active.
- Fixed some possible NaN causes in Depth of Field.
- Fixed Custom Pass nullref due to the new Profiling Sample API changes
- Fixed the black/grey screen issue on after post process Custom Passes in non dev builds.
- Fixed particle lights.
- Improved behavior of lights and probe going over the HDRP asset limits.
- Fixed issue triggered when last punctual light is disabled and more than one camera is used.
- Fixed Custom Pass nullref due to the new Profiling Sample API changes
- Fixed the black/grey screen issue on after post process Custom Passes in non dev builds.
- Fixed XR rendering locked to vsync of main display with Standalone Player.
- Fixed custom pass cleanup not called at the right time when using multiple volumes.
- Fixed an issue on metal with edge of decal having artifact by delaying discard of fragments during decal projection
- Fixed various shader warning
- Fixing unnecessary memory allocations in the ray tracing cluster build
- Fixed duplicate column labels in LightEditor's light tab
- Fixed white and dark flashes on scenes with very high or very low exposure when Automatic Exposure is being used.
- Fixed an issue where passing a null ProfilingSampler would cause a null ref exception.
- Fixed memory leak in Sky when in matcap mode.
- Fixed compilation issues on platform that don't support VR.
- Fixed migration code called when we create a new HDRP asset.
- Fixed RemoveComponent on Camera contextual menu to not remove Camera while a component depend on it.
- Fixed an issue where ambient occlusion and screen space reflections editors would generate null ref exceptions when HDRP was not set as the current pipeline.
- Fixed a null reference exception in the probe UI when no HDRP asset is present.
- Fixed the outline example in the doc (sampling range was dependent on screen resolution)
- Fixed a null reference exception in the HDRI Sky editor when no HDRP asset is present.
- Fixed an issue where Decal Projectors created from script where rotated around the X axis by 90°.
- Fixed frustum used to compute Density Volumes visibility when projection matrix is oblique.
- Fixed a null reference exception in Path Tracing, Recursive Rendering and raytraced Global Illumination editors when no HDRP asset is present.
- Fix for NaNs on certain geometry with Lit shader -- [case 1210058](https://fogbugz.unity3d.com/f/cases/1210058/)
- Fixed an issue where ambient occlusion and screen space reflections editors would generate null ref exceptions when HDRP was not set as the current pipeline.
- Fixed a null reference exception in the probe UI when no HDRP asset is present.
- Fixed the outline example in the doc (sampling range was dependent on screen resolution)
- Fixed a null reference exception in the HDRI Sky editor when no HDRP asset is present.
- Fixed an issue where materials newly created from the contextual menu would have an invalid state, causing various problems until it was edited.
- Fixed transparent material created with ZWrite enabled (now it is disabled by default for new transparent materials)
- Fixed mouseover on Move and Rotate tool while DecalProjector is selected.
- Fixed wrong stencil state on some of the pixel shader versions of deferred shader.
- Fixed an issue where creating decals at runtime could cause a null reference exception.
- Fixed issue that displayed material migration dialog on the creation of new project.
- Fixed various issues with time and animated materials (cases 1210068, 1210064).
- Updated light explorer with latest changes to the Fog and fixed issues when no visual environment was present.
- Fixed not handleling properly the recieve SSR feature with ray traced reflections
- Shadow Atlas is no longer allocated for area lights when they are disabled in the shader config file.
- Avoid MRT Clear on PS4 as it is not implemented yet.
- Fixed runtime debug menu BitField control.
- Fixed the radius value used for ray traced directional light.
- Fixed compilation issues with the layered lit in ray tracing shaders.
- Fixed XR autotests viewport size rounding
- Fixed mip map slider knob displayed when cubemap have no mipmap
- Remove unnecessary skip of material upgrade dialog box.
- Fixed the profiling sample mismatch errors when enabling the profiler in play mode
- Fixed issue that caused NaNs in reflection probes on consoles.
- Fixed adjusting positive axis of Blend Distance slides the negative axis in the density volume component.
- Fixed the blend of reflections based on the weight.
- Fixed fallback for ray traced reflections when denoising is enabled.
- Fixed error spam issue with terrain detail terrainDetailUnsupported (cases 1211848)
- Fixed hardware dynamic resolution causing cropping/scaling issues in scene view (case 1158661)
- Fixed Wizard check order for `Hardware and OS` and `Direct3D12`
- Fix AO issue turning black when Far/Near plane distance is big.
- Fixed issue when opening lookdev and the lookdev volume have not been assigned yet.
- Improved memory usage of the sky system.
- Updated label in HDRP quality preference settings (case 1215100)
- Fixed Decal Projector gizmo not undoing properly (case 1216629)
- Fix a leak in the denoising of ray traced reflections.
- Fixed Alignment issue in Light Preset
- Fixed Environment Header in LightingWindow
- Fixed an issue where hair shader could write garbage in the diffuse lighting buffer, causing NaNs.
- Fixed an exposure issue with ray traced sub-surface scattering.
- Fixed runtime debug menu light hierarchy None not doing anything.
- Fixed the broken ShaderGraph preview when creating a new Lit graph.
- Fix indentation issue in preset of LayeredLit material.
- Fixed minor issues with cubemap preview in the inspector.
- Fixed wrong build error message when building for android on mac.
- Fixed an issue related to denoising ray trace area shadows.
- Fixed wrong build error message when building for android on mac.
- Fixed Wizard persistency of Direct3D12 change on domain reload.
- Fixed Wizard persistency of FixAll on domain reload.
- Fixed Wizard behaviour on domain reload.
- Fixed a potential source of NaN in planar reflection probe atlas.
- Fixed an issue with MipRatio debug mode showing _DebugMatCapTexture not being set.
- Fixed missing initialization of input params in Blit for VR.
- Fix Inf source in LTC for area lights.
<<<<<<< HEAD
- Fixed a bug related to ray traced area light shadow history.
- Fixed a leak in the PBR sky renderer.
- Added a tooltip to the Ambient Mode parameter in the Visual Envionment volume component.
- Static lighting sky now takes the default volume into account (this fixes discrepancies between baked and realtime lighting).
- Fixed a leak in the sky system.
=======
- Fix issue with AO being misaligned when multiple view are visible.
- Fix issue that caused the clamp of camera rotation motion for motion blur to be ineffective.
>>>>>>> 415994be

### Changed
- Color buffer pyramid is not allocated anymore if neither refraction nor distortion are enabled
- Rename Emission Radius to Radius in UI in Point, Spot
- Angular Diameter parameter for directional light is no longuer an advanced property
- DXR: Remove Light Radius and Angular Diamater of Raytrace shadow. Angular Diameter and Radius are used instead.
- Remove MaxSmoothness parameters from UI for point, spot and directional light. The MaxSmoothness is now deduce from Radius Parameters
- DXR: Remove the Ray Tracing Environement Component. Add a Layer Mask to the ray Tracing volume components to define which objects are taken into account for each effect.
- Removed second cubemaps used for shadowing in lookdev
- Disable Physically Based Sky below ground
- Increase max limit of area light and reflection probe to 128
- Change default texture for detailmap to grey
- Optimize Shadow RT load on Tile based architecture platforms.
- Improved quality of SSAO.
- Moved RequestShadowMapRendering() back to public API.
- Update HDRP DXR Wizard with an option to automatically clone the hdrp config package and setup raytracing to 1 in shaders file.
- Added SceneSelection pass for TerrainLit shader.
- Simplified Light's type API regrouping the logic in one place (Check type in HDAdditionalLightData)
- The support of LOD CrossFade (Dithering transition) in master nodes now required to enable it in the master node settings (Save variant)
- Improved shadow bias, by removing constant depth bias and substituting it with slope-scale bias.
- Fix the default stencil values when a material is created from a SSS ShaderGraph.
- Tweak test asset to be compatible with XR: unlit SG material for canvas and double-side font material
- Slightly tweaked the behaviour of bloom when resolution is low to reduce artifacts.
- Hidden fields in Light Inspector that is not relevant while in BakingOnly mode.
- Changed parametrization of PCSS, now softness is derived from angular diameter (for directional lights) or shape radius (for point/spot lights) and min filter size is now in the [0..1] range.
- Moved the copy of the geometry history buffers to right after the depth mip chain generation.
- Rename "Luminance" to "Nits" in UX for physical light unit
- Rename FrameSettings "SkyLighting" to "SkyReflection"
- Reworked XR automated tests
- The ray traced screen space shadow history for directional, spot and point lights is discarded if the light transform has changed.
- Changed the behavior for ray tracing in case a mesh renderer has both transparent and opaque submeshes.
- Improve history buffer management
- Replaced PlayerSettings.virtualRealitySupported with XRGraphics.tryEnable.
- Remove redundant FrameSettings RealTimePlanarReflection
- Improved a bit the GC calls generated during the rendering.
- Material update is now only triggered when the relevant settings are touched in the shader graph master nodes
- Changed the way Sky Intensity (on Sky volume components) is handled. It's now a combo box where users can choose between Exposure, Multiplier or Lux (for HDRI sky only) instead of both multiplier and exposure being applied all the time. Added a new menu item to convert old profiles.
- Change how method for specular occlusions is decided on inspector shader (Lit, LitTesselation, LayeredLit, LayeredLitTessellation)
- Unlocked SSS, SSR, Motion Vectors and Distortion frame settings for reflections probes.
- Hide unused LOD settings in Quality Settings legacy window.
- Reduced the constrained distance for temporal reprojection of ray tracing denoising
- Removed shadow near plane from the Directional Light Shadow UI.
- Improved the performances of custom pass culling.
- The scene view camera now replicates the physical parameters from the camera tagged as "MainCamera".
- Reduced the number of GC.Alloc calls, one simple scene without plarnar / probes, it should be 0B.
- Renamed ProfilingSample to ProfilingScope and unified API. Added GPU Timings.
- Updated macros to be compatible with the new shader preprocessor.
- Ray tracing reflection temporal filtering is now done in pre-exposed space
- Search field selects the appropriate fields in both project settings panels 'HDRP Default Settings' and 'Quality/HDRP'
- Disabled the refraction and transmission map keywords if the material is opaque.
- Keep celestial bodies outside the atmosphere.
- Updated the MSAA documentation to specify what features HDRP supports MSAA for and what features it does not.
- Shader use for Runtime Debug Display are now correctly stripper when doing a release build
- Now each camera has its own Volume Stack. This allows Volume Parameters to be updated as early as possible and be ready for the whole frame without conflicts between cameras.
- Disable Async for SSR, SSAO and Contact shadow when aggregated ray tracing frame setting is on.
- Improved performance when entering play mode without domain reload by a factor of ~25
- Renamed the camera profiling sample to include the camera name
- Discarding the ray tracing history for AO, reflection, diffuse shadows and GI when the viewport size changes.
- Renamed the camera profiling sample to include the camera name
- Renamed the post processing graphic formats to match the new convention.
- The restart in Wizard for DXR will always be last fix from now on
- Refactoring pre-existing materials to share more shader code between rasterization and ray tracing.
- Setting a material's Refraction Model to Thin does not overwrite the Thickness and Transmission Absorption Distance anymore.
- Removed Wind textures from runtime as wind is no longer built into the pipeline
- Changed Shader Graph titles of master nodes to be more easily searchable ("HDRP/x" -> "x (HDRP)")
- Expose StartSinglePass() and StopSinglePass() as public interface for XRPass
- Replaced the Texture array for 2D cookies (spot, area and directional lights) and for planar reflections by an atlas.
- Moved the tier defining from the asset to the concerned volume components.
- Changing from a tier management to a "mode" management for reflection and GI and removing the ability to enable/disable deferred and ray bining (they are now implied by performance mode)
- The default FrameSettings for ScreenSpaceShadows is set to true for Camera in order to give a better workflow for DXR.
- Refactor internal usage of Stencil bits.
- Changed how the material upgrader works and added documentation for it.
- Custom passes now disable the stencil when overwriting the depth and not writing into it.
- Renamed the camera profiling sample to include the camera name
- Changed the way the shadow casting property of transparent and tranmissive materials is handeled for ray tracing.
- Changed inspector materials stencil setting code to have more sharing.
- Updated the default scene and default DXR scene and DefaultVolumeProfile.
- Changed the way the length parameter is used for ray traced contact shadows.
- Improved the coherency of PCSS blur between cascades.
- Updated VR checks in Wizard to reflect new XR System.
- Removing unused alpha threshold depth prepass and post pass for fabric shader graph.
- Transform result from CIE XYZ to sRGB color space in EvalSensitivity for iridescence.
- Moved BeginCameraRendering callback right before culling.
- Renamed the cubemap used for diffuse convolution to a more explicit name for the memory profiler.

## [7.1.1] - 2019-09-05

### Added
- Transparency Overdraw debug mode. Allows to visualize transparent objects draw calls as an "heat map".
- Enabled single-pass instancing support for XR SDK with new API cmd.SetInstanceMultiplier()
- XR settings are now available in the HDRP asset
- Support for Material Quality in Shader Graph
- Material Quality support selection in HDRP Asset
- Renamed XR shader macro from UNITY_STEREO_ASSIGN_COMPUTE_EYE_INDEX to UNITY_XR_ASSIGN_VIEW_INDEX
- Raytracing ShaderGraph node for HDRP shaders
- Custom passes volume component with 3 injection points: Before Rendering, Before Transparent and Before Post Process
- Alpha channel is now properly exported to camera render textures when using FP16 color buffer format
- Support for XR SDK mirror view modes
- HD Master nodes in Shader Graph now support Normal and Tangent modification in vertex stage.
- DepthOfFieldCoC option in the fullscreen debug modes.
- Added override Ambient Occlusion option on debug windows
- Added Custom Post Processes with 3 injection points: Before Transparent, Before Post Process and After Post Process
- Added draft of minimal interactive path tracing (experimental) based on DXR API - Support only 4 area light, lit and unlit shader (non-shadergraph)

### Fixed
- Fixed wizard infinite loop on cancellation
- Fixed with compute shader error about too many threads in threadgroup on low GPU
- Fixed invalid contact shadow shaders being created on metal
- Fixed a bug where if Assembly.GetTypes throws an exception due to mis-versioned dlls, then no preprocessors are used in the shader stripper
- Fixed typo in AXF decal property preventing to compile
- Fixed reflection probe with XR single-pass and FPTL
- Fixed force gizmo shown when selecting camera in hierarchy
- Fixed issue with XR occlusion mesh and dynamic resolution
- Fixed an issue where lighting compute buffers were re-created with the wrong size when resizing the window, causing tile artefacts at the top of the screen.
- Fix FrameSettings names and tooltips
- Fixed error with XR SDK when the Editor is not in focus
- Fixed errors with RenderGraph, XR SDK and occlusion mesh
- Fixed shadow routines compilation errors when "real" type is a typedef on "half".
- Fixed toggle volumetric lighting in the light UI
- Fixed post-processing history reset handling rt-scale incorrectly
- Fixed crash with terrain and XR multi-pass
- Fixed ShaderGraph material synchronization issues
- Fixed a null reference exception when using an Emissive texture with Unlit shader (case 1181335)
- Fixed an issue where area lights and point lights where not counted separately with regards to max lights on screen (case 1183196)
- Fixed an SSR and Subsurface Scattering issue (appearing black) when using XR.

### Changed
- Update Wizard layout.
- Remove almost all Garbage collection call within a frame.
- Rename property AdditionalVeclocityChange to AddPrecomputeVelocity
- Call the End/Begin camera rendering callbacks for camera with customRender enabled
- Changeg framesettings migration order of postprocess flags as a pr for reflection settings flags have been backported to 2019.2
- Replaced usage of ENABLE_VR in XRSystem.cs by version defines based on the presence of the built-in VR and XR modules
- Added an update virtual function to the SkyRenderer class. This is called once per frame. This allows a given renderer to amortize heavy computation at the rate it chooses. Currently only the physically based sky implements this.
- Removed mandatory XRPass argument in HDCamera.GetOrCreate()
- Restored the HDCamera parameter to the sky rendering builtin parameters.
- Removed usage of StructuredBuffer for XR View Constants
- Expose Direct Specular Lighting control in FrameSettings
- Deprecated ExponentialFog and VolumetricFog volume components. Now there is only one exponential fog component (Fog) which can add Volumetric Fog as an option. Added a script in Edit -> Render Pipeline -> Upgrade Fog Volume Components.

## [7.0.1] - 2019-07-25

### Added
- Added option in the config package to disable globally Area Lights and to select shadow quality settings for the deferred pipeline.
- When shader log stripping is enabled, shader stripper statistics will be written at `Temp/shader-strip.json`
- Occlusion mesh support from XR SDK

### Fixed
- Fixed XR SDK mirror view blit, cleanup some XRTODO and removed XRDebug.cs
- Fixed culling for volumetrics with XR single-pass rendering
- Fix shadergraph material pass setup not called
- Fixed documentation links in component's Inspector header bar
- Cookies using the render texture output from a camera are now properly updated
- Allow in ShaderGraph to enable pre/post pass when the alpha clip is disabled

### Changed
- RenderQueue for Opaque now start at Background instead of Geometry.
- Clamp the area light size for scripting API when we change the light type
- Added a warning in the material UI when the diffusion profile assigned is not in the HDRP asset


## [7.0.0] - 2019-07-17

### Added
- `Fixed`, `Viewer`, and `Automatic` modes to compute the FOV used when rendering a `PlanarReflectionProbe`
- A checkbox to toggle the chrome gizmo of `ReflectionProbe`and `PlanarReflectionProbe`
- Added a Light layer in shadows that allow for objects to cast shadows without being affected by light (and vice versa).
- You can now access ShaderGraph blend states from the Material UI (for example, **Surface Type**, **Sorting Priority**, and **Blending Mode**). This change may break Materials that use a ShaderGraph, to fix them, select **Edit > Render Pipeline > Reset all ShaderGraph Scene Materials BlendStates**. This syncs the blendstates of you ShaderGraph master nodes with the Material properties.
- You can now control ZTest, ZWrite, and CullMode for transparent Materials.
- Materials that use Unlit Shaders or Unlit Master Node Shaders now cast shadows.
- Added an option to enable the ztest on **After Post Process** materials when TAA is disabled.
- Added a new SSAO (based on Ground Truth Ambient Occlusion algorithm) to replace the previous one.
- Added support for shadow tint on light
- BeginCameraRendering and EndCameraRendering callbacks are now called with probes
- Adding option to update shadow maps only On Enable and On Demand.
- Shader Graphs that use time-dependent vertex modification now generate correct motion vectors.
- Added option to allow a custom spot angle for spot light shadow maps.
- Added frame settings for individual post-processing effects
- Added dither transition between cascades for Low and Medium quality settings
- Added single-pass instancing support with XR SDK
- Added occlusion mesh support with XR SDK
- Added support of Alembic velocity to various shaders
- Added support for more than 2 views for single-pass instancing
- Added support for per punctual/directional light min roughness in StackLit
- Added mirror view support with XR SDK
- Added VR verification in HDRPWizard
- Added DXR verification in HDRPWizard
- Added feedbacks in UI of Volume regarding skies
- Cube LUT support in Tonemapping. Cube LUT helpers for external grading are available in the Post-processing Sample package.

### Fixed
- Fixed an issue with history buffers causing effects like TAA or auto exposure to flicker when more than one camera was visible in the editor
- The correct preview is displayed when selecting multiple `PlanarReflectionProbe`s
- Fixed volumetric rendering with camera-relative code and XR stereo instancing
- Fixed issue with flashing cyan due to async compilation of shader when selecting a mesh
- Fix texture type mismatch when the contact shadow are disabled (causing errors on IOS devices)
- Fixed Generate Shader Includes while in package
- Fixed issue when texture where deleted in ShadowCascadeGUI
- Fixed issue in FrameSettingsHistory when disabling a camera several time without enabling it in between.
- Fixed volumetric reprojection with camera-relative code and XR stereo instancing
- Added custom BaseShaderPreprocessor in HDEditorUtils.GetBaseShaderPreprocessorList()
- Fixed compile issue when USE_XR_SDK is not defined
- Fixed procedural sky sun disk intensity for high directional light intensities
- Fixed Decal mip level when using texture mip map streaming to avoid dropping to lowest permitted mip (now loading all mips)
- Fixed deferred shading for XR single-pass instancing after lightloop refactor
- Fixed cluster and material classification debug (material classification now works with compute as pixel shader lighting)
- Fixed IOS Nan by adding a maximun epsilon definition REAL_EPS that uses HALF_EPS when fp16 are used
- Removed unnecessary GC allocation in motion blur code
- Fixed locked UI with advanded influence volume inspector for probes
- Fixed invalid capture direction when rendering planar reflection probes
- Fixed Decal HTILE optimization with platform not supporting texture atomatic (Disable it)
- Fixed a crash in the build when the contact shadows are disabled
- Fixed camera rendering callbacks order (endCameraRendering was being called before the actual rendering)
- Fixed issue with wrong opaque blending settings for After Postprocess
- Fixed issue with Low resolution transparency on PS4
- Fixed a memory leak on volume profiles
- Fixed The Parallax Occlusion Mappping node in shader graph and it's UV input slot
- Fixed lighting with XR single-pass instancing by disabling deferred tiles
- Fixed the Bloom prefiltering pass
- Fixed post-processing effect relying on Unity's random number generator
- Fixed camera flickering when using TAA and selecting the camera in the editor
- Fixed issue with single shadow debug view and volumetrics
- Fixed most of the problems with light animation and timeline
- Fixed indirect deferred compute with XR single-pass instancing
- Fixed a slight omission in anisotropy calculations derived from HazeMapping in StackLit
- Improved stack computation numerical stability in StackLit
- Fix PBR master node always opaque (wrong blend modes for forward pass)
- Fixed TAA with XR single-pass instancing (missing macros)
- Fixed an issue causing Scene View selection wire gizmo to not appear when using HDRP Shader Graphs.
- Fixed wireframe rendering mode (case 1083989)
- Fixed the renderqueue not updated when the alpha clip is modified in the material UI.
- Fixed the PBR master node preview
- Remove the ReadOnly flag on Reflection Probe's cubemap assets during bake when there are no VCS active.
- Fixed an issue where setting a material debug view would not reset the other exclusive modes
- Spot light shapes are now correctly taken into account when baking
- Now the static lighting sky will correctly take the default values for non-overridden properties
- Fixed material albedo affecting the lux meter
- Extra test in deferred compute shading to avoid shading pixels that were not rendered by the current camera (for camera stacking)

### Changed
- Optimization: Reduce the group size of the deferred lighting pass from 16x16 to 8x8
- Replaced HDCamera.computePassCount by viewCount
- Removed xrInstancing flag in RTHandles (replaced by TextureXR.slices and TextureXR.dimensions)
- Refactor the HDRenderPipeline and lightloop code to preprare for high level rendergraph
- Removed the **Back Then Front Rendering** option in the fabric Master Node settings. Enabling this option previously did nothing.
- Shader type Real translates to FP16 precision on Nintendo Switch.
- Shader framework refactor: Introduce CBSDF, EvaluateBSDF, IsNonZeroBSDF to replace BSDF functions
- Shader framework refactor:  GetBSDFAngles, LightEvaluation and SurfaceShading functions
- Replace ComputeMicroShadowing by GetAmbientOcclusionForMicroShadowing
- Rename WorldToTangent to TangentToWorld as it was incorrectly named
- Remove SunDisk and Sun Halo size from directional light
- Remove all obsolete wind code from shader
- Renamed DecalProjectorComponent into DecalProjector for API alignment.
- Improved the Volume UI and made them Global by default
- Remove very high quality shadow option
- Change default for shadow quality in Deferred to Medium
- Enlighten now use inverse squared falloff (before was using builtin falloff)
- Enlighten is now deprecated. Please use CPU or GPU lightmaper instead.
- Remove the name in the diffusion profile UI
- Changed how shadow map resolution scaling with distance is computed. Now it uses screen space area rather than light range.
- Updated MoreOptions display in UI
- Moved Display Area Light Emissive Mesh script API functions in the editor namespace
- direct strenght properties in ambient occlusion now affect direct specular as well
- Removed advanced Specular Occlusion control in StackLit: SSAO based SO control is hidden and fixed to behave like Lit, SPTD is the only HQ technique shown for baked SO.
- Shader framework refactor: Changed ClampRoughness signature to include PreLightData access.
- HDRPWizard window is now in Window > General > HD Render Pipeline Wizard
- Moved StaticLightingSky to LightingWindow
- Removes the current "Scene Settings" and replace them with "Sky & Fog Settings" (with Physically Based Sky and Volumetric Fog).
- Changed how cached shadow maps are placed inside the atlas to minimize re-rendering of them.

## [6.7.0-preview] - 2019-05-16

### Added
- Added ViewConstants StructuredBuffer to simplify XR rendering
- Added API to render specific settings during a frame
- Added stadia to the supported platforms (2019.3)
- Enabled cascade blends settings in the HD Shadow component
- Added Hardware Dynamic Resolution support.
- Added MatCap debug view to replace the no scene lighting debug view.
- Added clear GBuffer option in FrameSettings (default to false)
- Added preview for decal shader graph (Only albedo, normal and emission)
- Added exposure weight control for decal
- Screen Space Directional Shadow under a define option. Activated for ray tracing
- Added a new abstraction for RendererList that will help transition to Render Graph and future RendererList API
- Added multipass support for VR
- Added XR SDK integration (multipass only)
- Added Shader Graph samples for Hair, Fabric and Decal master nodes.
- Add fade distance, shadow fade distance and light layers to light explorer
- Add method to draw light layer drawer in a rect to HDEditorUtils

### Fixed
- Fixed deserialization crash at runtime
- Fixed for ShaderGraph Unlit masternode not writing velocity
- Fixed a crash when assiging a new HDRP asset with the 'Verify Saving Assets' option enabled
- Fixed exposure to properly support TEXTURE2D_X
- Fixed TerrainLit basemap texture generation
- Fixed a bug that caused nans when material classification was enabled and a tile contained one standard material + a material with transmission.
- Fixed gradient sky hash that was not using the exposure hash
- Fixed displayed default FrameSettings in HDRenderPipelineAsset wrongly updated on scripts reload.
- Fixed gradient sky hash that was not using the exposure hash.
- Fixed visualize cascade mode with exposure.
- Fixed (enabled) exposure on override lighting debug modes.
- Fixed issue with LightExplorer when volume have no profile
- Fixed issue with SSR for negative, infinite and NaN history values
- Fixed LightLayer in HDReflectionProbe and PlanarReflectionProbe inspector that was not displayed as a mask.
- Fixed NaN in transmission when the thickness and a color component of the scattering distance was to 0
- Fixed Light's ShadowMask multi-edition.
- Fixed motion blur and SMAA with VR single-pass instancing
- Fixed NaNs generated by phase functionsin volumetric lighting
- Fixed NaN issue with refraction effect and IOR of 1 at extreme grazing angle
- Fixed nan tracker not using the exposure
- Fixed sorting priority on lit and unlit materials
- Fixed null pointer exception when there are no AOVRequests defined on a camera
- Fixed dirty state of prefab using disabled ReflectionProbes
- Fixed an issue where gizmos and editor grid were not correctly depth tested
- Fixed created default scene prefab non editable due to wrong file extension.
- Fixed an issue where sky convolution was recomputed for nothing when a preview was visible (causing extreme slowness when fabric convolution is enabled)
- Fixed issue with decal that wheren't working currently in player
- Fixed missing stereo rendering macros in some fragment shaders
- Fixed exposure for ReflectionProbe and PlanarReflectionProbe gizmos
- Fixed single-pass instancing on PSVR
- Fixed Vulkan shader issue with Texture2DArray in ScreenSpaceShadow.compute by re-arranging code (workaround)
- Fixed camera-relative issue with lights and XR single-pass instancing
- Fixed single-pass instancing on Vulkan
- Fixed htile synchronization issue with shader graph decal
- Fixed Gizmos are not drawn in Camera preview
- Fixed pre-exposure for emissive decal
- Fixed wrong values computed in PreIntegrateFGD and in the generation of volumetric lighting data by forcing the use of fp32.
- Fixed NaNs arising during the hair lighting pass
- Fixed synchronization issue in decal HTile that occasionally caused rendering artifacts around decal borders
- Fixed QualitySettings getting marked as modified by HDRP (and thus checked out in Perforce)
- Fixed a bug with uninitialized values in light explorer
- Fixed issue with LOD transition
- Fixed shader warnings related to raytracing and TEXTURE2D_X

### Changed
- Refactor PixelCoordToViewDirWS to be VR compatible and to compute it only once per frame
- Modified the variants stripper to take in account multiple HDRP assets used in the build.
- Improve the ray biasing code to avoid self-intersections during the SSR traversal
- Update Pyramid Spot Light to better match emitted light volume.
- Moved _XRViewConstants out of UnityPerPassStereo constant buffer to fix issues with PSSL
- Removed GetPositionInput_Stereo() and single-pass (double-wide) rendering mode
- Changed label width of the frame settings to accommodate better existing options.
- SSR's Default FrameSettings for camera is now enable.
- Re-enabled the sharpening filter on Temporal Anti-aliasing
- Exposed HDEditorUtils.LightLayerMaskDrawer for integration in other packages and user scripting.
- Rename atmospheric scattering in FrameSettings to Fog
- The size modifier in the override for the culling sphere in Shadow Cascades now defaults to 0.6, which is the same as the formerly hardcoded value.
- Moved LOD Bias and Maximum LOD Level from Frame Setting section `Other` to `Rendering`
- ShaderGraph Decal that affect only emissive, only draw in emissive pass (was drawing in dbuffer pass too)
- Apply decal projector fade factor correctly on all attribut and for shader graph decal
- Move RenderTransparentDepthPostpass after all transparent
- Update exposure prepass to interleave XR single-pass instancing views in a checkerboard pattern
- Removed ScriptRuntimeVersion check in wizard.

## [6.6.0-preview] - 2019-04-01

### Added
- Added preliminary changes for XR deferred shading
- Added support of 111110 color buffer
- Added proper support for Recorder in HDRP
- Added depth offset input in shader graph master nodes
- Added a Parallax Occlusion Mapping node
- Added SMAA support
- Added Homothety and Symetry quick edition modifier on volume used in ReflectionProbe, PlanarReflectionProbe and DensityVolume
- Added multi-edition support for DecalProjectorComponent
- Improve hair shader
- Added the _ScreenToTargetScaleHistory uniform variable to be used when sampling HDRP RTHandle history buffers.
- Added settings in `FrameSettings` to change `QualitySettings.lodBias` and `QualitySettings.maximumLODLevel` during a rendering
- Added an exposure node to retrieve the current, inverse and previous frame exposure value.
- Added an HD scene color node which allow to sample the scene color with mips and a toggle to remove the exposure.
- Added safeguard on HD scene creation if default scene not set in the wizard
- Added Low res transparency rendering pass.

### Fixed
- Fixed HDRI sky intensity lux mode
- Fixed dynamic resolution for XR
- Fixed instance identifier semantic string used by Shader Graph
- Fixed null culling result occuring when changing scene that was causing crashes
- Fixed multi-edition light handles and inspector shapes
- Fixed light's LightLayer field when multi-editing
- Fixed normal blend edition handles on DensityVolume
- Fixed an issue with layered lit shader and height based blend where inactive layers would still have influence over the result
- Fixed multi-selection handles color for DensityVolume
- Fixed multi-edition inspector's blend distances for HDReflectionProbe, PlanarReflectionProbe and DensityVolume
- Fixed metric distance that changed along size in DensityVolume
- Fixed DensityVolume shape handles that have not same behaviour in advance and normal edition mode
- Fixed normal map blending in TerrainLit by only blending the derivatives
- Fixed Xbox One rendering just a grey screen instead of the scene
- Fixed probe handles for multiselection
- Fixed baked cubemap import settings for convolution
- Fixed regression causing crash when attempting to open HDRenderPipelineWizard without an HDRenderPipelineAsset setted
- Fixed FullScreenDebug modes: SSAO, SSR, Contact shadow, Prerefraction Color Pyramid, Final Color Pyramid
- Fixed volumetric rendering with stereo instancing
- Fixed shader warning
- Fixed missing resources in existing asset when updating package
- Fixed PBR master node preview in forward rendering or transparent surface
- Fixed deferred shading with stereo instancing
- Fixed "look at" edition mode of Rotation tool for DecalProjectorComponent
- Fixed issue when switching mode in ReflectionProbe and PlanarReflectionProbe
- Fixed issue where migratable component version where not always serialized when part of prefab's instance
- Fixed an issue where shadow would not be rendered properly when light layer are not enabled
- Fixed exposure weight on unlit materials
- Fixed Light intensity not played in the player when recorded with animation/timeline
- Fixed some issues when multi editing HDRenderPipelineAsset
- Fixed emission node breaking the main shader graph preview in certain conditions.
- Fixed checkout of baked probe asset when baking probes.
- Fixed invalid gizmo position for rotated ReflectionProbe
- Fixed multi-edition of material's SurfaceType and RenderingPath
- Fixed whole pipeline reconstruction on selecting for the first time or modifying other than the currently used HDRenderPipelineAsset
- Fixed single shadow debug mode
- Fixed global scale factor debug mode when scale > 1
- Fixed debug menu material overrides not getting applied to the Terrain Lit shader
- Fixed typo in computeLightVariants
- Fixed deferred pass with XR instancing by disabling ComputeLightEvaluation
- Fixed bloom resolution independence
- Fixed lens dirt intensity not behaving properly
- Fixed the Stop NaN feature
- Fixed some resources to handle more than 2 instanced views for XR
- Fixed issue with black screen (NaN) produced on old GPU hardware or intel GPU hardware with gaussian pyramid
- Fixed issue with disabled punctual light would still render when only directional light is present

### Changed
- DensityVolume scripting API will no longuer allow to change between advance and normal edition mode
- Disabled depth of field, lens distortion and panini projection in the scene view
- TerrainLit shaders and includes are reorganized and made simpler.
- TerrainLit shader GUI now allows custom properties to be displayed in the Terrain fold-out section.
- Optimize distortion pass with stencil
- Disable SceneSelectionPass in shader graph preview
- Control punctual light and area light shadow atlas separately
- Move SMAA anti-aliasing option to after Temporal Anti Aliasing one, to avoid problem with previously serialized project settings
- Optimize rendering with static only lighting and when no cullable lights/decals/density volumes are present.
- Updated handles for DecalProjectorComponent for enhanced spacial position readability and have edition mode for better SceneView management
- DecalProjectorComponent are now scale independent in order to have reliable metric unit (see new Size field for changing the size of the volume)
- Restructure code from HDCamera.Update() by adding UpdateAntialiasing() and UpdateViewConstants()
- Renamed velocity to motion vectors
- Objects rendered during the After Post Process pass while TAA is enabled will not benefit from existing depth buffer anymore. This is done to fix an issue where those object would wobble otherwise
- Removed usage of builtin unity matrix for shadow, shadow now use same constant than other view
- The default volume layer mask for cameras & probes is now `Default` instead of `Everything`

## [6.5.0-preview] - 2019-03-07

### Added
- Added depth-of-field support with stereo instancing
- Adding real time area light shadow support
- Added a new FrameSettings: Specular Lighting to toggle the specular during the rendering

### Fixed
- Fixed diffusion profile upgrade breaking package when upgrading to a new version
- Fixed decals cropped by gizmo not updating correctly if prefab
- Fixed an issue when enabling SSR on multiple view
- Fixed edition of the intensity's unit field while selecting multiple lights
- Fixed wrong calculation in soft voxelization for density volume
- Fixed gizmo not working correctly with pre-exposure
- Fixed issue with setting a not available RT when disabling motion vectors
- Fixed planar reflection when looking at mirror normal
- Fixed mutiselection issue with HDLight Inspector
- Fixed HDAdditionalCameraData data migration
- Fixed failing builds when light explorer window is open
- Fixed cascade shadows border sometime causing artefacts between cascades
- Restored shadows in the Cascade Shadow debug visualization
- `camera.RenderToCubemap` use proper face culling

### Changed
- When rendering reflection probe disable all specular lighting and for metals use fresnelF0 as diffuse color for bake lighting.

## [6.4.0-preview] - 2019-02-21

### Added
- VR: Added TextureXR system to selectively expand TEXTURE2D macros to texture array for single-pass stereo instancing + Convert textures call to these macros
- Added an unit selection dropdown next to shutter speed (camera)
- Added error helpbox when trying to use a sub volume component that require the current HDRenderPipelineAsset to support a feature that it is not supporting.
- Add mesh for tube light when display emissive mesh is enabled

### Fixed
- Fixed Light explorer. The volume explorer used `profile` instead of `sharedProfile` which instantiate a custom volume profile instead of editing the asset itself.
- Fixed UI issue where all is displayed using metric unit in shadow cascade and Percent is set in the unit field (happening when opening the inspector).
- Fixed inspector event error when double clicking on an asset (diffusion profile/material).
- Fixed nullref on layered material UI when the material is not an asset.
- Fixed nullref exception when undo/redo a light property.
- Fixed visual bug when area light handle size is 0.

### Changed
- Update UI for 32bit/16bit shadow precision settings in HDRP asset
- Object motion vectors have been disabled in all but the game view. Camera motion vectors are still enabled everywhere, allowing TAA and Motion Blur to work on static objects.
- Enable texture array by default for most rendering code on DX11 and unlock stereo instancing (DX11 only for now)

## [6.3.0-preview] - 2019-02-18

### Added
- Added emissive property for shader graph decals
- Added a diffusion profile override volume so the list of diffusion profile assets to use can be chanaged without affecting the HDRP asset
- Added a "Stop NaNs" option on cameras and in the Scene View preferences.
- Added metric display option in HDShadowSettings and improve clamping
- Added shader parameter mapping in DebugMenu
- Added scripting API to configure DebugData for DebugMenu

### Fixed
- Fixed decals in forward
- Fixed issue with stencil not correctly setup for various master node and shader for the depth pass, motion vector pass and GBuffer/Forward pass
- Fixed SRP batcher and metal
- Fixed culling and shadows for Pyramid, Box, Rectangle and Tube lights
- Fixed an issue where scissor render state leaking from the editor code caused partially black rendering

### Changed
- When a lit material has a clear coat mask that is not null, we now use the clear coat roughness to compute the screen space reflection.
- Diffusion profiles are now limited to one per asset and can be referenced in materials, shader graphs and vfx graphs. Materials will be upgraded automatically except if they are using a shader graph, in this case it will display an error message.

## [6.2.0-preview] - 2019-02-15

### Added
- Added help box listing feature supported in a given HDRenderPipelineAsset alongs with the drawbacks implied.
- Added cascade visualizer, supporting disabled handles when not overriding.

### Fixed
- Fixed post processing with stereo double-wide
- Fixed issue with Metal: Use sign bit to find the cache type instead of lowest bit.
- Fixed invalid state when creating a planar reflection for the first time
- Fix FrameSettings's LitShaderMode not restrained by supported LitShaderMode regression.

### Changed
- The default value roughness value for the clearcoat has been changed from 0.03 to 0.01
- Update default value of based color for master node
- Update Fabric Charlie Sheen lighting model - Remove Fresnel component that wasn't part of initial model + Remap smoothness to [0.0 - 0.6] range for more artist friendly parameter

### Changed
- Code refactor: all macros with ARGS have been swapped with macros with PARAM. This is because the ARGS macros were incorrectly named.

## [6.1.0-preview] - 2019-02-13

### Added
- Added support for post-processing anti-aliasing in the Scene View (FXAA and TAA). These can be set in Preferences.
- Added emissive property for decal material (non-shader graph)

### Fixed
- Fixed a few UI bugs with the color grading curves.
- Fixed "Post Processing" in the scene view not toggling post-processing effects
- Fixed bake only object with flag `ReflectionProbeStaticFlag` when baking a `ReflectionProbe`

### Changed
- Removed unsupported Clear Depth checkbox in Camera inspector
- Updated the toggle for advanced mode in inspectors.

## [6.0.0-preview] - 2019-02-23

### Added
- Added new API to perform a camera rendering
- Added support for hair master node (Double kajiya kay - Lambert)
- Added Reset behaviour in DebugMenu (ingame mapping is right joystick + B)
- Added Default HD scene at new scene creation while in HDRP
- Added Wizard helping to configure HDRP project
- Added new UI for decal material to allow remapping and scaling of some properties
- Added cascade shadow visualisation toggle in HD shadow settings
- Added icons for assets
- Added replace blending mode for distortion
- Added basic distance fade for density volumes
- Added decal master node for shader graph
- Added HD unlit master node (Cross Pipeline version is name Unlit)
- Added new Rendering Queue in materials
- Added post-processing V3 framework embed in HDRP, remove postprocess V2 framework
- Post-processing now uses the generic volume framework
-   New depth-of-field, bloom, panini projection effects, motion blur
-   Exposure is now done as a pre-exposition pass, the whole system has been revamped
-   Exposure now use EV100 everywhere in the UI (Sky, Emissive Light)
- Added emissive intensity (Luminance and EV100 control) control for Emissive
- Added pre-exposure weigth for Emissive
- Added an emissive color node and a slider to control the pre-exposure percentage of emission color
- Added physical camera support where applicable
- Added more color grading tools
- Added changelog level for Shader Variant stripping
- Added Debug mode for validation of material albedo and metalness/specularColor values
- Added a new dynamic mode for ambient probe and renamed BakingSky to StaticLightingSky
- Added command buffer parameter to all Bind() method of material
- Added Material validator in Render Pipeline Debug
- Added code to future support of DXR (not enabled)
- Added support of multiviewport
- Added HDRenderPipeline.RequestSkyEnvironmentUpdate function to force an update from script when sky is set to OnDemand
- Added a Lighting and BackLighting slots in Lit, StackLit, Fabric and Hair master nodes
- Added support for overriding terrain detail rendering shaders, via the render pipeline editor resources asset
- Added xrInstancing flag support to RTHandle
- Added support for cullmask for decal projectors
- Added software dynamic resolution support
- Added support for "After Post-Process" render pass for unlit shader
- Added support for textured rectangular area lights
- Added stereo instancing macros to MSAA shaders
- Added support for Quarter Res Raytraced Reflections (not enabled)
- Added fade factor for decal projectors.
- Added stereo instancing macros to most shaders used in VR
- Added multi edition support for HDRenderPipelineAsset

### Fixed
- Fixed logic to disable FPTL with stereo rendering
- Fixed stacklit transmission and sun highlight
- Fixed decals with stereo rendering
- Fixed sky with stereo rendering
- Fixed flip logic for postprocessing + VR
- Fixed copyStencilBuffer pass for Switch
- Fixed point light shadow map culling that wasn't taking into account far plane
- Fixed usage of SSR with transparent on all master node
- Fixed SSR and microshadowing on fabric material
- Fixed blit pass for stereo rendering
- Fixed lightlist bounds for stereo rendering
- Fixed windows and in-game DebugMenu sync.
- Fixed FrameSettings' LitShaderMode sync when opening DebugMenu.
- Fixed Metal specific issues with decals, hitting a sampler limit and compiling AxF shader
- Fixed an issue with flipped depth buffer during postprocessing
- Fixed normal map use for shadow bias with forward lit - now use geometric normal
- Fixed transparent depth prepass and postpass access so they can be use without alpha clipping for lit shader
- Fixed support of alpha clip shadow for lit master node
- Fixed unlit master node not compiling
- Fixed issue with debug display of reflection probe
- Fixed issue with phong tessellations not working with lit shader
- Fixed issue with vertex displacement being affected by heightmap setting even if not heightmap where assign
- Fixed issue with density mode on Lit terrain producing NaN
- Fixed issue when going back and forth from Lit to LitTesselation for displacement mode
- Fixed issue with ambient occlusion incorrectly applied to emissiveColor with light layers in deferred
- Fixed issue with fabric convolution not using the correct convolved texture when fabric convolution is enabled
- Fixed issue with Thick mode for Transmission that was disabling transmission with directional light
- Fixed shutdown edge cases with HDRP tests
- Fixed slowdow when enabling Fabric convolution in HDRP asset
- Fixed specularAA not compiling in StackLit Master node
- Fixed material debug view with stereo rendering
- Fixed material's RenderQueue edition in default view.
- Fixed banding issues within volumetric density buffer
- Fixed missing multicompile for MSAA for AxF
- Fixed camera-relative support for stereo rendering
- Fixed remove sync with render thread when updating decal texture atlas.
- Fixed max number of keyword reach [256] issue. Several shader feature are now local
- Fixed Scene Color and Depth nodes
- Fixed SSR in forward
- Fixed custom editor of Unlit, HD Unlit and PBR shader graph master node
- Fixed issue with NewFrame not correctly calculated in Editor when switching scene
- Fixed issue with TerrainLit not compiling with depth only pass and normal buffer
- Fixed geometric normal use for shadow bias with PBR master node in forward
- Fixed instancing macro usage for decals
- Fixed error message when having more than one directional light casting shadow
- Fixed error when trying to display preview of Camera or PlanarReflectionProbe
- Fixed LOAD_TEXTURE2D_ARRAY_MSAA macro
- Fixed min-max and amplitude clamping value in inspector of vertex displacement materials
- Fixed issue with alpha shadow clip (was incorrectly clipping object shadow)
- Fixed an issue where sky cubemap would not be cleared correctly when setting the current sky to None
- Fixed a typo in Static Lighting Sky component UI
- Fixed issue with incorrect reset of RenderQueue when switching shader in inspector GUI
- Fixed issue with variant stripper stripping incorrectly some variants
- Fixed a case of ambient lighting flickering because of previews
- Fixed Decals when rendering multiple camera in a single frame
- Fixed cascade shadow count in shader
- Fixed issue with Stacklit shader with Haze effect
- Fixed an issue with the max sample count for the TAA
- Fixed post-process guard band for XR
- Fixed exposure of emissive of Unlit
- Fixed depth only and motion vector pass for Unlit not working correctly with MSAA
- Fixed an issue with stencil buffer copy causing unnecessary compute dispatches for lighting
- Fixed multi edition issue in FrameSettings
- Fixed issue with SRP batcher and DebugDisplay variant of lit shader
- Fixed issue with debug material mode not doing alpha test
- Fixed "Attempting to draw with missing UAV bindings" errors on Vulkan
- Fixed pre-exposure incorrectly apply to preview
- Fixed issue with duplicate 3D texture in 3D texture altas of volumetric?
- Fixed Camera rendering order (base on the depth parameter)
- Fixed shader graph decals not being cropped by gizmo
- Fixed "Attempting to draw with missing UAV bindings" errors on Vulkan.


### Changed
- ColorPyramid compute shader passes is swapped to pixel shader passes on platforms where the later is faster (Nintendo Switch).
- Removing the simple lightloop used by the simple lit shader
- Whole refactor of reflection system: Planar and reflection probe
- Separated Passthrough from other RenderingPath
- Update several properties naming and caption based on feedback from documentation team
- Remove tile shader variant for transparent backface pass of lit shader
- Rename all HDRenderPipeline to HDRP folder for shaders
- Rename decal property label (based on doc team feedback)
- Lit shader mode now default to Deferred to reduce build time
- Update UI of Emission parameters in shaders
- Improve shader variant stripping including shader graph variant
- Refactored render loop to render realtime probes visible per camera
- Enable SRP batcher by default
- Shader code refactor: Rename LIGHTLOOP_SINGLE_PASS => LIGHTLOOP_DISABLE_TILE_AND_CLUSTER and clean all usage of LIGHTLOOP_TILE_PASS
- Shader code refactor: Move pragma definition of vertex and pixel shader inside pass + Move SURFACE_GRADIENT definition in XXXData.hlsl
- Micro-shadowing in Lit forward now use ambientOcclusion instead of SpecularOcclusion
- Upgraded FrameSettings workflow, DebugMenu and Inspector part relative to it
- Update build light list shader code to support 32 threads in wavefronts on Switch
- LayeredLit layers' foldout are now grouped in one main foldout per layer
- Shadow alpha clip can now be enabled on lit shader and haor shader enven for opaque
- Temporal Antialiasing optimization for Xbox One X
- Parameter depthSlice on SetRenderTarget functions now defaults to -1 to bind the entire resource
- Rename SampleCameraDepth() functions to LoadCameraDepth() and SampleCameraDepth(), same for SampleCameraColor() functions
- Improved Motion Blur quality.
- Update stereo frame settings values for single-pass instancing and double-wide
- Rearrange FetchDepth functions to prepare for stereo-instancing
- Remove unused _ComputeEyeIndex
- Updated HDRenderPipelineAsset inspector
- Re-enable SRP batcher for metal

## [5.2.0-preview] - 2018-11-27

### Added
- Added option to run Contact Shadows and Volumetrics Voxelization stage in Async Compute
- Added camera freeze debug mode - Allow to visually see culling result for a camera
- Added support of Gizmo rendering before and after postprocess in Editor
- Added support of LuxAtDistance for punctual lights

### Fixed
- Fixed Debug.DrawLine and Debug.Ray call to work in game view
- Fixed DebugMenu's enum resetted on change
- Fixed divide by 0 in refraction causing NaN
- Fixed disable rough refraction support
- Fixed refraction, SSS and atmospheric scattering for VR
- Fixed forward clustered lighting for VR (double-wide).
- Fixed Light's UX to not allow negative intensity
- Fixed HDRenderPipelineAsset inspector broken when displaying its FrameSettings from project windows.
- Fixed forward clustered lighting for VR (double-wide).
- Fixed HDRenderPipelineAsset inspector broken when displaying its FrameSettings from project windows.
- Fixed Decals and SSR diable flags for all shader graph master node (Lit, Fabric, StackLit, PBR)
- Fixed Distortion blend mode for shader graph master node (Lit, StackLit)
- Fixed bent Normal for Fabric master node in shader graph
- Fixed PBR master node lightlayers
- Fixed shader stripping for built-in lit shaders.

### Changed
- Rename "Regular" in Diffusion profile UI "Thick Object"
- Changed VBuffer depth parametrization for volumetric from distanceRange to depthExtent - Require update of volumetric settings - Fog start at near plan
- SpotLight with box shape use Lux unit only

## [5.1.0-preview] - 2018-11-19

### Added

- Added a separate Editor resources file for resources Unity does not take when it builds a Player.
- You can now disable SSR on Materials in Shader Graph.
- Added support for MSAA when the Supported Lit Shader Mode is set to Both. Previously HDRP only supported MSAA for Forward mode.
- You can now override the emissive color of a Material when in debug mode.
- Exposed max light for Light Loop Settings in HDRP asset UI.
- HDRP no longer performs a NormalDBuffer pass update if there are no decals in the Scene.
- Added distant (fall-back) volumetric fog and improved the fog evaluation precision.
- Added an option to reflect sky in SSR.
- Added a y-axis offset for the PlanarReflectionProbe and offset tool.
- Exposed the option to run SSR and SSAO on async compute.
- Added support for the _GlossMapScale parameter in the Legacy to HDRP Material converter.
- Added wave intrinsic instructions for use in Shaders (for AMD GCN).


### Fixed
- Fixed sphere shaped influence handles clamping in Reflection Probes.
- Fixed Reflection Probe data migration for projects created before using HDRP.
- Fixed UI of Layered Material where Unity previously rendered the scrollbar above the Copy button.
- Fixed Material tessellations parameters Start fade distance and End fade distance. Originally, Unity clamped these values when you modified them.
- Fixed various distortion and refraction issues - handle a better fall-back.
- Fixed SSR for multiple views.
- Fixed SSR issues related to self-intersections.
- Fixed shape density volume handle speed.
- Fixed density volume shape handle moving too fast.
- Fixed the Camera velocity pass that we removed by mistake.
- Fixed some null pointer exceptions when disabling motion vectors support.
- Fixed viewports for both the Subsurface Scattering combine pass and the transparent depth prepass.
- Fixed the blend mode pop-up in the UI. It previously did not appear when you enabled pre-refraction.
- Fixed some null pointer exceptions that previously occurred when you disabled motion vectors support.
- Fixed Layered Lit UI issue with scrollbar.
- Fixed cubemap assignation on custom ReflectionProbe.
- Fixed Reflection Probes’ capture settings' shadow distance.
- Fixed an issue with the SRP batcher and Shader variables declaration.
- Fixed thickness and subsurface slots for fabric Shader master node that wasn't appearing with the right combination of flags.
- Fixed d3d debug layer warning.
- Fixed PCSS sampling quality.
- Fixed the Subsurface and transmission Material feature enabling for fabric Shader.
- Fixed the Shader Graph UV node’s dimensions when using it in a vertex Shader.
- Fixed the planar reflection mirror gizmo's rotation.
- Fixed HDRenderPipelineAsset's FrameSettings not showing the selected enum in the Inspector drop-down.
- Fixed an error with async compute.
- MSAA now supports transparency.
- The HDRP Material upgrader tool now converts metallic values correctly.
- Volumetrics now render in Reflection Probes.
- Fixed a crash that occurred whenever you set a viewport size to 0.
- Fixed the Camera physic parameter that the UI previously did not display.
- Fixed issue in pyramid shaped spotlight handles manipulation

### Changed

- Renamed Line shaped Lights to Tube Lights.
- HDRP now uses mean height fog parametrization.
- Shadow quality settings are set to All when you use HDRP (This setting is not visible in the UI when using SRP). This avoids Legacy Graphics Quality Settings disabling the shadows and give SRP full control over the Shadows instead.
- HDRP now internally uses premultiplied alpha for all fog.
- Updated default FrameSettings used for realtime Reflection Probes when you create a new HDRenderPipelineAsset.
- Remove multi-camera support. LWRP and HDRP will not support multi-camera layered rendering.
- Updated Shader Graph subshaders to use the new instancing define.
- Changed fog distance calculation from distance to plane to distance to sphere.
- Optimized forward rendering using AMD GCN by scalarizing the light loop.
- Changed the UI of the Light Editor.
- Change ordering of includes in HDRP Materials in order to reduce iteration time for faster compilation.
- Added a StackLit master node replacing the InspectorUI version. IMPORTANT: All previously authored StackLit Materials will be lost. You need to recreate them with the master node.

## [5.0.0-preview] - 2018-09-28

### Added
- Added occlusion mesh to depth prepass for VR (VR still disabled for now)
- Added a debug mode to display only one shadow at once
- Added controls for the highlight created by directional lights
- Added a light radius setting to punctual lights to soften light attenuation and simulate fill lighting
- Added a 'minRoughness' parameter to all non-area lights (was previously only available for certain light types)
- Added separate volumetric light/shadow dimmers
- Added per-pixel jitter to volumetrics to reduce aliasing artifacts
- Added a SurfaceShading.hlsl file, which implements material-agnostic shading functionality in an efficient manner
- Added support for shadow bias for thin object transmission
- Added FrameSettings to control realtime planar reflection
- Added control for SRPBatcher on HDRP Asset
- Added an option to clear the shadow atlases in the debug menu
- Added a color visualization of the shadow atlas rescale in debug mode
- Added support for disabling SSR on materials
- Added intrinsic for XBone
- Added new light volume debugging tool
- Added a new SSR debug view mode
- Added translaction's scale invariance on DensityVolume
- Added multiple supported LitShadermode and per renderer choice in case of both Forward and Deferred supported
- Added custom specular occlusion mode to Lit Shader Graph Master node

### Fixed
- Fixed a normal bias issue with Stacklit (Was causing light leaking)
- Fixed camera preview outputing an error when both scene and game view where display and play and exit was call
- Fixed override debug mode not apply correctly on static GI
- Fixed issue where XRGraphicsConfig values set in the asset inspector GUI weren't propagating correctly (VR still disabled for now)
- Fixed issue with tangent that was using SurfaceGradient instead of regular normal decoding
- Fixed wrong error message display when switching to unsupported target like IOS
- Fixed an issue with ambient occlusion texture sometimes not being created properly causing broken rendering
- Shadow near plane is no longer limited at 0.1
- Fixed decal draw order on transparent material
- Fixed an issue where sometime the lookup texture used for GGX convolution was broken, causing broken rendering
- Fixed an issue where you wouldn't see any fog for certain pipeline/scene configurations
- Fixed an issue with volumetric lighting where the anisotropy value of 0 would not result in perfectly isotropic lighting
- Fixed shadow bias when the atlas is rescaled
- Fixed shadow cascade sampling outside of the atlas when cascade count is inferior to 4
- Fixed shadow filter width in deferred rendering not matching shader config
- Fixed stereo sampling of depth texture in MSAA DepthValues.shader
- Fixed box light UI which allowed negative and zero sizes, thus causing NaNs
- Fixed stereo rendering in HDRISky.shader (VR)
- Fixed normal blend and blend sphere influence for reflection probe
- Fixed distortion filtering (was point filtering, now trilinear)
- Fixed contact shadow for large distance
- Fixed depth pyramid debug view mode
- Fixed sphere shaped influence handles clamping in reflection probes
- Fixed reflection probes data migration for project created before using hdrp
- Fixed ambient occlusion for Lit Master Node when slot is connected

### Changed
- Use samplerunity_ShadowMask instead of samplerunity_samplerLightmap for shadow mask
- Allow to resize reflection probe gizmo's size
- Improve quality of screen space shadow
- Remove support of projection model for ScreenSpaceLighting (SSR always use HiZ and refraction always Proxy)
- Remove all the debug mode from SSR that are obsolete now
- Expose frameSettings and Capture settings for reflection and planar probe
- Update UI for reflection probe, planar probe, camera and HDRP Asset
- Implement proper linear blending for volumetric lighting via deep compositing as described in the paper "Deep Compositing Using Lie Algebras"
- Changed  planar mapping to match terrain convention (XZ instead of ZX)
- XRGraphicsConfig is no longer Read/Write. Instead, it's read-only. This improves consistency of XR behavior between the legacy render pipeline and SRP
- Change reflection probe data migration code (to update old reflection probe to new one)
- Updated gizmo for ReflectionProbes
- Updated UI and Gizmo of DensityVolume

## [4.0.0-preview] - 2018-09-28

### Added
- Added a new TerrainLit shader that supports rendering of Unity terrains.
- Added controls for linear fade at the boundary of density volumes
- Added new API to control decals without monobehaviour object
- Improve Decal Gizmo
- Implement Screen Space Reflections (SSR) (alpha version, highly experimental)
- Add an option to invert the fade parameter on a Density Volume
- Added a Fabric shader (experimental) handling cotton and silk
- Added support for MSAA in forward only for opaque only
- Implement smoothness fade for SSR
- Added support for AxF shader (X-rite format - require special AxF importer from Unity not part of HDRP)
- Added control for sundisc on directional light (hack)
- Added a new HD Lit Master node that implements Lit shader support for Shader Graph
- Added Micro shadowing support (hack)
- Added an event on HDAdditionalCameraData for custom rendering
- HDRP Shader Graph shaders now support 4-channel UVs.

### Fixed
- Fixed an issue where sometimes the deferred shadow texture would not be valid, causing wrong rendering.
- Stencil test during decals normal buffer update is now properly applied
- Decals corectly update normal buffer in forward
- Fixed a normalization problem in reflection probe face fading causing artefacts in some cases
- Fix multi-selection behavior of Density Volumes overwriting the albedo value
- Fixed support of depth texture for RenderTexture. HDRP now correctly output depth to user depth buffer if RenderTexture request it.
- Fixed multi-selection behavior of Density Volumes overwriting the albedo value
- Fixed support of depth for RenderTexture. HDRP now correctly output depth to user depth buffer if RenderTexture request it.
- Fixed support of Gizmo in game view in the editor
- Fixed gizmo for spot light type
- Fixed issue with TileViewDebug mode being inversed in gameview
- Fixed an issue with SAMPLE_TEXTURECUBE_SHADOW macro
- Fixed issue with color picker not display correctly when game and scene view are visible at the same time
- Fixed an issue with reflection probe face fading
- Fixed camera motion vectors shader and associated matrices to update correctly for single-pass double-wide stereo rendering
- Fixed light attenuation functions when range attenuation is disabled
- Fixed shadow component algorithm fixup not dirtying the scene, so changes can be saved to disk.
- Fixed some GC leaks for HDRP
- Fixed contact shadow not affected by shadow dimmer
- Fixed GGX that works correctly for the roughness value of 0 (mean specular highlgiht will disappeard for perfect mirror, we rely on maxSmoothness instead to always have a highlight even on mirror surface)
- Add stereo support to ShaderPassForward.hlsl. Forward rendering now seems passable in limited test scenes with camera-relative rendering disabled.
- Add stereo support to ProceduralSky.shader and OpaqueAtmosphericScattering.shader.
- Added CullingGroupManager to fix more GC.Alloc's in HDRP
- Fixed rendering when multiple cameras render into the same render texture

### Changed
- Changed the way depth & color pyramids are built to be faster and better quality, thus improving the look of distortion and refraction.
- Stabilize the dithered LOD transition mask with respect to the camera rotation.
- Avoid multiple depth buffer copies when decals are present
- Refactor code related to the RT handle system (No more normal buffer manager)
- Remove deferred directional shadow and move evaluation before lightloop
- Add a function GetNormalForShadowBias() that material need to implement to return the normal used for normal shadow biasing
- Remove Jimenez Subsurface scattering code (This code was disabled by default, now remove to ease maintenance)
- Change Decal API, decal contribution is now done in Material. Require update of material using decal
- Move a lot of files from CoreRP to HDRP/CoreRP. All moved files weren't used by Ligthweight pipeline. Long term they could move back to CoreRP after CoreRP become out of preview
- Updated camera inspector UI
- Updated decal gizmo
- Optimization: The objects that are rendered in the Motion Vector Pass are not rendered in the prepass anymore
- Removed setting shader inclue path via old API, use package shader include paths
- The default value of 'maxSmoothness' for punctual lights has been changed to 0.99
- Modified deferred compute and vert/frag shaders for first steps towards stereo support
- Moved material specific Shader Graph files into corresponding material folders.
- Hide environment lighting settings when enabling HDRP (Settings are control from sceneSettings)
- Update all shader includes to use absolute path (allow users to create material in their Asset folder)
- Done a reorganization of the files (Move ShaderPass to RenderPipeline folder, Move all shadow related files to Lighting/Shadow and others)
- Improved performance and quality of Screen Space Shadows

## [3.3.0-preview] - 2018-01-01

### Added
- Added an error message to say to use Metal or Vulkan when trying to use OpenGL API
- Added a new Fabric shader model that supports Silk and Cotton/Wool
- Added a new HDRP Lighting Debug mode to visualize Light Volumes for Point, Spot, Line, Rectangular and Reflection Probes
- Add support for reflection probe light layers
- Improve quality of anisotropic on IBL

### Fixed
- Fix an issue where the screen where darken when rendering camera preview
- Fix display correct target platform when showing message to inform user that a platform is not supported
- Remove workaround for metal and vulkan in normal buffer encoding/decoding
- Fixed an issue with color picker not working in forward
- Fixed an issue where reseting HDLight do not reset all of its parameters
- Fixed shader compile warning in DebugLightVolumes.shader

### Changed
- Changed default reflection probe to be 256x256x6 and array size to be 64
- Removed dependence on the NdotL for thickness evaluation for translucency (based on artist's input)
- Increased the precision when comparing Planar or HD reflection probe volumes
- Remove various GC alloc in C#. Slightly better performance

## [3.2.0-preview] - 2018-01-01

### Added
- Added a luminance meter in the debug menu
- Added support of Light, reflection probe, emissive material, volume settings related to lighting to Lighting explorer
- Added support for 16bit shadows

### Fixed
- Fix issue with package upgrading (HDRP resources asset is now versionned to worarkound package manager limitation)
- Fix HDReflectionProbe offset displayed in gizmo different than what is affected.
- Fix decals getting into a state where they could not be removed or disabled.
- Fix lux meter mode - The lux meter isn't affected by the sky anymore
- Fix area light size reset when multi-selected
- Fix filter pass number in HDUtils.BlitQuad
- Fix Lux meter mode that was applying SSS
- Fix planar reflections that were not working with tile/cluster (olbique matrix)
- Fix debug menu at runtime not working after nested prefab PR come to trunk
- Fix scrolling issue in density volume

### Changed
- Shader code refactor: Split MaterialUtilities file in two parts BuiltinUtilities (independent of FragInputs) and MaterialUtilities (Dependent of FragInputs)
- Change screen space shadow rendertarget format from ARGB32 to RG16

## [3.1.0-preview] - 2018-01-01

### Added
- Decal now support per channel selection mask. There is now two mode. One with BaseColor, Normal and Smoothness and another one more expensive with BaseColor, Normal, Smoothness, Metal and AO. Control is on HDRP Asset. This may require to launch an update script for old scene: 'Edit/Render Pipeline/Single step upgrade script/Upgrade all DecalMaterial MaskBlendMode'.
- Decal now supports depth bias for decal mesh, to prevent z-fighting
- Decal material now supports draw order for decal projectors
- Added LightLayers support (Base on mask from renderers name RenderingLayers and mask from light name LightLayers - if they match, the light apply) - cost an extra GBuffer in deferred (more bandwidth)
- When LightLayers is enabled, the AmbientOclusion is store in the GBuffer in deferred path allowing to avoid double occlusion with SSAO. In forward the double occlusion is now always avoided.
- Added the possibility to add an override transform on the camera for volume interpolation
- Added desired lux intensity and auto multiplier for HDRI sky
- Added an option to disable light by type in the debug menu
- Added gradient sky
- Split EmissiveColor and bakeDiffuseLighting in forward avoiding the emissiveColor to be affect by SSAO
- Added a volume to control indirect light intensity
- Added EV 100 intensity unit for area lights
- Added support for RendererPriority on Renderer. This allow to control order of transparent rendering manually. HDRP have now two stage of sorting for transparent in addition to bact to front. Material have a priority then Renderer have a priority.
- Add Coupling of (HD)Camera and HDAdditionalCameraData for reset and remove in inspector contextual menu of Camera
- Add Coupling of (HD)ReflectionProbe and HDAdditionalReflectionData for reset and remove in inspector contextual menu of ReflectoinProbe
- Add macro to forbid unity_ObjectToWorld/unity_WorldToObject to be use as it doesn't handle camera relative rendering
- Add opacity control on contact shadow

### Fixed
- Fixed an issue with PreIntegratedFGD texture being sometimes destroyed and not regenerated causing rendering to break
- PostProcess input buffers are not copied anymore on PC if the viewport size matches the final render target size
- Fixed an issue when manipulating a lot of decals, it was displaying a lot of errors in the inspector
- Fixed capture material with reflection probe
- Refactored Constant Buffers to avoid hitting the maximum number of bound CBs in some cases.
- Fixed the light range affecting the transform scale when changed.
- Snap to grid now works for Decal projector resizing.
- Added a warning for 128x128 cookie texture without mipmaps
- Replace the sampler used for density volumes for correct wrap mode handling

### Changed
- Move Render Pipeline Debug "Windows from Windows->General-> Render Pipeline debug windows" to "Windows from Windows->Analysis-> Render Pipeline debug windows"
- Update detail map formula for smoothness and albedo, goal it to bright and dark perceptually and scale factor is use to control gradient speed
- Refactor the Upgrade material system. Now a material can be update from older version at any time. Call Edit/Render Pipeline/Upgrade all Materials to newer version
- Change name EnableDBuffer to EnableDecals at several place (shader, hdrp asset...), this require a call to Edit/Render Pipeline/Upgrade all Materials to newer version to have up to date material.
- Refactor shader code: BakeLightingData structure have been replace by BuiltinData. Lot of shader code have been remove/change.
- Refactor shader code: All GBuffer are now handled by the deferred material. Mean ShadowMask and LightLayers are control by lit material in lit.hlsl and not outside anymore. Lot of shader code have been remove/change.
- Refactor shader code: Rename GetBakedDiffuseLighting to ModifyBakedDiffuseLighting. This function now handle lighting model for transmission too. Lux meter debug mode is factor outisde.
- Refactor shader code: GetBakedDiffuseLighting is not call anymore in GBuffer or forward pass, including the ConvertSurfaceDataToBSDFData and GetPreLightData, this is done in ModifyBakedDiffuseLighting now
- Refactor shader code: Added a backBakeDiffuseLighting to BuiltinData to handle lighting for transmission
- Refactor shader code: Material must now call InitBuiltinData (Init all to zero + init bakeDiffuseLighting and backBakeDiffuseLighting ) and PostInitBuiltinData

## [3.0.0-preview] - 2018-01-01

### Fixed
- Fixed an issue with distortion that was using previous frame instead of current frame
- Fixed an issue where disabled light where not upgrade correctly to the new physical light unit system introduce in 2.0.5-preview

### Changed
- Update assembly definitions to output assemblies that match Unity naming convention (Unity.*).

## [2.0.5-preview] - 2018-01-01

### Added
- Add option supportDitheringCrossFade on HDRP Asset to allow to remove shader variant during player build if needed
- Add contact shadows for punctual lights (in additional shadow settings), only one light is allowed to cast contact shadows at the same time and so at each frame a dominant light is choosed among all light with contact shadows enabled.
- Add PCSS shadow filter support (from SRP Core)
- Exposed shadow budget parameters in HDRP asset
- Add an option to generate an emissive mesh for area lights (currently rectangle light only). The mesh fits the size, intensity and color of the light.
- Add an option to the HDRP asset to increase the resolution of volumetric lighting.
- Add additional ligth unit support for punctual light (Lumens, Candela) and area lights (Lumens, Luminance)
- Add dedicated Gizmo for the box Influence volume of HDReflectionProbe / PlanarReflectionProbe

### Changed
- Re-enable shadow mask mode in debug view
- SSS and Transmission code have been refactored to be able to share it between various material. Guidelines are in SubsurfaceScattering.hlsl
- Change code in area light with LTC for Lit shader. Magnitude is now take from FGD texture instead of a separate texture
- Improve camera relative rendering: We now apply camera translation on the model matrix, so before the TransformObjectToWorld(). Note: unity_WorldToObject and unity_ObjectToWorld must never be used directly.
- Rename positionWS to positionRWS (Camera relative world position) at a lot of places (mainly in interpolator and FragInputs). In case of custom shader user will be required to update their code.
- Rename positionWS, capturePositionWS, proxyPositionWS, influencePositionWS to positionRWS, capturePositionRWS, proxyPositionRWS, influencePositionRWS (Camera relative world position) in LightDefinition struct.
- Improve the quality of trilinear filtering of density volume textures.
- Improve UI for HDReflectionProbe / PlanarReflectionProbe

### Fixed
- Fixed a shader preprocessor issue when compiling DebugViewMaterialGBuffer.shader against Metal target
- Added a temporary workaround to Lit.hlsl to avoid broken lighting code with Metal/AMD
- Fixed issue when using more than one volume texture mask with density volumes.
- Fixed an error which prevented volumetric lighting from working if no density volumes with 3D textures were present.
- Fix contact shadows applied on transmission
- Fix issue with forward opaque lit shader variant being removed by the shader preprocessor
- Fixed compilation errors on Nintendo Switch (limited XRSetting support).
- Fixed apply range attenuation option on punctual light
- Fixed issue with color temperature not take correctly into account with static lighting
- Don't display fog when diffuse lighting, specular lighting, or lux meter debug mode are enabled.

## [2.0.4-preview] - 2018-01-01

### Fixed
- Fix issue when disabling rough refraction and building a player. Was causing a crash.

## [2.0.3-preview] - 2018-01-01

### Added
- Increased debug color picker limit up to 260k lux

## [2.0.2-preview] - 2018-01-01

### Added
- Add Light -> Planar Reflection Probe command
- Added a false color mode in rendering debug
- Add support for mesh decals
- Add flag to disable projector decals on transparent geometry to save performance and decal texture atlas space
- Add ability to use decal diffuse map as mask only
- Add visualize all shadow masks in lighting debug
- Add export of normal and roughness buffer for forwardOnly and when in supportOnlyForward mode for forward
- Provide a define in lit.hlsl (FORWARD_MATERIAL_READ_FROM_WRITTEN_NORMAL_BUFFER) when output buffer normal is used to read the normal and roughness instead of caclulating it (can save performance, but lower quality due to compression)
- Add color swatch to decal material

### Changed
- Change Render -> Planar Reflection creation to 3D Object -> Mirror
- Change "Enable Reflector" name on SpotLight to "Angle Affect Intensity"
- Change prototype of BSDFData ConvertSurfaceDataToBSDFData(SurfaceData surfaceData) to BSDFData ConvertSurfaceDataToBSDFData(uint2 positionSS, SurfaceData surfaceData)

### Fixed
- Fix issue with StackLit in deferred mode with deferredDirectionalShadow due to GBuffer not being cleared. Gbuffer is still not clear and issue was fix with the new Output of normal buffer.
- Fixed an issue where interpolation volumes were not updated correctly for reflection captures.
- Fixed an exception in Light Loop settings UI

## [2.0.1-preview] - 2018-01-01

### Added
- Add stripper of shader variant when building a player. Save shader compile time.
- Disable per-object culling that was executed in C++ in HD whereas it was not used (Optimization)
- Enable texture streaming debugging (was not working before 2018.2)
- Added Screen Space Reflection with Proxy Projection Model
- Support correctly scene selection for alpha tested object
- Add per light shadow mask mode control (i.e shadow mask distance and shadow mask). It use the option NonLightmappedOnly
- Add geometric filtering to Lit shader (allow to reduce specular aliasing)
- Add shortcut to create DensityVolume and PlanarReflection in hierarchy
- Add a DefaultHDMirrorMaterial material for PlanarReflection
- Added a script to be able to upgrade material to newer version of HDRP
- Removed useless duplication of ForwardError passes.
- Add option to not compile any DEBUG_DISPLAY shader in the player (Faster build) call Support Runtime Debug display

### Changed
- Changed SupportForwardOnly to SupportOnlyForward in render pipeline settings
- Changed versioning variable name in HDAdditionalXXXData from m_version to version
- Create unique name when creating a game object in the rendering menu (i.e Density Volume(2))
- Re-organize various files and folder location to clean the repository
- Change Debug windows name and location. Now located at:  Windows -> General -> Render Pipeline Debug

### Removed
- Removed GlobalLightLoopSettings.maxPlanarReflectionProbes and instead use value of GlobalLightLoopSettings.planarReflectionProbeCacheSize
- Remove EmissiveIntensity parameter and change EmissiveColor to be HDR (Matching Builtin Unity behavior) - Data need to be updated - Launch Edit -> Single Step Upgrade Script -> Upgrade all Materials emissionColor

### Fixed
- Fix issue with LOD transition and instancing
- Fix discrepency between object motion vector and camera motion vector
- Fix issue with spot and dir light gizmo axis not highlighted correctly
- Fix potential crash while register debug windows inputs at startup
- Fix warning when creating Planar reflection
- Fix specular lighting debug mode (was rendering black)
- Allow projector decal with null material to allow to configure decal when HDRP is not set
- Decal atlas texture offset/scale is updated after allocations (used to be before so it was using date from previous frame)

## [0.0.0-preview] - 2018-01-01

### Added
- Configure the VolumetricLightingSystem code path to be on by default
- Trigger a build exception when trying to build an unsupported platform
- Introduce the VolumetricLightingController component, which can (and should) be placed on the camera, and allows one to control the near and the far plane of the V-Buffer (volumetric "froxel" buffer) along with the depth distribution (from logarithmic to linear)
- Add 3D texture support for DensityVolumes
- Add a better mapping of roughness to mipmap for planar reflection
- The VolumetricLightingSystem now uses RTHandles, which allows to save memory by sharing buffers between different cameras (history buffers are not shared), and reduce reallocation frequency by reallocating buffers only if the rendering resolution increases (and suballocating within existing buffers if the rendering resolution decreases)
- Add a Volumetric Dimmer slider to lights to control the intensity of the scattered volumetric lighting
- Add UV tiling and offset support for decals.
- Add mipmapping support for volume 3D mask textures

### Changed
- Default number of planar reflection change from 4 to 2
- Rename _MainDepthTexture to _CameraDepthTexture
- The VolumetricLightingController has been moved to the Interpolation Volume framework and now functions similarly to the VolumetricFog settings
- Update of UI of cookie, CubeCookie, Reflection probe and planar reflection probe to combo box
- Allow enabling/disabling shadows for area lights when they are set to baked.
- Hide applyRangeAttenuation and FadeDistance for directional shadow as they are not used

### Removed
- Remove Resource folder of PreIntegratedFGD and add the resource to RenderPipeline Asset

### Fixed
- Fix ConvertPhysicalLightIntensityToLightIntensity() function used when creating light from script to match HDLightEditor behavior
- Fix numerical issues with the default value of mean free path of volumetric fog
- Fix the bug preventing decals from coexisting with density volumes
- Fix issue with alpha tested geometry using planar/triplanar mapping not render correctly or flickering (due to being wrongly alpha tested in depth prepass)
- Fix meta pass with triplanar (was not handling correctly the normal)
- Fix preview when a planar reflection is present
- Fix Camera preview, it is now a Preview cameraType (was a SceneView)
- Fix handling unknown GPUShadowTypes in the shadow manager.
- Fix area light shapes sent as point lights to the baking backends when they are set to baked.
- Fix unnecessary division by PI for baked area lights.
- Fix line lights sent to the lightmappers. The backends don't support this light type.
- Fix issue with shadow mask framesettings not correctly taken into account when shadow mask is enabled for lighting.
- Fix directional light and shadow mask transition, they are now matching making smooth transition
- Fix banding issues caused by high intensity volumetric lighting
- Fix the debug window being emptied on SRP asset reload
- Fix issue with debug mode not correctly clearing the GBuffer in editor after a resize
- Fix issue with ResetMaterialKeyword not resetting correctly ToggleOff/Roggle Keyword
- Fix issue with motion vector not render correctly if there is no depth prepass in deferred

## [0.0.0-preview] - 2018-01-01

### Added
- Screen Space Refraction projection model (Proxy raycasting, HiZ raymarching)
- Screen Space Refraction settings as volume component
- Added buffered frame history per camera
- Port Global Density Volumes to the Interpolation Volume System.
- Optimize ImportanceSampleLambert() to not require the tangent frame.
- Generalize SampleVBuffer() to handle different sampling and reconstruction methods.
- Improve the quality of volumetric lighting reprojection.
- Optimize Morton Order code in the Subsurface Scattering pass.
- Planar Reflection Probe support roughness (gaussian convolution of captured probe)
- Use an atlas instead of a texture array for cluster transparent decals
- Add a debug view to visualize the decal atlas
- Only store decal textures to atlas if decal is visible, debounce out of memory decal atlas warning.
- Add manipulator gizmo on decal to improve authoring workflow
- Add a minimal StackLit material (work in progress, this version can be used as template to add new material)

### Changed
- EnableShadowMask in FrameSettings (But shadowMaskSupport still disable by default)
- Forced Planar Probe update modes to (Realtime, Every Update, Mirror Camera)
- Screen Space Refraction proxy model uses the proxy of the first environment light (Reflection probe/Planar probe) or the sky
- Moved RTHandle static methods to RTHandles
- Renamed RTHandle to RTHandleSystem.RTHandle
- Move code for PreIntegratedFDG (Lit.shader) into its dedicated folder to be share with other material
- Move code for LTCArea (Lit.shader) into its dedicated folder to be share with other material

### Removed
- Removed Planar Probe mirror plane position and normal fields in inspector, always display mirror plane and normal gizmos

### Fixed
- Fix fog flags in scene view is now taken into account
- Fix sky in preview windows that were disappearing after a load of a new level
- Fix numerical issues in IntersectRayAABB().
- Fix alpha blending of volumetric lighting with transparent objects.
- Fix the near plane of the V-Buffer causing out-of-bounds look-ups in the clustered data structure.
- Depth and color pyramid are properly computed and sampled when the camera renders inside a viewport of a RTHandle.
- Fix decal atlas debug view to work correctly when shadow atlas view is also enabled<|MERGE_RESOLUTION|>--- conflicted
+++ resolved
@@ -411,16 +411,13 @@
 - Fixed an issue with MipRatio debug mode showing _DebugMatCapTexture not being set.
 - Fixed missing initialization of input params in Blit for VR.
 - Fix Inf source in LTC for area lights.
-<<<<<<< HEAD
+- Fix issue with AO being misaligned when multiple view are visible.
+- Fix issue that caused the clamp of camera rotation motion for motion blur to be ineffective.
 - Fixed a bug related to ray traced area light shadow history.
 - Fixed a leak in the PBR sky renderer.
 - Added a tooltip to the Ambient Mode parameter in the Visual Envionment volume component.
 - Static lighting sky now takes the default volume into account (this fixes discrepancies between baked and realtime lighting).
 - Fixed a leak in the sky system.
-=======
-- Fix issue with AO being misaligned when multiple view are visible.
-- Fix issue that caused the clamp of camera rotation motion for motion blur to be ineffective.
->>>>>>> 415994be
 
 ### Changed
 - Color buffer pyramid is not allocated anymore if neither refraction nor distortion are enabled
