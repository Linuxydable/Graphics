# Changelog
All notable changes to this package will be documented in this file.

The format is based on [Keep a Changelog](http://keepachangelog.com/en/1.0.0/)
and this project adheres to [Semantic Versioning](http://semver.org/spec/v2.0.0.html).

## [8.0.0] - 2019-XX-XX

### Added
- Ray tracing support for VR single-pass
- Added sharpen filter shader parameter and UI for TemporalAA to control image quality instead of hardcoded value
- Added frame settings option for custom post process and custom passes as well as custom color buffer format option.
- Add check in wizard on SRP Batcher enabled.
- Added default implementations of OnPreprocessMaterialDescription for FBX, Obj, Sketchup and 3DS file formats.
- Added custom pass fade radius
- Added after post process injection point for custom passes
- Added basic alpha compositing support - Alpha is available afterpostprocess when using FP16 buffer format.
- Added falloff distance on Reflection Probe and Planar Reflection Probe
- Added hability to name LightLayers in HDRenderPipelineAsset
- Added a range compression factor for Reflection Probe and Planar Reflection Probe to avoid saturation of colors.
- Added path tracing support for directional, point and spot lights, as well as emission from Lit and Unlit.
- Added non temporal version of SSAO.
- Added more detailed ray tracing stats in the debug window
- Added Disc area light (bake only)
- Added a warning in the material UI to prevent transparent + subsurface-scattering combination.
- Added XR single-pass setting into HDRP asset
- Added a penumbra tint option for lights

### Fixed
- Sorting, undo, labels, layout in the Lighting Explorer.
- Fixed sky settings and materials in Shader Graph Samples package
- Fix/workaround a probable graphics driver bug in the GTAO shader.
- Fixed Hair and PBR shader graphs double sided modes
- Fixed an issue where updating an HDRP asset in the Quality setting panel would not recreate the pipeline.
- Fixed issue with point lights being considered even when occupying less than a pixel on screen (case 1183196)
- Fix a potential NaN source with iridescence (case 1183216)
- Fixed issue of spotlight breaking when minimizing the cone angle via the gizmo (case 1178279)
- Fixed issue that caused decals not to modify the roughness in the normal buffer, causing SSR to not behave correctly (case 1178336)
- Fixed lit transparent refraction with XR single-pass rendering
- Removed extra jitter for TemporalAA in VR
- Fixed ShaderGraph time in main preview
- Fixed issue on some UI elements in HDRP asset not expanding when clicking the arrow (case 1178369)
- Fixed alpha blending in custom post process
- Fixed the modification of the _AlphaCutoff property in the material UI when exposed with a ShaderGraph parameter.
- Fixed HDRP test `1218_Lit_DiffusionProfiles` on Vulkan.
- Fixed an issue where building a player in non-dev mode would generate render target error logs every frame
- Fixed crash when upgrading version of HDRP
- Fixed rendering issues with material previews
- Fixed NPE when using light module in Shuriken particle systems (1173348).
- Refresh cached shadow on editor changes
- Fixed light supported units caching (1182266)
- Fixed an issue where SSAO (that needs temporal reprojection) was still being rendered when Motion Vectors were not available (case 1184998)
- Fixed a nullref when modifying the height parameters inside the layered lit shader UI.
- Fixed Decal gizmo that become white after exiting play mode
- Fixed Decal pivot position to behave like a spotlight
- Fixed an issue where using the LightingOverrideMask would break sky reflection for regular cameras
- Fix DebugMenu FrameSettingsHistory persistency on close
- Fix DensityVolume, ReflectionProbe aned PlanarReflectionProbe advancedControl display
- Fix DXR scene serialization in wizard
- Fixed an issue where Previews would reallocate History Buffers every frame
- Fixed the SetLightLayer function in HDAdditionalLightData setting the wrong light layer
- Fix error first time a preview is created for planar
- Fixed an issue where SSR would use an incorrect roughness value on ForwardOnly (StackLit, AxF, Fabric, etc.) materials when the pipeline is configured to also allow deferred Lit.
- Fixed issues with light explorer (cases 1183468, 1183269)
- Fix dot colors in LayeredLit material inspector
- Fix undo not resetting all value when undoing the material affectation in LayerLit material
- Fix for issue that caused gizmos to render in render textures (case 1174395)
- Fixed the light emissive mesh not updated when the light was disabled/enabled
- Fixed light and shadow layer sync when setting the HDAdditionalLightData.lightlayersMask property
- Fixed a nullref when a custom post process component that was in the HDRP PP list is removed from the project
- Fixed issue that prevented decals from modifying specular occlusion (case 1178272).
- Fixed exposure of volumetric reprojection
- Fixed multi selection support for Scalable Settings in lights
- Fixed font shaders in test projects for VR by using a Shader Graph version
- Fixed refresh of baked cubemap by incrementing updateCount at the end of the bake (case 1158677).
- Fixed issue with rectangular area light when seen from the back
- Fixed decals not affecting lightmap/lightprobe
- Fixed zBufferParams with XR single-pass rendering
- Fixed moving objects not rendered in custom passes
- Fixed abstract classes listed in the + menu of the custom pass list
- Fixed custom pass that was rendered in previews
- Fixed precision error in zero value normals when applying decals (case 1181639)
- Fixed issue that triggered No Scene Lighting view in game view as well (case 1156102)
- Assign default volume profile when creating a new HDRP Asset
- Fixed fov to 0 in planar probe breaking the projection matrix (case 1182014)
- Fixed bugs with shadow caching
- Reassign the same camera for a realtime probe face render request to have appropriate history buffer during realtime probe rendering.
- Fixed issue causing wrong shading when normal map mode is Object space, no normal map is set, but a detail map is present (case 1143352)
- Fixed issue with decal and htile optimization
- Fixed TerrainLit shader compilation error regarding `_Control0_TexelSize` redefinition (case 1178480).
- Fixed warning about duplicate HDRuntimeReflectionSystem when configuring play mode without domain reload.
- Fixed an editor crash when multiple decal projectors were selected and some had null material
- Added all relevant fix actions to FixAll button in Wizard
- Moved FixAll button on top of the Wizard
- Fixed an issue where fog color was not pre-exposed correctly
- Fix priority order when custom passes are overlapping
- Fix cleanup not called when the custom pass GameObject is destroyed
- Replaced most instances of GraphicsSettings.renderPipelineAsset by GraphicsSettings.currentRenderPipeline. This should fix some parameters not working on Quality Settings overrides.
- Fixed an issue with Realtime GI not working on upgraded projects.
- Fixed issue with screen space shadows fallback texture was not set as a texture array.
- Fixed Pyramid Lights bounding box
- Fixed terrain heightmap default/null values and epsilons
- Fixed custom post-processing effects breaking when an abstract class inherited from `CustomPostProcessVolumeComponent`
- Fixed XR single-pass rendering in Editor by using ShaderConfig.s_XrMaxViews to allocate matrix array
- Multiple different skies rendered at the same time by different cameras are now handled correctly without flickering
- Fixed flickering issue happening when different volumes have shadow settings and multiple cameras are present. 
- Fixed issue causing planar probes to disappear if there is no light in the scene.
- Fixed a number of issues with the prefab isolation mode (Volumes leaking from the main scene and reflection not working properly)
- Fixed an issue with fog volume component upgrade not working properly
- Fixed Spot light Pyramid Shape has shadow artifacts on aspect ratio values lower than 1
- Fixed issue with AO upsampling in XR
- Fixed camera without HDAdditionalCameraData component not rendering
- Removed the macro ENABLE_RAYTRACING for most of the ray tracing code
- Fixed prefab containing camera reloading in loop while selected in the Project view
- Fixed issue causing NaN wheh the Z scale of an object is set to 0.
- Fixed DXR shader passes attempting to render before pipeline loaded
- Fixed black ambient sky issue when importing a project after deleting Library.
- Fixed issue when upgrading a Standard transparent material (case 1186874)
- Fixed area light cookies not working properly with stack lit
- Fixed material render queue not updated when the shader is changed in the material inspector.
- Fixed a number of issues with full screen debug modes not reseting correctly when setting another mutually exclusive mode
- Fixed compile errors for platforms with no VR support
- Fixed an issue with volumetrics and RTHandle scaling (case 1155236)
- Fixed an issue where sky lighting might be updated uselessly
- Fixed issue preventing to allow setting decal material to none (case 1196129)
- Fixed XR multi-pass decals rendering
- Fixed several fields on Light Inspector that not supported Prefab overrides
- Fixed EOL for some files
<<<<<<< HEAD
- VFX: Removed z-fight glitches that could appear when using deferred depth prepass and lit quad primitives
=======
- Fixed scene view rendering with volumetrics and XR enabled
- Fixed decals to work with multiple cameras
- Fixed optional clear of GBuffer (Was always on)
- Fixed render target clears with XR single-pass rendering
- Fixed HDRP samples file hierarchy
- Fixed Light units not matching light type
- Fixed QualitySettings panel not displaying HDRP Asset
>>>>>>> e838df2b

### Changed
- Color buffer pyramid is not allocated anymore if neither refraction nor distortion are enabled
- Rename Emission Radius to Radius in UI in Point, Spot
- Angular Diameter parameter for directional light is no longuer an advanced property
- DXR: Remove Light Radius and Angular Diamater of Raytrace shadow. Angular Diameter and Radius are used instead.
- Remove MaxSmoothness parameters from UI for point, spot and directional light. The MaxSmoothness is now deduce from Radius Parameters
- DXR: Remove the Ray Tracing Environement Component. Add a Layer Mask to the ray Tracing volume components to define which objects are taken into account for each effect.
- Removed second cubemaps used for shadowing in lookdev
- Disable Physically Based Sky below ground
- Increase max limit of area light and reflection probe to 128
- Change default texture for detailmap to grey
- Optimize Shadow RT load on Tile based architecture platforms. 
- Improved quality of SSAO.
- Moved RequestShadowMapRendering() back to public API.
- Update HDRP DXR Wizard with an option to automatically clone the hdrp config package and setup raytracing to 1 in shaders file.
- Added SceneSelection pass for TerrainLit shader.
- Simplified Light's type API regrouping the logic in one place (Check type in HDAdditionalLightData)
- The support of LOD CrossFade (Dithering transition) in master nodes now required to enable it in the master node settings (Save variant)
- Improved shadow bias, by removing constant depth bias and substituting it with slope-scale bias. 
- Fix the default stencil values when a material is created from a SSS ShaderGraph.
- Tweak test asset to be compatible with XR: unlit SG material for canvas and double-side font material
- Slightly tweaked the behaviour of bloom when resolution is low to reduce artifacts.
- Hidden fields in Light Inspector that is not relevant while in BakingOnly mode.
- Changed parametrization of PCSS, now softness is derived from angular diameter (for directional lights) or shape radius (for point/spot lights) and min filter size is now in the [0..1] range.
- Moved the copy of the geometry history buffers to right after the depth mip chain generation.
- Rename "Luminance" to "Nits" in UX for physical light unit
- Rename FrameSettings "SkyLighting" to "SkyReflection"

## [7.1.1] - 2019-09-05

### Added
- Transparency Overdraw debug mode. Allows to visualize transparent objects draw calls as an "heat map".
- Enabled single-pass instancing support for XR SDK with new API cmd.SetInstanceMultiplier()
- XR settings are now available in the HDRP asset
- Support for Material Quality in Shader Graph
- Material Quality support selection in HDRP Asset
- Renamed XR shader macro from UNITY_STEREO_ASSIGN_COMPUTE_EYE_INDEX to UNITY_XR_ASSIGN_VIEW_INDEX
- Raytracing ShaderGraph node for HDRP shaders
- Custom passes volume component with 3 injection points: Before Rendering, Before Transparent and Before Post Process
- Alpha channel is now properly exported to camera render textures when using FP16 color buffer format
- Support for XR SDK mirror view modes
- HD Master nodes in Shader Graph now support Normal and Tangent modification in vertex stage.
- DepthOfFieldCoC option in the fullscreen debug modes.
- Added override Ambient Occlusion option on debug windows
- Added Custom Post Processes with 3 injection points: Before Transparent, Before Post Process and After Post Process
- Added draft of minimal interactive path tracing (experimental) based on DXR API - Support only 4 area light, lit and unlit shader (non-shadergraph)

### Fixed
- Fixed wizard infinite loop on cancellation
- Fixed with compute shader error about too many threads in threadgroup on low GPU
- Fixed invalid contact shadow shaders being created on metal
- Fixed a bug where if Assembly.GetTypes throws an exception due to mis-versioned dlls, then no preprocessors are used in the shader stripper
- Fixed typo in AXF decal property preventing to compile
- Fixed reflection probe with XR single-pass and FPTL
- Fixed force gizmo shown when selecting camera in hierarchy
- Fixed issue with XR occlusion mesh and dynamic resolution
- Fixed an issue where lighting compute buffers were re-created with the wrong size when resizing the window, causing tile artefacts at the top of the screen.
- Fix FrameSettings names and tooltips
- Fixed error with XR SDK when the Editor is not in focus
- Fixed errors with RenderGraph, XR SDK and occlusion mesh
- Fixed shadow routines compilation errors when "real" type is a typedef on "half".
- Fixed toggle volumetric lighting in the light UI
- Fixed post-processing history reset handling rt-scale incorrectly
- Fixed crash with terrain and XR multi-pass
- Fixed ShaderGraph material synchronization issues
- Fixed a null reference exception when using an Emissive texture with Unlit shader (case 1181335)
- Fixed an issue where area lights and point lights where not counted separately with regards to max lights on screen (case 1183196)

### Changed
- Update Wizard layout.
- Remove almost all Garbage collection call within a frame.
- Rename property AdditionalVeclocityChange to AddPrecomputeVelocity
- Call the End/Begin camera rendering callbacks for camera with customRender enabled
- Changeg framesettings migration order of postprocess flags as a pr for reflection settings flags have been backported to 2019.2
- Replaced usage of ENABLE_VR in XRSystem.cs by version defines based on the presence of the built-in VR and XR modules
- Added an update virtual function to the SkyRenderer class. This is called once per frame. This allows a given renderer to amortize heavy computation at the rate it chooses. Currently only the physically based sky implements this.
- Removed mandatory XRPass argument in HDCamera.GetOrCreate()
- Restored the HDCamera parameter to the sky rendering builtin parameters.
- Removed usage of StructuredBuffer for XR View Constants
- Expose Direct Specular Lighting control in FrameSettings
- Deprecated ExponentialFog and VolumetricFog volume components. Now there is only one exponential fog component (Fog) which can add Volumetric Fog as an option. Added a script in Edit -> Render Pipeline -> Upgrade Fog Volume Components.

## [7.0.1] - 2019-07-25

### Added
- Added option in the config package to disable globally Area Lights and to select shadow quality settings for the deferred pipeline.
- When shader log stripping is enabled, shader stripper statistics will be written at `Temp/shader-strip.json`
- Occlusion mesh support from XR SDK

### Fixed
- Fixed XR SDK mirror view blit, cleanup some XRTODO and removed XRDebug.cs
- Fixed culling for volumetrics with XR single-pass rendering
- Fix shadergraph material pass setup not called
- Fixed documentation links in component's Inspector header bar
- Cookies using the render texture output from a camera are now properly updated
- Allow in ShaderGraph to enable pre/post pass when the alpha clip is disabled

### Changed
- RenderQueue for Opaque now start at Background instead of Geometry.
- Clamp the area light size for scripting API when we change the light type
- Added a warning in the material UI when the diffusion profile assigned is not in the HDRP asset


## [7.0.0] - 2019-07-17

### Added
- `Fixed`, `Viewer`, and `Automatic` modes to compute the FOV used when rendering a `PlanarReflectionProbe`
- A checkbox to toggle the chrome gizmo of `ReflectionProbe`and `PlanarReflectionProbe`
- Added a Light layer in shadows that allow for objects to cast shadows without being affected by light (and vice versa).
- You can now access ShaderGraph blend states from the Material UI (for example, **Surface Type**, **Sorting Priority**, and **Blending Mode**). This change may break Materials that use a ShaderGraph, to fix them, select **Edit > Render Pipeline > Reset all ShaderGraph Scene Materials BlendStates**. This syncs the blendstates of you ShaderGraph master nodes with the Material properties.
- You can now control ZTest, ZWrite, and CullMode for transparent Materials.
- Materials that use Unlit Shaders or Unlit Master Node Shaders now cast shadows.
- Added an option to enable the ztest on **After Post Process** materials when TAA is disabled.
- Added a new SSAO (based on Ground Truth Ambient Occlusion algorithm) to replace the previous one.
- Added support for shadow tint on light
- BeginCameraRendering and EndCameraRendering callbacks are now called with probes
- Adding option to update shadow maps only On Enable and On Demand.
- Shader Graphs that use time-dependent vertex modification now generate correct motion vectors.
- Added option to allow a custom spot angle for spot light shadow maps.
- Added frame settings for individual post-processing effects
- Added dither transition between cascades for Low and Medium quality settings
- Added single-pass instancing support with XR SDK
- Added occlusion mesh support with XR SDK
- Added support of Alembic velocity to various shaders
- Added support for more than 2 views for single-pass instancing
- Added support for per punctual/directional light min roughness in StackLit
- Added mirror view support with XR SDK
- Added VR verification in HDRPWizard
- Added DXR verification in HDRPWizard
- Added feedbacks in UI of Volume regarding skies
- Cube LUT support in Tonemapping. Cube LUT helpers for external grading are available in the Post-processing Sample package.

### Fixed
- Fixed an issue with history buffers causing effects like TAA or auto exposure to flicker when more than one camera was visible in the editor
- The correct preview is displayed when selecting multiple `PlanarReflectionProbe`s
- Fixed volumetric rendering with camera-relative code and XR stereo instancing
- Fixed issue with flashing cyan due to async compilation of shader when selecting a mesh
- Fix texture type mismatch when the contact shadow are disabled (causing errors on IOS devices)
- Fixed Generate Shader Includes while in package
- Fixed issue when texture where deleted in ShadowCascadeGUI
- Fixed issue in FrameSettingsHistory when disabling a camera several time without enabling it in between.
- Fixed volumetric reprojection with camera-relative code and XR stereo instancing
- Added custom BaseShaderPreprocessor in HDEditorUtils.GetBaseShaderPreprocessorList()
- Fixed compile issue when USE_XR_SDK is not defined
- Fixed procedural sky sun disk intensity for high directional light intensities
- Fixed Decal mip level when using texture mip map streaming to avoid dropping to lowest permitted mip (now loading all mips)
- Fixed deferred shading for XR single-pass instancing after lightloop refactor
- Fixed cluster and material classification debug (material classification now works with compute as pixel shader lighting)
- Fixed IOS Nan by adding a maximun epsilon definition REAL_EPS that uses HALF_EPS when fp16 are used
- Removed unnecessary GC allocation in motion blur code
- Fixed locked UI with advanded influence volume inspector for probes
- Fixed invalid capture direction when rendering planar reflection probes
- Fixed Decal HTILE optimization with platform not supporting texture atomatic (Disable it)
- Fixed a crash in the build when the contact shadows are disabled
- Fixed camera rendering callbacks order (endCameraRendering was being called before the actual rendering)
- Fixed issue with wrong opaque blending settings for After Postprocess
- Fixed issue with Low resolution transparency on PS4
- Fixed a memory leak on volume profiles
- Fixed The Parallax Occlusion Mappping node in shader graph and it's UV input slot
- Fixed lighting with XR single-pass instancing by disabling deferred tiles
- Fixed the Bloom prefiltering pass
- Fixed post-processing effect relying on Unity's random number generator
- Fixed camera flickering when using TAA and selecting the camera in the editor
- Fixed issue with single shadow debug view and volumetrics
- Fixed most of the problems with light animation and timeline
- Fixed indirect deferred compute with XR single-pass instancing
- Fixed a slight omission in anisotropy calculations derived from HazeMapping in StackLit
- Improved stack computation numerical stability in StackLit
- Fix PBR master node always opaque (wrong blend modes for forward pass)
- Fixed TAA with XR single-pass instancing (missing macros)
- Fixed an issue causing Scene View selection wire gizmo to not appear when using HDRP Shader Graphs.
- Fixed wireframe rendering mode (case 1083989)
- Fixed the renderqueue not updated when the alpha clip is modified in the material UI.
- Fixed the PBR master node preview
- Remove the ReadOnly flag on Reflection Probe's cubemap assets during bake when there are no VCS active.
- Fixed an issue where setting a material debug view would not reset the other exclusive modes
- Spot light shapes are now correctly taken into account when baking
- Now the static lighting sky will correctly take the default values for non-overridden properties
- Fixed material albedo affecting the lux meter

### Changed
- Optimization: Reduce the group size of the deferred lighting pass from 16x16 to 8x8
- Replaced HDCamera.computePassCount by viewCount
- Removed xrInstancing flag in RTHandles (replaced by TextureXR.slices and TextureXR.dimensions)
- Refactor the HDRenderPipeline and lightloop code to preprare for high level rendergraph
- Removed the **Back Then Front Rendering** option in the fabric Master Node settings. Enabling this option previously did nothing.
- Shader type Real translates to FP16 precision on Nintendo Switch.
- Shader framework refactor: Introduce CBSDF, EvaluateBSDF, IsNonZeroBSDF to replace BSDF functions
- Shader framework refactor:  GetBSDFAngles, LightEvaluation and SurfaceShading functions
- Replace ComputeMicroShadowing by GetAmbientOcclusionForMicroShadowing
- Rename WorldToTangent to TangentToWorld as it was incorrectly named
- Remove SunDisk and Sun Halo size from directional light
- Remove all obsolete wind code from shader
- Renamed DecalProjectorComponent into DecalProjector for API alignment.
- Improved the Volume UI and made them Global by default
- Remove very high quality shadow option
- Change default for shadow quality in Deferred to Medium
- Enlighten now use inverse squared falloff (before was using builtin falloff)
- Enlighten is now deprecated. Please use CPU or GPU lightmaper instead.
- Remove the name in the diffusion profile UI
- Changed how shadow map resolution scaling with distance is computed. Now it uses screen space area rather than light range.
- Updated MoreOptions display in UI
- Moved Display Area Light Emissive Mesh script API functions in the editor namespace
- direct strenght properties in ambient occlusion now affect direct specular as well
- Removed advanced Specular Occlusion control in StackLit: SSAO based SO control is hidden and fixed to behave like Lit, SPTD is the only HQ technique shown for baked SO.
- Shader framework refactor: Changed ClampRoughness signature to include PreLightData access.
- HDRPWizard window is now in Window > General > HD Render Pipeline Wizard
- Moved StaticLightingSky to LightingWindow
- Removes the current "Scene Settings" and replace them with "Sky & Fog Settings" (with Physically Based Sky and Volumetric Fog).
- Changed how cached shadow maps are placed inside the atlas to minimize re-rendering of them.

## [6.7.0-preview] - 2019-05-16

### Added
- Added ViewConstants StructuredBuffer to simplify XR rendering
- Added API to render specific settings during a frame
- Added stadia to the supported platforms (2019.3)
- Enabled cascade blends settings in the HD Shadow component
- Added Hardware Dynamic Resolution support.
- Added MatCap debug view to replace the no scene lighting debug view.
- Added clear GBuffer option in FrameSettings (default to false)
- Added preview for decal shader graph (Only albedo, normal and emission)
- Added exposure weight control for decal
- Screen Space Directional Shadow under a define option. Activated for ray tracing
- Added a new abstraction for RendererList that will help transition to Render Graph and future RendererList API
- Added multipass support for VR
- Added XR SDK integration (multipass only)
- Added Shader Graph samples for Hair, Fabric and Decal master nodes.
- Add fade distance, shadow fade distance and light layers to light explorer
- Add method to draw light layer drawer in a rect to HDEditorUtils

### Fixed
- Fixed deserialization crash at runtime
- Fixed for ShaderGraph Unlit masternode not writing velocity
- Fixed a crash when assiging a new HDRP asset with the 'Verify Saving Assets' option enabled
- Fixed exposure to properly support TEXTURE2D_X
- Fixed TerrainLit basemap texture generation
- Fixed a bug that caused nans when material classification was enabled and a tile contained one standard material + a material with transmission.
- Fixed gradient sky hash that was not using the exposure hash
- Fixed displayed default FrameSettings in HDRenderPipelineAsset wrongly updated on scripts reload.
- Fixed gradient sky hash that was not using the exposure hash.
- Fixed visualize cascade mode with exposure.
- Fixed (enabled) exposure on override lighting debug modes.
- Fixed issue with LightExplorer when volume have no profile
- Fixed issue with SSR for negative, infinite and NaN history values
- Fixed LightLayer in HDReflectionProbe and PlanarReflectionProbe inspector that was not displayed as a mask.
- Fixed NaN in transmission when the thickness and a color component of the scattering distance was to 0
- Fixed Light's ShadowMask multi-edition.
- Fixed motion blur and SMAA with VR single-pass instancing
- Fixed NaNs generated by phase functionsin volumetric lighting
- Fixed NaN issue with refraction effect and IOR of 1 at extreme grazing angle
- Fixed nan tracker not using the exposure
- Fixed sorting priority on lit and unlit materials
- Fixed null pointer exception when there are no AOVRequests defined on a camera
- Fixed dirty state of prefab using disabled ReflectionProbes
- Fixed an issue where gizmos and editor grid were not correctly depth tested
- Fixed created default scene prefab non editable due to wrong file extension.
- Fixed an issue where sky convolution was recomputed for nothing when a preview was visible (causing extreme slowness when fabric convolution is enabled)
- Fixed issue with decal that wheren't working currently in player
- Fixed missing stereo rendering macros in some fragment shaders
- Fixed exposure for ReflectionProbe and PlanarReflectionProbe gizmos
- Fixed single-pass instancing on PSVR
- Fixed Vulkan shader issue with Texture2DArray in ScreenSpaceShadow.compute by re-arranging code (workaround)
- Fixed camera-relative issue with lights and XR single-pass instancing
- Fixed single-pass instancing on Vulkan
- Fixed htile synchronization issue with shader graph decal
- Fixed Gizmos are not drawn in Camera preview
- Fixed pre-exposure for emissive decal
- Fixed wrong values computed in PreIntegrateFGD and in the generation of volumetric lighting data by forcing the use of fp32.
- Fixed NaNs arising during the hair lighting pass
- Fixed synchronization issue in decal HTile that occasionally caused rendering artifacts around decal borders
- Fixed QualitySettings getting marked as modified by HDRP (and thus checked out in Perforce)
- Fixed a bug with uninitialized values in light explorer
- Fixed issue with LOD transition
- Fixed shader warnings related to raytracing and TEXTURE2D_X

### Changed
- Refactor PixelCoordToViewDirWS to be VR compatible and to compute it only once per frame
- Modified the variants stripper to take in account multiple HDRP assets used in the build.
- Improve the ray biasing code to avoid self-intersections during the SSR traversal
- Update Pyramid Spot Light to better match emitted light volume.
- Moved _XRViewConstants out of UnityPerPassStereo constant buffer to fix issues with PSSL
- Removed GetPositionInput_Stereo() and single-pass (double-wide) rendering mode
- Changed label width of the frame settings to accommodate better existing options.
- SSR's Default FrameSettings for camera is now enable.
- Re-enabled the sharpening filter on Temporal Anti-aliasing
- Exposed HDEditorUtils.LightLayerMaskDrawer for integration in other packages and user scripting.
- Rename atmospheric scattering in FrameSettings to Fog
- The size modifier in the override for the culling sphere in Shadow Cascades now defaults to 0.6, which is the same as the formerly hardcoded value.
- Moved LOD Bias and Maximum LOD Level from Frame Setting section `Other` to `Rendering`
- ShaderGraph Decal that affect only emissive, only draw in emissive pass (was drawing in dbuffer pass too)
- Apply decal projector fade factor correctly on all attribut and for shader graph decal
- Move RenderTransparentDepthPostpass after all transparent
- Update exposure prepass to interleave XR single-pass instancing views in a checkerboard pattern
- Removed ScriptRuntimeVersion check in wizard.

## [6.6.0-preview] - 2019-04-01

### Added
- Added preliminary changes for XR deferred shading
- Added support of 111110 color buffer
- Added proper support for Recorder in HDRP
- Added depth offset input in shader graph master nodes
- Added a Parallax Occlusion Mapping node
- Added SMAA support
- Added Homothety and Symetry quick edition modifier on volume used in ReflectionProbe, PlanarReflectionProbe and DensityVolume
- Added multi-edition support for DecalProjectorComponent
- Improve hair shader
- Added the _ScreenToTargetScaleHistory uniform variable to be used when sampling HDRP RTHandle history buffers.
- Added settings in `FrameSettings` to change `QualitySettings.lodBias` and `QualitySettings.maximumLODLevel` during a rendering
- Added an exposure node to retrieve the current, inverse and previous frame exposure value.
- Added an HD scene color node which allow to sample the scene color with mips and a toggle to remove the exposure.
- Added safeguard on HD scene creation if default scene not set in the wizard
- Added Low res transparency rendering pass.

### Fixed
- Fixed HDRI sky intensity lux mode
- Fixed dynamic resolution for XR
- Fixed instance identifier semantic string used by Shader Graph
- Fixed null culling result occuring when changing scene that was causing crashes
- Fixed multi-edition light handles and inspector shapes
- Fixed light's LightLayer field when multi-editing
- Fixed normal blend edition handles on DensityVolume
- Fixed an issue with layered lit shader and height based blend where inactive layers would still have influence over the result
- Fixed multi-selection handles color for DensityVolume
- Fixed multi-edition inspector's blend distances for HDReflectionProbe, PlanarReflectionProbe and DensityVolume
- Fixed metric distance that changed along size in DensityVolume
- Fixed DensityVolume shape handles that have not same behaviour in advance and normal edition mode
- Fixed normal map blending in TerrainLit by only blending the derivatives
- Fixed Xbox One rendering just a grey screen instead of the scene
- Fixed probe handles for multiselection
- Fixed baked cubemap import settings for convolution
- Fixed regression causing crash when attempting to open HDRenderPipelineWizard without an HDRenderPipelineAsset setted
- Fixed FullScreenDebug modes: SSAO, SSR, Contact shadow, Prerefraction Color Pyramid, Final Color Pyramid
- Fixed volumetric rendering with stereo instancing
- Fixed shader warning
- Fixed missing resources in existing asset when updating package
- Fixed PBR master node preview in forward rendering or transparent surface
- Fixed deferred shading with stereo instancing
- Fixed "look at" edition mode of Rotation tool for DecalProjectorComponent
- Fixed issue when switching mode in ReflectionProbe and PlanarReflectionProbe
- Fixed issue where migratable component version where not always serialized when part of prefab's instance
- Fixed an issue where shadow would not be rendered properly when light layer are not enabled
- Fixed exposure weight on unlit materials
- Fixed Light intensity not played in the player when recorded with animation/timeline
- Fixed some issues when multi editing HDRenderPipelineAsset
- Fixed emission node breaking the main shader graph preview in certain conditions.
- Fixed checkout of baked probe asset when baking probes.
- Fixed invalid gizmo position for rotated ReflectionProbe
- Fixed multi-edition of material's SurfaceType and RenderingPath
- Fixed whole pipeline reconstruction on selecting for the first time or modifying other than the currently used HDRenderPipelineAsset
- Fixed single shadow debug mode
- Fixed global scale factor debug mode when scale > 1
- Fixed debug menu material overrides not getting applied to the Terrain Lit shader
- Fixed typo in computeLightVariants
- Fixed deferred pass with XR instancing by disabling ComputeLightEvaluation
- Fixed bloom resolution independence
- Fixed lens dirt intensity not behaving properly
- Fixed the Stop NaN feature
- Fixed some resources to handle more than 2 instanced views for XR
- Fixed issue with black screen (NaN) produced on old GPU hardware or intel GPU hardware with gaussian pyramid
- Fixed issue with disabled punctual light would still render when only directional light is present

### Changed
- DensityVolume scripting API will no longuer allow to change between advance and normal edition mode
- Disabled depth of field, lens distortion and panini projection in the scene view
- TerrainLit shaders and includes are reorganized and made simpler.
- TerrainLit shader GUI now allows custom properties to be displayed in the Terrain fold-out section.
- Optimize distortion pass with stencil
- Disable SceneSelectionPass in shader graph preview
- Control punctual light and area light shadow atlas separately
- Move SMAA anti-aliasing option to after Temporal Anti Aliasing one, to avoid problem with previously serialized project settings
- Optimize rendering with static only lighting and when no cullable lights/decals/density volumes are present.
- Updated handles for DecalProjectorComponent for enhanced spacial position readability and have edition mode for better SceneView management
- DecalProjectorComponent are now scale independent in order to have reliable metric unit (see new Size field for changing the size of the volume)
- Restructure code from HDCamera.Update() by adding UpdateAntialiasing() and UpdateViewConstants()
- Renamed velocity to motion vectors
- Objects rendered during the After Post Process pass while TAA is enabled will not benefit from existing depth buffer anymore. This is done to fix an issue where those object would wobble otherwise
- Removed usage of builtin unity matrix for shadow, shadow now use same constant than other view
- The default volume layer mask for cameras & probes is now `Default` instead of `Everything`

## [6.5.0-preview] - 2019-03-07

### Added
- Added depth-of-field support with stereo instancing
- Adding real time area light shadow support
- Added a new FrameSettings: Specular Lighting to toggle the specular during the rendering

### Fixed
- Fixed diffusion profile upgrade breaking package when upgrading to a new version
- Fixed decals cropped by gizmo not updating correctly if prefab
- Fixed an issue when enabling SSR on multiple view
- Fixed edition of the intensity's unit field while selecting multiple lights
- Fixed wrong calculation in soft voxelization for density volume
- Fixed gizmo not working correctly with pre-exposure
- Fixed issue with setting a not available RT when disabling motion vectors
- Fixed planar reflection when looking at mirror normal
- Fixed mutiselection issue with HDLight Inspector
- Fixed HDAdditionalCameraData data migration
- Fixed failing builds when light explorer window is open
- Fixed cascade shadows border sometime causing artefacts between cascades
- Restored shadows in the Cascade Shadow debug visualization
- `camera.RenderToCubemap` use proper face culling

### Changed
- When rendering reflection probe disable all specular lighting and for metals use fresnelF0 as diffuse color for bake lighting.

## [6.4.0-preview] - 2019-02-21

### Added
- VR: Added TextureXR system to selectively expand TEXTURE2D macros to texture array for single-pass stereo instancing + Convert textures call to these macros
- Added an unit selection dropdown next to shutter speed (camera)
- Added error helpbox when trying to use a sub volume component that require the current HDRenderPipelineAsset to support a feature that it is not supporting.
- Add mesh for tube light when display emissive mesh is enabled

### Fixed
- Fixed Light explorer. The volume explorer used `profile` instead of `sharedProfile` which instantiate a custom volume profile instead of editing the asset itself.
- Fixed UI issue where all is displayed using metric unit in shadow cascade and Percent is set in the unit field (happening when opening the inspector).
- Fixed inspector event error when double clicking on an asset (diffusion profile/material).
- Fixed nullref on layered material UI when the material is not an asset.
- Fixed nullref exception when undo/redo a light property.
- Fixed visual bug when area light handle size is 0.

### Changed
- Update UI for 32bit/16bit shadow precision settings in HDRP asset
- Object motion vectors have been disabled in all but the game view. Camera motion vectors are still enabled everywhere, allowing TAA and Motion Blur to work on static objects.
- Enable texture array by default for most rendering code on DX11 and unlock stereo instancing (DX11 only for now)

## [6.3.0-preview] - 2019-02-18

### Added
- Added emissive property for shader graph decals
- Added a diffusion profile override volume so the list of diffusion profile assets to use can be chanaged without affecting the HDRP asset
- Added a "Stop NaNs" option on cameras and in the Scene View preferences.
- Added metric display option in HDShadowSettings and improve clamping
- Added shader parameter mapping in DebugMenu
- Added scripting API to configure DebugData for DebugMenu

### Fixed
- Fixed decals in forward
- Fixed issue with stencil not correctly setup for various master node and shader for the depth pass, motion vector pass and GBuffer/Forward pass
- Fixed SRP batcher and metal
- Fixed culling and shadows for Pyramid, Box, Rectangle and Tube lights
- Fixed an issue where scissor render state leaking from the editor code caused partially black rendering

### Changed
- When a lit material has a clear coat mask that is not null, we now use the clear coat roughness to compute the screen space reflection.
- Diffusion profiles are now limited to one per asset and can be referenced in materials, shader graphs and vfx graphs. Materials will be upgraded automatically except if they are using a shader graph, in this case it will display an error message.

## [6.2.0-preview] - 2019-02-15

### Added
- Added help box listing feature supported in a given HDRenderPipelineAsset alongs with the drawbacks implied.
- Added cascade visualizer, supporting disabled handles when not overriding.

### Fixed
- Fixed post processing with stereo double-wide
- Fixed issue with Metal: Use sign bit to find the cache type instead of lowest bit.
- Fixed invalid state when creating a planar reflection for the first time
- Fix FrameSettings's LitShaderMode not restrained by supported LitShaderMode regression.

### Changed
- The default value roughness value for the clearcoat has been changed from 0.03 to 0.01
- Update default value of based color for master node
- Update Fabric Charlie Sheen lighting model - Remove Fresnel component that wasn't part of initial model + Remap smoothness to [0.0 - 0.6] range for more artist friendly parameter

### Changed
- Code refactor: all macros with ARGS have been swapped with macros with PARAM. This is because the ARGS macros were incorrectly named.

## [6.1.0-preview] - 2019-02-13

### Added
- Added support for post-processing anti-aliasing in the Scene View (FXAA and TAA). These can be set in Preferences.
- Added emissive property for decal material (non-shader graph)

### Fixed
- Fixed a few UI bugs with the color grading curves.
- Fixed "Post Processing" in the scene view not toggling post-processing effects
- Fixed bake only object with flag `ReflectionProbeStaticFlag` when baking a `ReflectionProbe`

### Changed
- Removed unsupported Clear Depth checkbox in Camera inspector
- Updated the toggle for advanced mode in inspectors.

## [6.0.0-preview] - 2019-02-23

### Added
- Added new API to perform a camera rendering
- Added support for hair master node (Double kajiya kay - Lambert)
- Added Reset behaviour in DebugMenu (ingame mapping is right joystick + B)
- Added Default HD scene at new scene creation while in HDRP
- Added Wizard helping to configure HDRP project
- Added new UI for decal material to allow remapping and scaling of some properties
- Added cascade shadow visualisation toggle in HD shadow settings
- Added icons for assets
- Added replace blending mode for distortion
- Added basic distance fade for density volumes
- Added decal master node for shader graph
- Added HD unlit master node (Cross Pipeline version is name Unlit)
- Added new Rendering Queue in materials
- Added post-processing V3 framework embed in HDRP, remove postprocess V2 framework
- Post-processing now uses the generic volume framework
-   New depth-of-field, bloom, panini projection effects, motion blur
-   Exposure is now done as a pre-exposition pass, the whole system has been revamped
-   Exposure now use EV100 everywhere in the UI (Sky, Emissive Light)
- Added emissive intensity (Luminance and EV100 control) control for Emissive
- Added pre-exposure weigth for Emissive
- Added an emissive color node and a slider to control the pre-exposure percentage of emission color
- Added physical camera support where applicable
- Added more color grading tools
- Added changelog level for Shader Variant stripping
- Added Debug mode for validation of material albedo and metalness/specularColor values
- Added a new dynamic mode for ambient probe and renamed BakingSky to StaticLightingSky
- Added command buffer parameter to all Bind() method of material
- Added Material validator in Render Pipeline Debug
- Added code to future support of DXR (not enabled)
- Added support of multiviewport
- Added HDRenderPipeline.RequestSkyEnvironmentUpdate function to force an update from script when sky is set to OnDemand
- Added a Lighting and BackLighting slots in Lit, StackLit, Fabric and Hair master nodes
- Added support for overriding terrain detail rendering shaders, via the render pipeline editor resources asset
- Added xrInstancing flag support to RTHandle
- Added support for cullmask for decal projectors
- Added software dynamic resolution support
- Added support for "After Post-Process" render pass for unlit shader
- Added support for textured rectangular area lights
- Added stereo instancing macros to MSAA shaders
- Added support for Quarter Res Raytraced Reflections (not enabled)
- Added fade factor for decal projectors.
- Added stereo instancing macros to most shaders used in VR
- Added multi edition support for HDRenderPipelineAsset

### Fixed
- Fixed logic to disable FPTL with stereo rendering
- Fixed stacklit transmission and sun highlight
- Fixed decals with stereo rendering
- Fixed sky with stereo rendering
- Fixed flip logic for postprocessing + VR
- Fixed copyStencilBuffer pass for Switch
- Fixed point light shadow map culling that wasn't taking into account far plane
- Fixed usage of SSR with transparent on all master node
- Fixed SSR and microshadowing on fabric material
- Fixed blit pass for stereo rendering
- Fixed lightlist bounds for stereo rendering
- Fixed windows and in-game DebugMenu sync.
- Fixed FrameSettings' LitShaderMode sync when opening DebugMenu.
- Fixed Metal specific issues with decals, hitting a sampler limit and compiling AxF shader
- Fixed an issue with flipped depth buffer during postprocessing
- Fixed normal map use for shadow bias with forward lit - now use geometric normal
- Fixed transparent depth prepass and postpass access so they can be use without alpha clipping for lit shader
- Fixed support of alpha clip shadow for lit master node
- Fixed unlit master node not compiling
- Fixed issue with debug display of reflection probe
- Fixed issue with phong tessellations not working with lit shader
- Fixed issue with vertex displacement being affected by heightmap setting even if not heightmap where assign
- Fixed issue with density mode on Lit terrain producing NaN
- Fixed issue when going back and forth from Lit to LitTesselation for displacement mode
- Fixed issue with ambient occlusion incorrectly applied to emissiveColor with light layers in deferred
- Fixed issue with fabric convolution not using the correct convolved texture when fabric convolution is enabled
- Fixed issue with Thick mode for Transmission that was disabling transmission with directional light
- Fixed shutdown edge cases with HDRP tests
- Fixed slowdow when enabling Fabric convolution in HDRP asset
- Fixed specularAA not compiling in StackLit Master node
- Fixed material debug view with stereo rendering
- Fixed material's RenderQueue edition in default view.
- Fixed banding issues within volumetric density buffer
- Fixed missing multicompile for MSAA for AxF
- Fixed camera-relative support for stereo rendering
- Fixed remove sync with render thread when updating decal texture atlas.
- Fixed max number of keyword reach [256] issue. Several shader feature are now local
- Fixed Scene Color and Depth nodes
- Fixed SSR in forward
- Fixed custom editor of Unlit, HD Unlit and PBR shader graph master node
- Fixed issue with NewFrame not correctly calculated in Editor when switching scene
- Fixed issue with TerrainLit not compiling with depth only pass and normal buffer
- Fixed geometric normal use for shadow bias with PBR master node in forward
- Fixed instancing macro usage for decals
- Fixed error message when having more than one directional light casting shadow
- Fixed error when trying to display preview of Camera or PlanarReflectionProbe
- Fixed LOAD_TEXTURE2D_ARRAY_MSAA macro
- Fixed min-max and amplitude clamping value in inspector of vertex displacement materials
- Fixed issue with alpha shadow clip (was incorrectly clipping object shadow)
- Fixed an issue where sky cubemap would not be cleared correctly when setting the current sky to None
- Fixed a typo in Static Lighting Sky component UI
- Fixed issue with incorrect reset of RenderQueue when switching shader in inspector GUI
- Fixed issue with variant stripper stripping incorrectly some variants
- Fixed a case of ambient lighting flickering because of previews
- Fixed Decals when rendering multiple camera in a single frame
- Fixed cascade shadow count in shader
- Fixed issue with Stacklit shader with Haze effect
- Fixed an issue with the max sample count for the TAA
- Fixed post-process guard band for XR
- Fixed exposure of emissive of Unlit
- Fixed depth only and motion vector pass for Unlit not working correctly with MSAA
- Fixed an issue with stencil buffer copy causing unnecessary compute dispatches for lighting
- Fixed multi edition issue in FrameSettings
- Fixed issue with SRP batcher and DebugDisplay variant of lit shader
- Fixed issue with debug material mode not doing alpha test
- Fixed "Attempting to draw with missing UAV bindings" errors on Vulkan
- Fixed pre-exposure incorrectly apply to preview
- Fixed issue with duplicate 3D texture in 3D texture altas of volumetric?
- Fixed Camera rendering order (base on the depth parameter)
- Fixed shader graph decals not being cropped by gizmo
- Fixed "Attempting to draw with missing UAV bindings" errors on Vulkan.


### Changed
- ColorPyramid compute shader passes is swapped to pixel shader passes on platforms where the later is faster (Nintendo Switch).
- Removing the simple lightloop used by the simple lit shader
- Whole refactor of reflection system: Planar and reflection probe
- Separated Passthrough from other RenderingPath
- Update several properties naming and caption based on feedback from documentation team
- Remove tile shader variant for transparent backface pass of lit shader
- Rename all HDRenderPipeline to HDRP folder for shaders
- Rename decal property label (based on doc team feedback)
- Lit shader mode now default to Deferred to reduce build time
- Update UI of Emission parameters in shaders
- Improve shader variant stripping including shader graph variant
- Refactored render loop to render realtime probes visible per camera
- Enable SRP batcher by default
- Shader code refactor: Rename LIGHTLOOP_SINGLE_PASS => LIGHTLOOP_DISABLE_TILE_AND_CLUSTER and clean all usage of LIGHTLOOP_TILE_PASS
- Shader code refactor: Move pragma definition of vertex and pixel shader inside pass + Move SURFACE_GRADIENT definition in XXXData.hlsl
- Micro-shadowing in Lit forward now use ambientOcclusion instead of SpecularOcclusion
- Upgraded FrameSettings workflow, DebugMenu and Inspector part relative to it
- Update build light list shader code to support 32 threads in wavefronts on Switch
- LayeredLit layers' foldout are now grouped in one main foldout per layer
- Shadow alpha clip can now be enabled on lit shader and haor shader enven for opaque
- Temporal Antialiasing optimization for Xbox One X
- Parameter depthSlice on SetRenderTarget functions now defaults to -1 to bind the entire resource
- Rename SampleCameraDepth() functions to LoadCameraDepth() and SampleCameraDepth(), same for SampleCameraColor() functions
- Improved Motion Blur quality.
- Update stereo frame settings values for single-pass instancing and double-wide
- Rearrange FetchDepth functions to prepare for stereo-instancing
- Remove unused _ComputeEyeIndex
- Updated HDRenderPipelineAsset inspector
- Re-enable SRP batcher for metal

## [5.2.0-preview] - 2018-11-27

### Added
- Added option to run Contact Shadows and Volumetrics Voxelization stage in Async Compute
- Added camera freeze debug mode - Allow to visually see culling result for a camera
- Added support of Gizmo rendering before and after postprocess in Editor
- Added support of LuxAtDistance for punctual lights

### Fixed
- Fixed Debug.DrawLine and Debug.Ray call to work in game view
- Fixed DebugMenu's enum resetted on change
- Fixed divide by 0 in refraction causing NaN
- Fixed disable rough refraction support
- Fixed refraction, SSS and atmospheric scattering for VR
- Fixed forward clustered lighting for VR (double-wide).
- Fixed Light's UX to not allow negative intensity
- Fixed HDRenderPipelineAsset inspector broken when displaying its FrameSettings from project windows.
- Fixed forward clustered lighting for VR (double-wide).
- Fixed HDRenderPipelineAsset inspector broken when displaying its FrameSettings from project windows.
- Fixed Decals and SSR diable flags for all shader graph master node (Lit, Fabric, StackLit, PBR)
- Fixed Distortion blend mode for shader graph master node (Lit, StackLit)
- Fixed bent Normal for Fabric master node in shader graph
- Fixed PBR master node lightlayers
- Fixed shader stripping for built-in lit shaders.

### Changed
- Rename "Regular" in Diffusion profile UI "Thick Object"
- Changed VBuffer depth parametrization for volumetric from distanceRange to depthExtent - Require update of volumetric settings - Fog start at near plan
- SpotLight with box shape use Lux unit only

## [5.1.0-preview] - 2018-11-19

### Added

- Added a separate Editor resources file for resources Unity does not take when it builds a Player.
- You can now disable SSR on Materials in Shader Graph.
- Added support for MSAA when the Supported Lit Shader Mode is set to Both. Previously HDRP only supported MSAA for Forward mode.
- You can now override the emissive color of a Material when in debug mode.
- Exposed max light for Light Loop Settings in HDRP asset UI.
- HDRP no longer performs a NormalDBuffer pass update if there are no decals in the Scene.
- Added distant (fall-back) volumetric fog and improved the fog evaluation precision.
- Added an option to reflect sky in SSR.
- Added a y-axis offset for the PlanarReflectionProbe and offset tool.
- Exposed the option to run SSR and SSAO on async compute.
- Added support for the _GlossMapScale parameter in the Legacy to HDRP Material converter.
- Added wave intrinsic instructions for use in Shaders (for AMD GCN).


### Fixed
- Fixed sphere shaped influence handles clamping in Reflection Probes.
- Fixed Reflection Probe data migration for projects created before using HDRP.
- Fixed UI of Layered Material where Unity previously rendered the scrollbar above the Copy button.
- Fixed Material tessellations parameters Start fade distance and End fade distance. Originally, Unity clamped these values when you modified them.
- Fixed various distortion and refraction issues - handle a better fall-back.
- Fixed SSR for multiple views.
- Fixed SSR issues related to self-intersections.
- Fixed shape density volume handle speed.
- Fixed density volume shape handle moving too fast.
- Fixed the Camera velocity pass that we removed by mistake.
- Fixed some null pointer exceptions when disabling motion vectors support.
- Fixed viewports for both the Subsurface Scattering combine pass and the transparent depth prepass.
- Fixed the blend mode pop-up in the UI. It previously did not appear when you enabled pre-refraction.
- Fixed some null pointer exceptions that previously occurred when you disabled motion vectors support.
- Fixed Layered Lit UI issue with scrollbar.
- Fixed cubemap assignation on custom ReflectionProbe.
- Fixed Reflection Probes’ capture settings' shadow distance.
- Fixed an issue with the SRP batcher and Shader variables declaration.
- Fixed thickness and subsurface slots for fabric Shader master node that wasn't appearing with the right combination of flags.
- Fixed d3d debug layer warning.
- Fixed PCSS sampling quality.
- Fixed the Subsurface and transmission Material feature enabling for fabric Shader.
- Fixed the Shader Graph UV node’s dimensions when using it in a vertex Shader.
- Fixed the planar reflection mirror gizmo's rotation.
- Fixed HDRenderPipelineAsset's FrameSettings not showing the selected enum in the Inspector drop-down.
- Fixed an error with async compute.
- MSAA now supports transparency.
- The HDRP Material upgrader tool now converts metallic values correctly.
- Volumetrics now render in Reflection Probes.
- Fixed a crash that occurred whenever you set a viewport size to 0.
- Fixed the Camera physic parameter that the UI previously did not display.
- Fixed issue in pyramid shaped spotlight handles manipulation

### Changed

- Renamed Line shaped Lights to Tube Lights.
- HDRP now uses mean height fog parametrization.
- Shadow quality settings are set to All when you use HDRP (This setting is not visible in the UI when using SRP). This avoids Legacy Graphics Quality Settings disabling the shadows and give SRP full control over the Shadows instead.
- HDRP now internally uses premultiplied alpha for all fog.
- Updated default FrameSettings used for realtime Reflection Probes when you create a new HDRenderPipelineAsset.
- Remove multi-camera support. LWRP and HDRP will not support multi-camera layered rendering.
- Updated Shader Graph subshaders to use the new instancing define.
- Changed fog distance calculation from distance to plane to distance to sphere.
- Optimized forward rendering using AMD GCN by scalarizing the light loop.
- Changed the UI of the Light Editor.
- Change ordering of includes in HDRP Materials in order to reduce iteration time for faster compilation.
- Added a StackLit master node replacing the InspectorUI version. IMPORTANT: All previously authored StackLit Materials will be lost. You need to recreate them with the master node.

## [5.0.0-preview] - 2018-09-28

### Added
- Added occlusion mesh to depth prepass for VR (VR still disabled for now)
- Added a debug mode to display only one shadow at once
- Added controls for the highlight created by directional lights
- Added a light radius setting to punctual lights to soften light attenuation and simulate fill lighting
- Added a 'minRoughness' parameter to all non-area lights (was previously only available for certain light types)
- Added separate volumetric light/shadow dimmers
- Added per-pixel jitter to volumetrics to reduce aliasing artifacts
- Added a SurfaceShading.hlsl file, which implements material-agnostic shading functionality in an efficient manner
- Added support for shadow bias for thin object transmission
- Added FrameSettings to control realtime planar reflection
- Added control for SRPBatcher on HDRP Asset
- Added an option to clear the shadow atlases in the debug menu
- Added a color visualization of the shadow atlas rescale in debug mode
- Added support for disabling SSR on materials
- Added intrinsic for XBone
- Added new light volume debugging tool
- Added a new SSR debug view mode
- Added translaction's scale invariance on DensityVolume
- Added multiple supported LitShadermode and per renderer choice in case of both Forward and Deferred supported
- Added custom specular occlusion mode to Lit Shader Graph Master node

### Fixed
- Fixed a normal bias issue with Stacklit (Was causing light leaking)
- Fixed camera preview outputing an error when both scene and game view where display and play and exit was call
- Fixed override debug mode not apply correctly on static GI
- Fixed issue where XRGraphicsConfig values set in the asset inspector GUI weren't propagating correctly (VR still disabled for now)
- Fixed issue with tangent that was using SurfaceGradient instead of regular normal decoding
- Fixed wrong error message display when switching to unsupported target like IOS
- Fixed an issue with ambient occlusion texture sometimes not being created properly causing broken rendering
- Shadow near plane is no longer limited at 0.1
- Fixed decal draw order on transparent material
- Fixed an issue where sometime the lookup texture used for GGX convolution was broken, causing broken rendering
- Fixed an issue where you wouldn't see any fog for certain pipeline/scene configurations
- Fixed an issue with volumetric lighting where the anisotropy value of 0 would not result in perfectly isotropic lighting
- Fixed shadow bias when the atlas is rescaled
- Fixed shadow cascade sampling outside of the atlas when cascade count is inferior to 4
- Fixed shadow filter width in deferred rendering not matching shader config
- Fixed stereo sampling of depth texture in MSAA DepthValues.shader
- Fixed box light UI which allowed negative and zero sizes, thus causing NaNs
- Fixed stereo rendering in HDRISky.shader (VR)
- Fixed normal blend and blend sphere influence for reflection probe
- Fixed distortion filtering (was point filtering, now trilinear)
- Fixed contact shadow for large distance
- Fixed depth pyramid debug view mode
- Fixed sphere shaped influence handles clamping in reflection probes
- Fixed reflection probes data migration for project created before using hdrp
- Fixed ambient occlusion for Lit Master Node when slot is connected

### Changed
- Use samplerunity_ShadowMask instead of samplerunity_samplerLightmap for shadow mask
- Allow to resize reflection probe gizmo's size
- Improve quality of screen space shadow
- Remove support of projection model for ScreenSpaceLighting (SSR always use HiZ and refraction always Proxy)
- Remove all the debug mode from SSR that are obsolete now
- Expose frameSettings and Capture settings for reflection and planar probe
- Update UI for reflection probe, planar probe, camera and HDRP Asset
- Implement proper linear blending for volumetric lighting via deep compositing as described in the paper "Deep Compositing Using Lie Algebras"
- Changed  planar mapping to match terrain convention (XZ instead of ZX)
- XRGraphicsConfig is no longer Read/Write. Instead, it's read-only. This improves consistency of XR behavior between the legacy render pipeline and SRP
- Change reflection probe data migration code (to update old reflection probe to new one)
- Updated gizmo for ReflectionProbes
- Updated UI and Gizmo of DensityVolume

## [4.0.0-preview] - 2018-09-28

### Added
- Added a new TerrainLit shader that supports rendering of Unity terrains.
- Added controls for linear fade at the boundary of density volumes
- Added new API to control decals without monobehaviour object
- Improve Decal Gizmo
- Implement Screen Space Reflections (SSR) (alpha version, highly experimental)
- Add an option to invert the fade parameter on a Density Volume
- Added a Fabric shader (experimental) handling cotton and silk
- Added support for MSAA in forward only for opaque only
- Implement smoothness fade for SSR
- Added support for AxF shader (X-rite format - require special AxF importer from Unity not part of HDRP)
- Added control for sundisc on directional light (hack)
- Added a new HD Lit Master node that implements Lit shader support for Shader Graph
- Added Micro shadowing support (hack)
- Added an event on HDAdditionalCameraData for custom rendering
- HDRP Shader Graph shaders now support 4-channel UVs.

### Fixed
- Fixed an issue where sometimes the deferred shadow texture would not be valid, causing wrong rendering.
- Stencil test during decals normal buffer update is now properly applied
- Decals corectly update normal buffer in forward
- Fixed a normalization problem in reflection probe face fading causing artefacts in some cases
- Fix multi-selection behavior of Density Volumes overwriting the albedo value
- Fixed support of depth texture for RenderTexture. HDRP now correctly output depth to user depth buffer if RenderTexture request it.
- Fixed multi-selection behavior of Density Volumes overwriting the albedo value
- Fixed support of depth for RenderTexture. HDRP now correctly output depth to user depth buffer if RenderTexture request it.
- Fixed support of Gizmo in game view in the editor
- Fixed gizmo for spot light type
- Fixed issue with TileViewDebug mode being inversed in gameview
- Fixed an issue with SAMPLE_TEXTURECUBE_SHADOW macro
- Fixed issue with color picker not display correctly when game and scene view are visible at the same time
- Fixed an issue with reflection probe face fading
- Fixed camera motion vectors shader and associated matrices to update correctly for single-pass double-wide stereo rendering
- Fixed light attenuation functions when range attenuation is disabled
- Fixed shadow component algorithm fixup not dirtying the scene, so changes can be saved to disk.
- Fixed some GC leaks for HDRP
- Fixed contact shadow not affected by shadow dimmer
- Fixed GGX that works correctly for the roughness value of 0 (mean specular highlgiht will disappeard for perfect mirror, we rely on maxSmoothness instead to always have a highlight even on mirror surface)
- Add stereo support to ShaderPassForward.hlsl. Forward rendering now seems passable in limited test scenes with camera-relative rendering disabled.
- Add stereo support to ProceduralSky.shader and OpaqueAtmosphericScattering.shader.
- Added CullingGroupManager to fix more GC.Alloc's in HDRP
- Fixed rendering when multiple cameras render into the same render texture

### Changed
- Changed the way depth & color pyramids are built to be faster and better quality, thus improving the look of distortion and refraction.
- Stabilize the dithered LOD transition mask with respect to the camera rotation.
- Avoid multiple depth buffer copies when decals are present
- Refactor code related to the RT handle system (No more normal buffer manager)
- Remove deferred directional shadow and move evaluation before lightloop
- Add a function GetNormalForShadowBias() that material need to implement to return the normal used for normal shadow biasing
- Remove Jimenez Subsurface scattering code (This code was disabled by default, now remove to ease maintenance)
- Change Decal API, decal contribution is now done in Material. Require update of material using decal
- Move a lot of files from CoreRP to HDRP/CoreRP. All moved files weren't used by Ligthweight pipeline. Long term they could move back to CoreRP after CoreRP become out of preview
- Updated camera inspector UI
- Updated decal gizmo
- Optimization: The objects that are rendered in the Motion Vector Pass are not rendered in the prepass anymore
- Removed setting shader inclue path via old API, use package shader include paths
- The default value of 'maxSmoothness' for punctual lights has been changed to 0.99
- Modified deferred compute and vert/frag shaders for first steps towards stereo support
- Moved material specific Shader Graph files into corresponding material folders.
- Hide environment lighting settings when enabling HDRP (Settings are control from sceneSettings)
- Update all shader includes to use absolute path (allow users to create material in their Asset folder)
- Done a reorganization of the files (Move ShaderPass to RenderPipeline folder, Move all shadow related files to Lighting/Shadow and others)
- Improved performance and quality of Screen Space Shadows

## [3.3.0-preview]

### Added
- Added an error message to say to use Metal or Vulkan when trying to use OpenGL API
- Added a new Fabric shader model that supports Silk and Cotton/Wool
- Added a new HDRP Lighting Debug mode to visualize Light Volumes for Point, Spot, Line, Rectangular and Reflection Probes
- Add support for reflection probe light layers
- Improve quality of anisotropic on IBL

### Fixed
- Fix an issue where the screen where darken when rendering camera preview
- Fix display correct target platform when showing message to inform user that a platform is not supported
- Remove workaround for metal and vulkan in normal buffer encoding/decoding
- Fixed an issue with color picker not working in forward
- Fixed an issue where reseting HDLight do not reset all of its parameters
- Fixed shader compile warning in DebugLightVolumes.shader

### Changed
- Changed default reflection probe to be 256x256x6 and array size to be 64
- Removed dependence on the NdotL for thickness evaluation for translucency (based on artist's input)
- Increased the precision when comparing Planar or HD reflection probe volumes
- Remove various GC alloc in C#. Slightly better performance

## [3.2.0-preview]

### Added
- Added a luminance meter in the debug menu
- Added support of Light, reflection probe, emissive material, volume settings related to lighting to Lighting explorer
- Added support for 16bit shadows

### Fixed
- Fix issue with package upgrading (HDRP resources asset is now versionned to worarkound package manager limitation)
- Fix HDReflectionProbe offset displayed in gizmo different than what is affected.
- Fix decals getting into a state where they could not be removed or disabled.
- Fix lux meter mode - The lux meter isn't affected by the sky anymore
- Fix area light size reset when multi-selected
- Fix filter pass number in HDUtils.BlitQuad
- Fix Lux meter mode that was applying SSS
- Fix planar reflections that were not working with tile/cluster (olbique matrix)
- Fix debug menu at runtime not working after nested prefab PR come to trunk
- Fix scrolling issue in density volume

### Changed
- Shader code refactor: Split MaterialUtilities file in two parts BuiltinUtilities (independent of FragInputs) and MaterialUtilities (Dependent of FragInputs)
- Change screen space shadow rendertarget format from ARGB32 to RG16

## [3.1.0-preview]

### Added
- Decal now support per channel selection mask. There is now two mode. One with BaseColor, Normal and Smoothness and another one more expensive with BaseColor, Normal, Smoothness, Metal and AO. Control is on HDRP Asset. This may require to launch an update script for old scene: 'Edit/Render Pipeline/Single step upgrade script/Upgrade all DecalMaterial MaskBlendMode'.
- Decal now supports depth bias for decal mesh, to prevent z-fighting
- Decal material now supports draw order for decal projectors
- Added LightLayers support (Base on mask from renderers name RenderingLayers and mask from light name LightLayers - if they match, the light apply) - cost an extra GBuffer in deferred (more bandwidth)
- When LightLayers is enabled, the AmbientOclusion is store in the GBuffer in deferred path allowing to avoid double occlusion with SSAO. In forward the double occlusion is now always avoided.
- Added the possibility to add an override transform on the camera for volume interpolation
- Added desired lux intensity and auto multiplier for HDRI sky
- Added an option to disable light by type in the debug menu
- Added gradient sky
- Split EmissiveColor and bakeDiffuseLighting in forward avoiding the emissiveColor to be affect by SSAO
- Added a volume to control indirect light intensity
- Added EV 100 intensity unit for area lights
- Added support for RendererPriority on Renderer. This allow to control order of transparent rendering manually. HDRP have now two stage of sorting for transparent in addition to bact to front. Material have a priority then Renderer have a priority.
- Add Coupling of (HD)Camera and HDAdditionalCameraData for reset and remove in inspector contextual menu of Camera
- Add Coupling of (HD)ReflectionProbe and HDAdditionalReflectionData for reset and remove in inspector contextual menu of ReflectoinProbe
- Add macro to forbid unity_ObjectToWorld/unity_WorldToObject to be use as it doesn't handle camera relative rendering
- Add opacity control on contact shadow

### Fixed
- Fixed an issue with PreIntegratedFGD texture being sometimes destroyed and not regenerated causing rendering to break
- PostProcess input buffers are not copied anymore on PC if the viewport size matches the final render target size
- Fixed an issue when manipulating a lot of decals, it was displaying a lot of errors in the inspector
- Fixed capture material with reflection probe
- Refactored Constant Buffers to avoid hitting the maximum number of bound CBs in some cases.
- Fixed the light range affecting the transform scale when changed.
- Snap to grid now works for Decal projector resizing.
- Added a warning for 128x128 cookie texture without mipmaps
- Replace the sampler used for density volumes for correct wrap mode handling

### Changed
- Move Render Pipeline Debug "Windows from Windows->General-> Render Pipeline debug windows" to "Windows from Windows->Analysis-> Render Pipeline debug windows"
- Update detail map formula for smoothness and albedo, goal it to bright and dark perceptually and scale factor is use to control gradient speed
- Refactor the Upgrade material system. Now a material can be update from older version at any time. Call Edit/Render Pipeline/Upgrade all Materials to newer version
- Change name EnableDBuffer to EnableDecals at several place (shader, hdrp asset...), this require a call to Edit/Render Pipeline/Upgrade all Materials to newer version to have up to date material.
- Refactor shader code: BakeLightingData structure have been replace by BuiltinData. Lot of shader code have been remove/change.
- Refactor shader code: All GBuffer are now handled by the deferred material. Mean ShadowMask and LightLayers are control by lit material in lit.hlsl and not outside anymore. Lot of shader code have been remove/change.
- Refactor shader code: Rename GetBakedDiffuseLighting to ModifyBakedDiffuseLighting. This function now handle lighting model for transmission too. Lux meter debug mode is factor outisde.
- Refactor shader code: GetBakedDiffuseLighting is not call anymore in GBuffer or forward pass, including the ConvertSurfaceDataToBSDFData and GetPreLightData, this is done in ModifyBakedDiffuseLighting now
- Refactor shader code: Added a backBakeDiffuseLighting to BuiltinData to handle lighting for transmission
- Refactor shader code: Material must now call InitBuiltinData (Init all to zero + init bakeDiffuseLighting and backBakeDiffuseLighting ) and PostInitBuiltinData

## [3.0.0-preview]

### Fixed
- Fixed an issue with distortion that was using previous frame instead of current frame
- Fixed an issue where disabled light where not upgrade correctly to the new physical light unit system introduce in 2.0.5-preview

### Changed
- Update assembly definitions to output assemblies that match Unity naming convention (Unity.*).

## [2.0.5-preview]

### Added
- Add option supportDitheringCrossFade on HDRP Asset to allow to remove shader variant during player build if needed
- Add contact shadows for punctual lights (in additional shadow settings), only one light is allowed to cast contact shadows at the same time and so at each frame a dominant light is choosed among all light with contact shadows enabled.
- Add PCSS shadow filter support (from SRP Core)
- Exposed shadow budget parameters in HDRP asset
- Add an option to generate an emissive mesh for area lights (currently rectangle light only). The mesh fits the size, intensity and color of the light.
- Add an option to the HDRP asset to increase the resolution of volumetric lighting.
- Add additional ligth unit support for punctual light (Lumens, Candela) and area lights (Lumens, Luminance)
- Add dedicated Gizmo for the box Influence volume of HDReflectionProbe / PlanarReflectionProbe

### Changed
- Re-enable shadow mask mode in debug view
- SSS and Transmission code have been refactored to be able to share it between various material. Guidelines are in SubsurfaceScattering.hlsl
- Change code in area light with LTC for Lit shader. Magnitude is now take from FGD texture instead of a separate texture
- Improve camera relative rendering: We now apply camera translation on the model matrix, so before the TransformObjectToWorld(). Note: unity_WorldToObject and unity_ObjectToWorld must never be used directly.
- Rename positionWS to positionRWS (Camera relative world position) at a lot of places (mainly in interpolator and FragInputs). In case of custom shader user will be required to update their code.
- Rename positionWS, capturePositionWS, proxyPositionWS, influencePositionWS to positionRWS, capturePositionRWS, proxyPositionRWS, influencePositionRWS (Camera relative world position) in LightDefinition struct.
- Improve the quality of trilinear filtering of density volume textures.
- Improve UI for HDReflectionProbe / PlanarReflectionProbe

### Fixed
- Fixed a shader preprocessor issue when compiling DebugViewMaterialGBuffer.shader against Metal target
- Added a temporary workaround to Lit.hlsl to avoid broken lighting code with Metal/AMD
- Fixed issue when using more than one volume texture mask with density volumes.
- Fixed an error which prevented volumetric lighting from working if no density volumes with 3D textures were present.
- Fix contact shadows applied on transmission
- Fix issue with forward opaque lit shader variant being removed by the shader preprocessor
- Fixed compilation errors on Nintendo Switch (limited XRSetting support).
- Fixed apply range attenuation option on punctual light
- Fixed issue with color temperature not take correctly into account with static lighting
- Don't display fog when diffuse lighting, specular lighting, or lux meter debug mode are enabled.

## [2.0.4-preview]

### Fixed
- Fix issue when disabling rough refraction and building a player. Was causing a crash.

## [2.0.3-preview]

### Added
- Increased debug color picker limit up to 260k lux

## [2.0.2-preview]

### Added
- Add Light -> Planar Reflection Probe command
- Added a false color mode in rendering debug
- Add support for mesh decals
- Add flag to disable projector decals on transparent geometry to save performance and decal texture atlas space
- Add ability to use decal diffuse map as mask only
- Add visualize all shadow masks in lighting debug
- Add export of normal and roughness buffer for forwardOnly and when in supportOnlyForward mode for forward
- Provide a define in lit.hlsl (FORWARD_MATERIAL_READ_FROM_WRITTEN_NORMAL_BUFFER) when output buffer normal is used to read the normal and roughness instead of caclulating it (can save performance, but lower quality due to compression)
- Add color swatch to decal material

### Changed
- Change Render -> Planar Reflection creation to 3D Object -> Mirror
- Change "Enable Reflector" name on SpotLight to "Angle Affect Intensity"
- Change prototype of BSDFData ConvertSurfaceDataToBSDFData(SurfaceData surfaceData) to BSDFData ConvertSurfaceDataToBSDFData(uint2 positionSS, SurfaceData surfaceData)

### Fixed
- Fix issue with StackLit in deferred mode with deferredDirectionalShadow due to GBuffer not being cleared. Gbuffer is still not clear and issue was fix with the new Output of normal buffer.
- Fixed an issue where interpolation volumes were not updated correctly for reflection captures.
- Fixed an exception in Light Loop settings UI

## [2.0.1-preview]

### Added
- Add stripper of shader variant when building a player. Save shader compile time.
- Disable per-object culling that was executed in C++ in HD whereas it was not used (Optimization)
- Enable texture streaming debugging (was not working before 2018.2)
- Added Screen Space Reflection with Proxy Projection Model
- Support correctly scene selection for alpha tested object
- Add per light shadow mask mode control (i.e shadow mask distance and shadow mask). It use the option NonLightmappedOnly
- Add geometric filtering to Lit shader (allow to reduce specular aliasing)
- Add shortcut to create DensityVolume and PlanarReflection in hierarchy
- Add a DefaultHDMirrorMaterial material for PlanarReflection
- Added a script to be able to upgrade material to newer version of HDRP
- Removed useless duplication of ForwardError passes.
- Add option to not compile any DEBUG_DISPLAY shader in the player (Faster build) call Support Runtime Debug display

### Changed
- Changed SupportForwardOnly to SupportOnlyForward in render pipeline settings
- Changed versioning variable name in HDAdditionalXXXData from m_version to version
- Create unique name when creating a game object in the rendering menu (i.e Density Volume(2))
- Re-organize various files and folder location to clean the repository
- Change Debug windows name and location. Now located at:  Windows -> General -> Render Pipeline Debug

### Removed
- Removed GlobalLightLoopSettings.maxPlanarReflectionProbes and instead use value of GlobalLightLoopSettings.planarReflectionProbeCacheSize
- Remove EmissiveIntensity parameter and change EmissiveColor to be HDR (Matching Builtin Unity behavior) - Data need to be updated - Launch Edit -> Single Step Upgrade Script -> Upgrade all Materials emissionColor

### Fixed
- Fix issue with LOD transition and instancing
- Fix discrepency between object motion vector and camera motion vector
- Fix issue with spot and dir light gizmo axis not highlighted correctly
- Fix potential crash while register debug windows inputs at startup
- Fix warning when creating Planar reflection
- Fix specular lighting debug mode (was rendering black)
- Allow projector decal with null material to allow to configure decal when HDRP is not set
- Decal atlas texture offset/scale is updated after allocations (used to be before so it was using date from previous frame)

## [2018.1 experimental]

### Added
- Configure the VolumetricLightingSystem code path to be on by default
- Trigger a build exception when trying to build an unsupported platform
- Introduce the VolumetricLightingController component, which can (and should) be placed on the camera, and allows one to control the near and the far plane of the V-Buffer (volumetric "froxel" buffer) along with the depth distribution (from logarithmic to linear)
- Add 3D texture support for DensityVolumes
- Add a better mapping of roughness to mipmap for planar reflection
- The VolumetricLightingSystem now uses RTHandles, which allows to save memory by sharing buffers between different cameras (history buffers are not shared), and reduce reallocation frequency by reallocating buffers only if the rendering resolution increases (and suballocating within existing buffers if the rendering resolution decreases)
- Add a Volumetric Dimmer slider to lights to control the intensity of the scattered volumetric lighting
- Add UV tiling and offset support for decals.
- Add mipmapping support for volume 3D mask textures

### Changed
- Default number of planar reflection change from 4 to 2
- Rename _MainDepthTexture to _CameraDepthTexture
- The VolumetricLightingController has been moved to the Interpolation Volume framework and now functions similarly to the VolumetricFog settings
- Update of UI of cookie, CubeCookie, Reflection probe and planar reflection probe to combo box
- Allow enabling/disabling shadows for area lights when they are set to baked.
- Hide applyRangeAttenuation and FadeDistance for directional shadow as they are not used

### Removed
- Remove Resource folder of PreIntegratedFGD and add the resource to RenderPipeline Asset

### Fixed
- Fix ConvertPhysicalLightIntensityToLightIntensity() function used when creating light from script to match HDLightEditor behavior
- Fix numerical issues with the default value of mean free path of volumetric fog
- Fix the bug preventing decals from coexisting with density volumes
- Fix issue with alpha tested geometry using planar/triplanar mapping not render correctly or flickering (due to being wrongly alpha tested in depth prepass)
- Fix meta pass with triplanar (was not handling correctly the normal)
- Fix preview when a planar reflection is present
- Fix Camera preview, it is now a Preview cameraType (was a SceneView)
- Fix handling unknown GPUShadowTypes in the shadow manager.
- Fix area light shapes sent as point lights to the baking backends when they are set to baked.
- Fix unnecessary division by PI for baked area lights.
- Fix line lights sent to the lightmappers. The backends don't support this light type.
- Fix issue with shadow mask framesettings not correctly taken into account when shadow mask is enabled for lighting.
- Fix directional light and shadow mask transition, they are now matching making smooth transition
- Fix banding issues caused by high intensity volumetric lighting
- Fix the debug window being emptied on SRP asset reload
- Fix issue with debug mode not correctly clearing the GBuffer in editor after a resize
- Fix issue with ResetMaterialKeyword not resetting correctly ToggleOff/Roggle Keyword
- Fix issue with motion vector not render correctly if there is no depth prepass in deferred

## [2018.1.0f2]

### Added
- Screen Space Refraction projection model (Proxy raycasting, HiZ raymarching)
- Screen Space Refraction settings as volume component
- Added buffered frame history per camera
- Port Global Density Volumes to the Interpolation Volume System.
- Optimize ImportanceSampleLambert() to not require the tangent frame.
- Generalize SampleVBuffer() to handle different sampling and reconstruction methods.
- Improve the quality of volumetric lighting reprojection.
- Optimize Morton Order code in the Subsurface Scattering pass.
- Planar Reflection Probe support roughness (gaussian convolution of captured probe)
- Use an atlas instead of a texture array for cluster transparent decals
- Add a debug view to visualize the decal atlas
- Only store decal textures to atlas if decal is visible, debounce out of memory decal atlas warning.
- Add manipulator gizmo on decal to improve authoring workflow
- Add a minimal StackLit material (work in progress, this version can be used as template to add new material)

### Changed
- EnableShadowMask in FrameSettings (But shadowMaskSupport still disable by default)
- Forced Planar Probe update modes to (Realtime, Every Update, Mirror Camera)
- Screen Space Refraction proxy model uses the proxy of the first environment light (Reflection probe/Planar probe) or the sky
- Moved RTHandle static methods to RTHandles
- Renamed RTHandle to RTHandleSystem.RTHandle
- Move code for PreIntegratedFDG (Lit.shader) into its dedicated folder to be share with other material
- Move code for LTCArea (Lit.shader) into its dedicated folder to be share with other material

### Removed
- Removed Planar Probe mirror plane position and normal fields in inspector, always display mirror plane and normal gizmos

### Fixed
- Fix fog flags in scene view is now taken into account
- Fix sky in preview windows that were disappearing after a load of a new level
- Fix numerical issues in IntersectRayAABB().
- Fix alpha blending of volumetric lighting with transparent objects.
- Fix the near plane of the V-Buffer causing out-of-bounds look-ups in the clustered data structure.
- Depth and color pyramid are properly computed and sampled when the camera renders inside a viewport of a RTHandle.
- Fix decal atlas debug view to work correctly when shadow atlas view is also enabled

## [2018.1.0b13]

...<|MERGE_RESOLUTION|>--- conflicted
+++ resolved
@@ -126,9 +126,6 @@
 - Fixed XR multi-pass decals rendering
 - Fixed several fields on Light Inspector that not supported Prefab overrides
 - Fixed EOL for some files
-<<<<<<< HEAD
-- VFX: Removed z-fight glitches that could appear when using deferred depth prepass and lit quad primitives
-=======
 - Fixed scene view rendering with volumetrics and XR enabled
 - Fixed decals to work with multiple cameras
 - Fixed optional clear of GBuffer (Was always on)
@@ -136,7 +133,7 @@
 - Fixed HDRP samples file hierarchy
 - Fixed Light units not matching light type
 - Fixed QualitySettings panel not displaying HDRP Asset
->>>>>>> e838df2b
+- VFX: Removed z-fight glitches that could appear when using deferred depth prepass and lit quad primitives
 
 ### Changed
 - Color buffer pyramid is not allocated anymore if neither refraction nor distortion are enabled
