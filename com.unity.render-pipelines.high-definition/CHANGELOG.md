# Changelog
All notable changes to this package will be documented in this file.

The format is based on [Keep a Changelog](http://keepachangelog.com/en/1.0.0/)
and this project adheres to [Semantic Versioning](http://semver.org/spec/v2.0.0.html).

## [Unreleased]

### Added
- Ray tracing support for VR single-pass
- Added sharpen filter shader parameter and UI for TemporalAA to control image quality instead of hardcoded value
- Added frame settings option for custom post process and custom passes as well as custom color buffer format option.
- Add check in wizard on SRP Batcher enabled.
- Added default implementations of OnPreprocessMaterialDescription for FBX, Obj, Sketchup and 3DS file formats.
- Added custom pass fade radius
- Added after post process injection point for custom passes
- Added basic alpha compositing support - Alpha is available afterpostprocess when using FP16 buffer format.
- Added falloff distance on Reflection Probe and Planar Reflection Probe
- Added Backplate projection from the HDRISky
- Added Shadow Matte in UnlitMasterNode, which only received shadow without lighting
- Added hability to name LightLayers in HDRenderPipelineAsset
- Added a range compression factor for Reflection Probe and Planar Reflection Probe to avoid saturation of colors.
- Added path tracing support for directional, point and spot lights, as well as emission from Lit and Unlit.
- Added non temporal version of SSAO.
- Added more detailed ray tracing stats in the debug window
- Added Disc area light (bake only)
- Added a warning in the material UI to prevent transparent + subsurface-scattering combination.
- Added XR single-pass setting into HDRP asset
- Added a penumbra tint option for lights
- Added support for depth copy with XR SDK
- Added debug setting to Render Pipeline Debug Window to list the active XR views
- Added an option to filter the result of the volumetric lighting (off by default).
- Added a transmission multiplier for directional lights
- Added XR single-pass test mode to Render Pipeline Debug Window
- Added debug setting to Render Pipeline Window to list the active XR views
- Added a new refraction mode for the Lit shader (thin). Which is a box refraction with small thickness values
- Added the code to support Barn Doors for Area Lights based on a shaderconfig option.
- Added HDRPCameraBinder property binder for Visual Effect Graph
- Added "Celestial Body" controls to the Directional Light
- Added new parameters to the Physically Based Sky
- Added Reflections to the DXR Wizard
- Added the possibility to have ray traced colored and semi-transparent shadows on directional lights.
- Added a check in the custom post process template to throw an error if the default shader is not found.
- Exposed the debug overlay ratio in the debug menu.
- Added a separate frame settings for tonemapping alongside color grading.
- Added the receive fog option in the material UI for ShaderGraphs.
- Added a public virtual bool in the custom post processes API to specify if a post processes should be executed in the scene view.
- Added a menu option that checks scene issues with ray tracing. Also removed the previously existing warning at runtime.
- Added Contrast Adaptive Sharpen (CAS) Upscaling effect.
- Added APIs to update probe settings at runtime.
- Added documentation for the rayTracingSupported method in HDRP
- Added user-selectable format for the post processing passes.
- Added support for alpha channel in some post-processing passes (DoF, TAA, Uber).
- Added warnings in FrameSettings inspector when using DXR and atempting to use Asynchronous Execution.
- Exposed Stencil bits that can be used by the user.
- Added history rejection based on velocity of intersected objects for directional, point and spot lights.
- Added a affectsVolumetric field to the HDAdditionalLightData API to know if light affects volumetric fog.
- Add OS and Hardware check in the Wizard fixes for DXR.
- Added option to exclude camera motion from motion blur.
- Added semi-transparent shadows for point and spot lights.
- Added support for semi-transparent shadow for unlit shader and unlit shader graph.
- Added the alpha clip enabled toggle to the material UI for all HDRP shader graphs.
- Added Material Samples to explain how to use the lit shader features
- Added an initial implementation of ray traced sub surface scattering
- Added AssetPostprocessors and Shadergraphs to handle Arnold Standard Surface and 3DsMax Physical material import from FBX.
- Added support for Smoothness Fade start work when enabling ray traced reflections.
- Added Contact shadow, Micro shadows and Screen space refraction API documentation.
- Added script documentation for SSR, SSAO (ray tracing), GI, Light Cluster, RayTracingSettings, Ray Counters, etc.
- Added path tracing support for refraction and internal reflections.
- Added support for Thin Refraction Model and Lit's Clear Coat in Path Tracing.
- Added the Tint parameter to Sky Colored Fog.
- Added of Screen Space Reflections for Transparent materials
- Added a fallback for ray traced area light shadows in case the material is forward or the lit mode is forward.
- Added a new debug mode for light layers.
- Added an "enable" toggle to the SSR volume component.
- Added support for anisotropic specular lobes in path tracing.
- Added support for alpha clipping in path tracing.
- Added support for light cookies in path tracing.
- Added support for transparent shadows in path tracing.
- Added support for iridescence in path tracing.
- Added support for background color in path tracing.
- Added a path tracing test to the test suite.
- Added a warning and workaround instructions that appear when you enable XR single-pass after the first frame with the XR SDK.
- Added the exposure sliders to the planar reflection probe preview
- Added support for subsurface scattering in path tracing.
- Added a new mode that improves the filtering of ray traced shadows (directional, point and spot) based on the distance to the occluder.
- Added support of cookie baking and add support on Disc light.
- Added support for fog attenuation in path tracing.
- Added a new debug panel for volumes
- Added XR setting to control camera jitter for temporal effects
- Added an error message in the DrawRenderers custom pass when rendering opaque objects with an HDRP asset in DeferredOnly mode.
- Added API to enable proper recording of path traced scenes (with the Unity recorder or other tools).
- Added support for fog in Recursive rendering, ray traced reflections and ray traced indirect diffuse.
- Added an alpha blend option for recursive rendering
<<<<<<< HEAD
- Added a flow map parameter to HDRI Sky
=======
- Added support for stack lit for ray tracing effects.
- Added support for hair for ray tracing effects.
>>>>>>> 9bc66b8a

### Fixed
- Fix when rescale probe all direction below zero (1219246)
- Update documentation of HDRISky-Backplate, precise how to have Ambient Occlusion on the Backplate
- Sorting, undo, labels, layout in the Lighting Explorer.
- Fixed sky settings and materials in Shader Graph Samples package
- Fix/workaround a probable graphics driver bug in the GTAO shader.
- Fixed Hair and PBR shader graphs double sided modes
- Fixed an issue where updating an HDRP asset in the Quality setting panel would not recreate the pipeline.
- Fixed issue with point lights being considered even when occupying less than a pixel on screen (case 1183196)
- Fix a potential NaN source with iridescence (case 1183216)
- Fixed issue of spotlight breaking when minimizing the cone angle via the gizmo (case 1178279)
- Fixed issue that caused decals not to modify the roughness in the normal buffer, causing SSR to not behave correctly (case 1178336)
- Fixed lit transparent refraction with XR single-pass rendering
- Removed extra jitter for TemporalAA in VR
- Fixed ShaderGraph time in main preview
- Fixed issue on some UI elements in HDRP asset not expanding when clicking the arrow (case 1178369)
- Fixed alpha blending in custom post process
- Fixed the modification of the _AlphaCutoff property in the material UI when exposed with a ShaderGraph parameter.
- Fixed HDRP test `1218_Lit_DiffusionProfiles` on Vulkan.
- Fixed an issue where building a player in non-dev mode would generate render target error logs every frame
- Fixed crash when upgrading version of HDRP
- Fixed rendering issues with material previews
- Fixed NPE when using light module in Shuriken particle systems (1173348).
- Refresh cached shadow on editor changes
- Fixed light supported units caching (1182266)
- Fixed an issue where SSAO (that needs temporal reprojection) was still being rendered when Motion Vectors were not available (case 1184998)
- Fixed a nullref when modifying the height parameters inside the layered lit shader UI.
- Fixed Decal gizmo that become white after exiting play mode
- Fixed Decal pivot position to behave like a spotlight
- Fixed an issue where using the LightingOverrideMask would break sky reflection for regular cameras
- Fix DebugMenu FrameSettingsHistory persistency on close
- Fix DensityVolume, ReflectionProbe aned PlanarReflectionProbe advancedControl display
- Fix DXR scene serialization in wizard
- Fixed an issue where Previews would reallocate History Buffers every frame
- Fixed the SetLightLayer function in HDAdditionalLightData setting the wrong light layer
- Fix error first time a preview is created for planar
- Fixed an issue where SSR would use an incorrect roughness value on ForwardOnly (StackLit, AxF, Fabric, etc.) materials when the pipeline is configured to also allow deferred Lit.
- Fixed issues with light explorer (cases 1183468, 1183269)
- Fix dot colors in LayeredLit material inspector
- Fix undo not resetting all value when undoing the material affectation in LayerLit material
- Fix for issue that caused gizmos to render in render textures (case 1174395)
- Fixed the light emissive mesh not updated when the light was disabled/enabled
- Fixed light and shadow layer sync when setting the HDAdditionalLightData.lightlayersMask property
- Fixed a nullref when a custom post process component that was in the HDRP PP list is removed from the project
- Fixed issue that prevented decals from modifying specular occlusion (case 1178272).
- Fixed exposure of volumetric reprojection
- Fixed multi selection support for Scalable Settings in lights
- Fixed font shaders in test projects for VR by using a Shader Graph version
- Fixed refresh of baked cubemap by incrementing updateCount at the end of the bake (case 1158677).
- Fixed issue with rectangular area light when seen from the back
- Fixed decals not affecting lightmap/lightprobe
- Fixed zBufferParams with XR single-pass rendering
- Fixed moving objects not rendered in custom passes
- Fixed abstract classes listed in the + menu of the custom pass list
- Fixed custom pass that was rendered in previews
- Fixed precision error in zero value normals when applying decals (case 1181639)
- Fixed issue that triggered No Scene Lighting view in game view as well (case 1156102)
- Assign default volume profile when creating a new HDRP Asset
- Fixed fov to 0 in planar probe breaking the projection matrix (case 1182014)
- Fixed bugs with shadow caching
- Reassign the same camera for a realtime probe face render request to have appropriate history buffer during realtime probe rendering.
- Fixed issue causing wrong shading when normal map mode is Object space, no normal map is set, but a detail map is present (case 1143352)
- Fixed issue with decal and htile optimization
- Fixed TerrainLit shader compilation error regarding `_Control0_TexelSize` redefinition (case 1178480).
- Fixed warning about duplicate HDRuntimeReflectionSystem when configuring play mode without domain reload.
- Fixed an editor crash when multiple decal projectors were selected and some had null material
- Added all relevant fix actions to FixAll button in Wizard
- Moved FixAll button on top of the Wizard
- Fixed an issue where fog color was not pre-exposed correctly
- Fix priority order when custom passes are overlapping
- Fix cleanup not called when the custom pass GameObject is destroyed
- Replaced most instances of GraphicsSettings.renderPipelineAsset by GraphicsSettings.currentRenderPipeline. This should fix some parameters not working on Quality Settings overrides.
- Fixed an issue with Realtime GI not working on upgraded projects.
- Fixed issue with screen space shadows fallback texture was not set as a texture array.
- Fixed Pyramid Lights bounding box
- Fixed terrain heightmap default/null values and epsilons
- Fixed custom post-processing effects breaking when an abstract class inherited from `CustomPostProcessVolumeComponent`
- Fixed XR single-pass rendering in Editor by using ShaderConfig.s_XrMaxViews to allocate matrix array
- Multiple different skies rendered at the same time by different cameras are now handled correctly without flickering
- Fixed flickering issue happening when different volumes have shadow settings and multiple cameras are present.
- Fixed issue causing planar probes to disappear if there is no light in the scene.
- Fixed a number of issues with the prefab isolation mode (Volumes leaking from the main scene and reflection not working properly)
- Fixed an issue with fog volume component upgrade not working properly
- Fixed Spot light Pyramid Shape has shadow artifacts on aspect ratio values lower than 1
- Fixed issue with AO upsampling in XR
- Fixed camera without HDAdditionalCameraData component not rendering
- Removed the macro ENABLE_RAYTRACING for most of the ray tracing code
- Fixed prefab containing camera reloading in loop while selected in the Project view
- Fixed issue causing NaN wheh the Z scale of an object is set to 0.
- Fixed DXR shader passes attempting to render before pipeline loaded
- Fixed black ambient sky issue when importing a project after deleting Library.
- Fixed issue when upgrading a Standard transparent material (case 1186874)
- Fixed area light cookies not working properly with stack lit
- Fixed material render queue not updated when the shader is changed in the material inspector.
- Fixed a number of issues with full screen debug modes not reseting correctly when setting another mutually exclusive mode
- Fixed compile errors for platforms with no VR support
- Fixed an issue with volumetrics and RTHandle scaling (case 1155236)
- Fixed an issue where sky lighting might be updated uselessly
- Fixed issue preventing to allow setting decal material to none (case 1196129)
- Fixed XR multi-pass decals rendering
- Fixed several fields on Light Inspector that not supported Prefab overrides
- Fixed EOL for some files
- Fixed scene view rendering with volumetrics and XR enabled
- Fixed decals to work with multiple cameras
- Fixed optional clear of GBuffer (Was always on)
- Fixed render target clears with XR single-pass rendering
- Fixed HDRP samples file hierarchy
- Fixed Light units not matching light type
- Fixed QualitySettings panel not displaying HDRP Asset
- Fixed black reflection probes the first time loading a project
- Fixed y-flip in scene view with XR SDK
- Fixed Decal projectors do not immediately respond when parent object layer mask is changed in editor.
- Fixed y-flip in scene view with XR SDK
- Fixed a number of issues with Material Quality setting
- Fixed the transparent Cull Mode option in HD unlit master node settings only visible if double sided is ticked.
- Fixed an issue causing shadowed areas by contact shadows at the edge of far clip plane if contact shadow length is very close to far clip plane.
- Fixed editing a scalable settings will edit all loaded asset in memory instead of targetted asset.
- Fixed Planar reflection default viewer FOV
- Fixed flickering issues when moving the mouse in the editor with ray tracing on.
- Fixed the ShaderGraph main preview being black after switching to SSS in the master node settings
- Fixed custom fullscreen passes in VR
- Fixed camera culling masks not taken in account in custom pass volumes
- Fixed object not drawn in custom pass when using a DrawRenderers with an HDRP shader in a build.
- Fixed injection points for Custom Passes (AfterDepthAndNormal and BeforePreRefraction were missing)
- Fixed a enum to choose shader tags used for drawing objects (DepthPrepass or Forward) when there is no override material.
- Fixed lit objects in the BeforePreRefraction, BeforeTransparent and BeforePostProcess.
- Fixed the None option when binding custom pass render targets to allow binding only depth or color.
- Fixed custom pass buffers allocation so they are not allocated if they're not used.
- Fixed the Custom Pass entry in the volume create asset menu items.
- Fixed Prefab Overrides workflow on Camera.
- Fixed alignment issue in Preset for Camera.
- Fixed alignment issue in Physical part for Camera.
- Fixed FrameSettings multi-edition.
- Fixed a bug happening when denoising multiple ray traced light shadows
- Fixed minor naming issues in ShaderGraph settings
- VFX: Removed z-fight glitches that could appear when using deferred depth prepass and lit quad primitives
- VFX: Preserve specular option for lit outputs (matches HDRP lit shader)
- Fixed an issue with Metal Shader Compiler and GTAO shader for metal
- Fixed resources load issue while upgrading HDRP package.
- Fix LOD fade mask by accounting for field of view
- Fixed spot light missing from ray tracing indirect effects.
- Fixed a UI bug in the diffusion profile list after fixing them from the wizard.
- Fixed the hash collision when creating new diffusion profile assets.
- Fixed a light leaking issue with box light casting shadows (case 1184475)
- Fixed Cookie texture type in the cookie slot of lights (Now displays a warning because it is not supported).
- Fixed a nullref that happens when using the Shuriken particle light module
- Fixed alignment in Wizard
- Fixed text overflow in Wizard's helpbox
- Fixed Wizard button fix all that was not automatically grab all required fixes
- Fixed VR tab for MacOS in Wizard
- Fixed local config package workflow in Wizard
- Fixed issue with contact shadows shifting when MSAA is enabled.
- Fixed EV100 in the PBR sky
- Fixed an issue In URP where sometime the camera is not passed to the volume system and causes a null ref exception (case 1199388)
- Fixed nullref when releasing HDRP with custom pass disabled
- Fixed performance issue derived from copying stencil buffer.
- Fixed an editor freeze when importing a diffusion profile asset from a unity package.
- Fixed an exception when trying to reload a builtin resource.
- Fixed the light type intensity unit reset when switching the light type.
- Fixed compilation error related to define guards and CreateLayoutFromXrSdk()
- Fixed documentation link on CustomPassVolume.
- Fixed player build when HDRP is in the project but not assigned in the graphic settings.
- Fixed an issue where ambient probe would be black for the first face of a baked reflection probe
- VFX: Fixed Missing Reference to Visual Effect Graph Runtime Assembly
- Fixed an issue where rendering done by users in EndCameraRendering would be executed before the main render loop.
- Fixed Prefab Override in main scope of Volume.
- Fixed alignment issue in Presset of main scope of Volume.
- Fixed persistence of ShowChromeGizmo and moved it to toolbar for coherency in ReflectionProbe and PlanarReflectionProbe.
- Fixed Alignement issue in ReflectionProbe and PlanarReflectionProbe.
- Fixed Prefab override workflow issue in ReflectionProbe and PlanarReflectionProbe.
- Fixed empty MoreOptions and moved AdvancedManipulation in a dedicated location for coherency in ReflectionProbe and PlanarReflectionProbe.
- Fixed Prefab override workflow issue in DensityVolume.
- Fixed empty MoreOptions and moved AdvancedManipulation in a dedicated location for coherency in DensityVolume.
- Fix light limit counts specified on the HDRP asset
- Fixed Quality Settings for SSR, Contact Shadows and Ambient Occlusion volume components
- Fixed decalui deriving from hdshaderui instead of just shaderui
- Use DelayedIntField instead of IntField for scalable settings
- Fixed init of debug for FrameSettingsHistory on SceneView camera
- Added a fix script to handle the warning 'referenced script in (GameObject 'SceneIDMap') is missing'
- Fix Wizard load when none selected for RenderPipelineAsset
- Fixed TerrainLitGUI when per-pixel normal property is not present.
- Fixed rendering errors when enabling debug modes with custom passes
- Fix an issue that made PCSS dependent on Atlas resolution (not shadow map res)
- Fixing a bug whith histories when n>4 for ray traced shadows
- Fixing wrong behavior in ray traced shadows for mesh renderers if their cast shadow is shadow only or double sided
- Only tracing rays for shadow if the point is inside the code for spotlight shadows
- Only tracing rays if the point is inside the range for point lights
- Fixing ghosting issues when the screen space shadow  indexes change for a light with ray traced shadows
- Fixed an issue with stencil management and Xbox One build that caused corrupted output in deferred mode.
- Fixed a mismatch in behavior between the culling of shadow maps and ray traced point and spot light shadows
- Fixed recursive ray tracing not working anymore after intermediate buffer refactor.
- Fixed ray traced shadow denoising not working (history rejected all the time).
- Fixed shader warning on xbox one
- Fixed cookies not working for spot lights in ray traced reflections, ray traced GI and recursive rendering
- Fixed an inverted handling of CoatSmoothness for SSR in StackLit.
- Fixed missing distortion inputs in Lit and Unlit material UI.
- Fixed issue that propagated NaNs across multiple frames through the exposure texture.
- Fixed issue with Exclude from TAA stencil ignored.
- Fixed ray traced reflection exposure issue.
- Fixed issue with TAA history not initialising corretly scale factor for first frame
- Fixed issue with stencil test of material classification not using the correct Mask (causing false positive and bad performance with forward material in deferred)
- Fixed issue with History not reset when chaning antialiasing mode on camera
- Fixed issue with volumetric data not being initialized if default settings have volumetric and reprojection off.
- Fixed ray tracing reflection denoiser not applied in tier 1
- Fixed the vibility of ray tracing related methods.
- Fixed the diffusion profile list not saved when clicking the fix button in the material UI.
- Fixed crash when pushing bounce count higher than 1 for ray traced GI or reflections
- Fixed PCSS softness scale so that it better match ray traced reference for punctual lights.
- Fixed exposure management for the path tracer
- Fixed AxF material UI containing two advanced options settings.
- Fixed an issue where cached sky contexts were being destroyed wrongly, breaking lighting in the LookDev
- Fixed issue that clamped PCSS softness too early and not after distance scale.
- Fixed fog affect transparent on HD unlit master node
- Fixed custom post processes re-ordering not saved.
- Fixed NPE when using scalable settings
- Fixed an issue where PBR sky precomputation was reset incorrectly in some cases causing bad performance.
- Fixed a bug due to depth history begin overriden too soon
- Fixed CustomPassSampleCameraColor scale issue when called from Before Transparent injection point.
- Fixed corruption of AO in baked probes.
- Fixed issue with upgrade of projects that still had Very High as shadow filtering quality.
- Fixed issue that caused Distortion UI to appear in Lit.
- Fixed several issues with decal duplicating when editing them.
- Fixed initialization of volumetric buffer params (1204159)
- Fixed an issue where frame count was incorrectly reset for the game view, causing temporal processes to fail.
- Fixed Culling group was not disposed error.
- Fixed issues on some GPU that do not support gathers on integer textures.
- Fixed an issue with ambient probe not being initialized for the first frame after a domain reload for volumetric fog.
- Fixed the scene visibility of decal projectors and density volumes
- Fixed a leak in sky manager.
- Fixed an issue where entering playmode while the light editor is opened would produce null reference exceptions.
- Fixed the debug overlay overlapping the debug menu at runtime.
- Fixed an issue with the framecount when changing scene.
- Fixed errors that occurred when using invalid near and far clip plane values for planar reflections.
- Fixed issue with motion blur sample weighting function.
- Fixed motion vectors in MSAA.
- Fixed sun flare blending (case 1205862).
- Fixed a lot of issues related to ray traced screen space shadows.
- Fixed memory leak caused by apply distortion material not being disposed.
- Fixed Reflection probe incorrectly culled when moving its parent (case 1207660)
- Fixed a nullref when upgrading the Fog volume components while the volume is opened in the inspector.
- Fix issues where decals on PS4 would not correctly write out the tile mask causing bits of the decal to go missing.
- Use appropriate label width and text content so the label is completely visible
- Fixed an issue where final post process pass would not output the default alpha value of 1.0 when using 11_11_10 color buffer format.
- Fixed SSR issue after the MSAA Motion Vector fix.
- Fixed an issue with PCSS on directional light if punctual shadow atlas was not allocated.
- Fixed an issue where shadow resolution would be wrong on the first face of a baked reflection probe.
- Fixed issue with PCSS softness being incorrect for cascades different than the first one.
- Fixed custom post process not rendering when using multiple HDRP asset in quality settings
- Fixed probe gizmo missing id (case 1208975)
- Fixed a warning in raytracingshadowfilter.compute
- Fixed issue with AO breaking with small near plane values.
- Fixed custom post process Cleanup function not called in some cases.
- Fixed shader warning in AO code.
- Fixed a warning in simpledenoiser.compute
- Fixed tube and rectangle light culling to use their shape instead of their range as a bounding box.
- Fixed caused by using gather on a UINT texture in motion blur.
- Fix issue with ambient occlusion breaking when dynamic resolution is active.
- Fixed some possible NaN causes in Depth of Field.
- Fixed Custom Pass nullref due to the new Profiling Sample API changes
- Fixed the black/grey screen issue on after post process Custom Passes in non dev builds.
- Fixed particle lights.
- Improved behavior of lights and probe going over the HDRP asset limits.
- Fixed issue triggered when last punctual light is disabled and more than one camera is used.
- Fixed Custom Pass nullref due to the new Profiling Sample API changes
- Fixed the black/grey screen issue on after post process Custom Passes in non dev builds.
- Fixed XR rendering locked to vsync of main display with Standalone Player.
- Fixed custom pass cleanup not called at the right time when using multiple volumes.
- Fixed an issue on metal with edge of decal having artifact by delaying discard of fragments during decal projection
- Fixed various shader warning
- Fixing unnecessary memory allocations in the ray tracing cluster build
- Fixed duplicate column labels in LightEditor's light tab
- Fixed white and dark flashes on scenes with very high or very low exposure when Automatic Exposure is being used.
- Fixed an issue where passing a null ProfilingSampler would cause a null ref exception.
- Fixed memory leak in Sky when in matcap mode.
- Fixed compilation issues on platform that don't support VR.
- Fixed migration code called when we create a new HDRP asset.
- Fixed RemoveComponent on Camera contextual menu to not remove Camera while a component depend on it.
- Fixed an issue where ambient occlusion and screen space reflections editors would generate null ref exceptions when HDRP was not set as the current pipeline.
- Fixed a null reference exception in the probe UI when no HDRP asset is present.
- Fixed the outline example in the doc (sampling range was dependent on screen resolution)
- Fixed a null reference exception in the HDRI Sky editor when no HDRP asset is present.
- Fixed an issue where Decal Projectors created from script where rotated around the X axis by 90°.
- Fixed frustum used to compute Density Volumes visibility when projection matrix is oblique.
- Fixed a null reference exception in Path Tracing, Recursive Rendering and raytraced Global Illumination editors when no HDRP asset is present.
- Fix for NaNs on certain geometry with Lit shader -- [case 1210058](https://fogbugz.unity3d.com/f/cases/1210058/)
- Fixed an issue where ambient occlusion and screen space reflections editors would generate null ref exceptions when HDRP was not set as the current pipeline.
- Fixed a null reference exception in the probe UI when no HDRP asset is present.
- Fixed the outline example in the doc (sampling range was dependent on screen resolution)
- Fixed a null reference exception in the HDRI Sky editor when no HDRP asset is present.
- Fixed an issue where materials newly created from the contextual menu would have an invalid state, causing various problems until it was edited.
- Fixed transparent material created with ZWrite enabled (now it is disabled by default for new transparent materials)
- Fixed mouseover on Move and Rotate tool while DecalProjector is selected.
- Fixed wrong stencil state on some of the pixel shader versions of deferred shader.
- Fixed an issue where creating decals at runtime could cause a null reference exception.
- Fixed issue that displayed material migration dialog on the creation of new project.
- Fixed various issues with time and animated materials (cases 1210068, 1210064).
- Updated light explorer with latest changes to the Fog and fixed issues when no visual environment was present.
- Fixed not handleling properly the recieve SSR feature with ray traced reflections
- Shadow Atlas is no longer allocated for area lights when they are disabled in the shader config file.
- Avoid MRT Clear on PS4 as it is not implemented yet.
- Fixed runtime debug menu BitField control.
- Fixed the radius value used for ray traced directional light.
- Fixed compilation issues with the layered lit in ray tracing shaders.
- Fixed XR autotests viewport size rounding
- Fixed mip map slider knob displayed when cubemap have no mipmap
- Remove unnecessary skip of material upgrade dialog box.
- Fixed the profiling sample mismatch errors when enabling the profiler in play mode
- Fixed issue that caused NaNs in reflection probes on consoles.
- Fixed adjusting positive axis of Blend Distance slides the negative axis in the density volume component.
- Fixed the blend of reflections based on the weight.
- Fixed fallback for ray traced reflections when denoising is enabled.
- Fixed error spam issue with terrain detail terrainDetailUnsupported (cases 1211848)
- Fixed hardware dynamic resolution causing cropping/scaling issues in scene view (case 1158661)
- Fixed Wizard check order for `Hardware and OS` and `Direct3D12`
- Fix AO issue turning black when Far/Near plane distance is big.
- Fixed issue when opening lookdev and the lookdev volume have not been assigned yet.
- Improved memory usage of the sky system.
- Updated label in HDRP quality preference settings (case 1215100)
- Fixed Decal Projector gizmo not undoing properly (case 1216629)
- Fix a leak in the denoising of ray traced reflections.
- Fixed Alignment issue in Light Preset
- Fixed Environment Header in LightingWindow
- Fixed an issue where hair shader could write garbage in the diffuse lighting buffer, causing NaNs.
- Fixed an exposure issue with ray traced sub-surface scattering.
- Fixed runtime debug menu light hierarchy None not doing anything.
- Fixed the broken ShaderGraph preview when creating a new Lit graph.
- Fix indentation issue in preset of LayeredLit material.
- Fixed minor issues with cubemap preview in the inspector.
- Fixed wrong build error message when building for android on mac.
- Fixed an issue related to denoising ray trace area shadows.
- Fixed wrong build error message when building for android on mac.
- Fixed Wizard persistency of Direct3D12 change on domain reload.
- Fixed Wizard persistency of FixAll on domain reload.
- Fixed Wizard behaviour on domain reload.
- Fixed a potential source of NaN in planar reflection probe atlas.
- Fixed an issue with MipRatio debug mode showing _DebugMatCapTexture not being set.
- Fixed missing initialization of input params in Blit for VR.
- Fix Inf source in LTC for area lights.
- Fix issue with AO being misaligned when multiple view are visible.
- Fix issue that caused the clamp of camera rotation motion for motion blur to be ineffective.
- Fixed issue with AssetPostprocessors dependencies causing models to be imported twice when upgrading the package version.
- Fixed culling of lights with XR SDK
- Fixed memory stomp in shadow caching code, leading to overflow of Shadow request array and runtime errors.
- Fixed an issue related to transparent objects reading the ray traced indirect diffuse buffer
- Fixed an issue with filtering ray traced area lights when the intensity is high or there is an exposure.
- Fixed ill-formed include path in Depth Of Field shader.
- Fixed shader graph and ray tracing after the shader target PR.
- Fixed a bug in semi-transparent shadows (object further than the light casting shadows)
- Fix state enabled of default volume profile when in package.
- Fixed removal of MeshRenderer and MeshFilter on adding Light component.
- Fixed Ray Traced SubSurface Scattering not working with ray traced area lights
- Fixed Ray Traced SubSurface Scattering not working in forward mode.
- Fixed a bug in debug light volumes.
- Fixed a bug related to ray traced area light shadow history.
- Fixed an issue where fog sky color mode could sample NaNs in the sky cubemap.
- Fixed a leak in the PBR sky renderer.
- Added a tooltip to the Ambient Mode parameter in the Visual Envionment volume component.
- Static lighting sky now takes the default volume into account (this fixes discrepancies between baked and realtime lighting).
- Fixed a leak in the sky system.
- Removed MSAA Buffers allocation when lit shader mode is set to "deferred only".
- Fixed invalid cast for realtime reflection probes (case 1220504)
- Fixed invalid game view rendering when disabling all cameras in the scene (case 1105163)
- Hide reflection probes in the renderer components.
- Fixed infinite reload loop while displaying Light's Shadow's Link Light Layer in Inspector of Prefab Asset.
- Fixed the culling was not disposed error in build log.
- Fixed the cookie atlas size and planar atlas size being too big after an upgrade of the HDRP asset.
- Fixed transparent SSR for shader graph.
- Fixed an issue with emissive light meshes not being in the RAS.
- Fixed DXR player build
- Fixed the HDRP asset migration code not being called after an upgrade of the package
- Fixed draw renderers custom pass out of bound exception
- Fixed the PBR shader rendering in deferred
- Fixed some typos in debug menu (case 1224594)
- Fixed ray traced point and spot lights shadows not rejecting istory when semi-transparent or colored.
- Fixed a warning due to StaticLightingSky when reloading domain in some cases.
- Fixed the MaxLightCount being displayed when the light volume debug menu is on ColorAndEdge.
- Fixed issue with unclear naming of debug menu for decals.
- Fixed z-fighting in scene view when scene lighting is off (case 1203927)
- Fixed issue that prevented cubemap thumbnails from rendering.
- Fixed ray tracing with VR single-pass
- Fix an exception in ray tracing that happens if two LOD levels are using the same mesh renderer.
- Fixed error in the console when switching shader to decal in the material UI.
- Fixed an issue with refraction model and ray traced recursive rendering (case 1198578).
- Fixed an issue where a dynamic sky changing any frame may not update the ambient probe.
- Fixed cubemap thumbnail generation at project load time.
- Fixed cubemap thumbnail generation at project load time. 
- Fixed XR culling with multiple cameras
- Fixed XR single-pass with Mock HMD plugin
- Fixed sRGB mismatch with XR SDK
- Fixed an issue where default volume would not update when switching profile.
- Fixed issue with uncached reflection probe cameras reseting the debug mode (case 1224601) 
- Fixed an issue where AO override would not override specular occlusion.
- Fixed an issue where Volume inspector might not refresh correctly in some cases.
- Fixed render texture with XR
- Fixed issue with resources being accessed before initialization process has been performed completely. 
- Half fixed shuriken particle light that cast shadows (only the first one will be correct)
- Fixed issue with atmospheric fog turning black if a planar reflection probe is placed below ground level. (case 1226588)
- Fixed custom pass GC alloc issue in CustomPassVolume.GetActiveVolumes().
- Fixed an issue related to the envlightdatasrt not being bound in recursive rendering.

### Changed
- Color buffer pyramid is not allocated anymore if neither refraction nor distortion are enabled
- Rename Emission Radius to Radius in UI in Point, Spot
- Angular Diameter parameter for directional light is no longuer an advanced property
- DXR: Remove Light Radius and Angular Diamater of Raytrace shadow. Angular Diameter and Radius are used instead.
- Remove MaxSmoothness parameters from UI for point, spot and directional light. The MaxSmoothness is now deduce from Radius Parameters
- DXR: Remove the Ray Tracing Environement Component. Add a Layer Mask to the ray Tracing volume components to define which objects are taken into account for each effect.
- Removed second cubemaps used for shadowing in lookdev
- Disable Physically Based Sky below ground
- Increase max limit of area light and reflection probe to 128
- Change default texture for detailmap to grey
- Optimize Shadow RT load on Tile based architecture platforms.
- Improved quality of SSAO.
- Moved RequestShadowMapRendering() back to public API.
- Update HDRP DXR Wizard with an option to automatically clone the hdrp config package and setup raytracing to 1 in shaders file.
- Added SceneSelection pass for TerrainLit shader.
- Simplified Light's type API regrouping the logic in one place (Check type in HDAdditionalLightData)
- The support of LOD CrossFade (Dithering transition) in master nodes now required to enable it in the master node settings (Save variant)
- Improved shadow bias, by removing constant depth bias and substituting it with slope-scale bias.
- Fix the default stencil values when a material is created from a SSS ShaderGraph.
- Tweak test asset to be compatible with XR: unlit SG material for canvas and double-side font material
- Slightly tweaked the behaviour of bloom when resolution is low to reduce artifacts.
- Hidden fields in Light Inspector that is not relevant while in BakingOnly mode.
- Changed parametrization of PCSS, now softness is derived from angular diameter (for directional lights) or shape radius (for point/spot lights) and min filter size is now in the [0..1] range.
- Moved the copy of the geometry history buffers to right after the depth mip chain generation.
- Rename "Luminance" to "Nits" in UX for physical light unit
- Rename FrameSettings "SkyLighting" to "SkyReflection"
- Reworked XR automated tests
- The ray traced screen space shadow history for directional, spot and point lights is discarded if the light transform has changed.
- Changed the behavior for ray tracing in case a mesh renderer has both transparent and opaque submeshes.
- Improve history buffer management
- Replaced PlayerSettings.virtualRealitySupported with XRGraphics.tryEnable.
- Remove redundant FrameSettings RealTimePlanarReflection
- Improved a bit the GC calls generated during the rendering.
- Material update is now only triggered when the relevant settings are touched in the shader graph master nodes
- Changed the way Sky Intensity (on Sky volume components) is handled. It's now a combo box where users can choose between Exposure, Multiplier or Lux (for HDRI sky only) instead of both multiplier and exposure being applied all the time. Added a new menu item to convert old profiles.
- Change how method for specular occlusions is decided on inspector shader (Lit, LitTesselation, LayeredLit, LayeredLitTessellation)
- Unlocked SSS, SSR, Motion Vectors and Distortion frame settings for reflections probes.
- Hide unused LOD settings in Quality Settings legacy window.
- Reduced the constrained distance for temporal reprojection of ray tracing denoising
- Removed shadow near plane from the Directional Light Shadow UI.
- Improved the performances of custom pass culling.
- The scene view camera now replicates the physical parameters from the camera tagged as "MainCamera".
- Reduced the number of GC.Alloc calls, one simple scene without plarnar / probes, it should be 0B.
- Renamed ProfilingSample to ProfilingScope and unified API. Added GPU Timings.
- Updated macros to be compatible with the new shader preprocessor.
- Ray tracing reflection temporal filtering is now done in pre-exposed space
- Search field selects the appropriate fields in both project settings panels 'HDRP Default Settings' and 'Quality/HDRP'
- Disabled the refraction and transmission map keywords if the material is opaque.
- Keep celestial bodies outside the atmosphere.
- Updated the MSAA documentation to specify what features HDRP supports MSAA for and what features it does not.
- Shader use for Runtime Debug Display are now correctly stripper when doing a release build
- Now each camera has its own Volume Stack. This allows Volume Parameters to be updated as early as possible and be ready for the whole frame without conflicts between cameras.
- Disable Async for SSR, SSAO and Contact shadow when aggregated ray tracing frame setting is on.
- Improved performance when entering play mode without domain reload by a factor of ~25
- Renamed the camera profiling sample to include the camera name
- Discarding the ray tracing history for AO, reflection, diffuse shadows and GI when the viewport size changes.
- Renamed the camera profiling sample to include the camera name
- Renamed the post processing graphic formats to match the new convention.
- The restart in Wizard for DXR will always be last fix from now on
- Refactoring pre-existing materials to share more shader code between rasterization and ray tracing.
- Setting a material's Refraction Model to Thin does not overwrite the Thickness and Transmission Absorption Distance anymore.
- Removed Wind textures from runtime as wind is no longer built into the pipeline
- Changed Shader Graph titles of master nodes to be more easily searchable ("HDRP/x" -> "x (HDRP)")
- Expose StartSinglePass() and StopSinglePass() as public interface for XRPass
- Replaced the Texture array for 2D cookies (spot, area and directional lights) and for planar reflections by an atlas.
- Moved the tier defining from the asset to the concerned volume components.
- Changing from a tier management to a "mode" management for reflection and GI and removing the ability to enable/disable deferred and ray bining (they are now implied by performance mode)
- The default FrameSettings for ScreenSpaceShadows is set to true for Camera in order to give a better workflow for DXR.
- Refactor internal usage of Stencil bits.
- Changed how the material upgrader works and added documentation for it.
- Custom passes now disable the stencil when overwriting the depth and not writing into it.
- Renamed the camera profiling sample to include the camera name
- Changed the way the shadow casting property of transparent and tranmissive materials is handeled for ray tracing.
- Changed inspector materials stencil setting code to have more sharing.
- Updated the default scene and default DXR scene and DefaultVolumeProfile.
- Changed the way the length parameter is used for ray traced contact shadows.
- Improved the coherency of PCSS blur between cascades.
- Updated VR checks in Wizard to reflect new XR System.
- Removing unused alpha threshold depth prepass and post pass for fabric shader graph.
- Transform result from CIE XYZ to sRGB color space in EvalSensitivity for iridescence.
- Moved BeginCameraRendering callback right before culling.
- Changed the visibility of the Indirect Lighting Controller component to public.
- Renamed the cubemap used for diffuse convolution to a more explicit name for the memory profiler.
- Improved behaviour of transmission color on transparent surfaces in path tracing.
- Light dimmer can now get values higher than one and was renamed to multiplier in the UI.
- Removed info box requesting volume component for Visual Environment and updated the documentation with the relevant information.
- Improved light selection oracle for light sampling in path tracing.
- Stripped ray tracing subsurface passes with ray tracing is not enabled.
- Remove LOD cross fade code for ray tracing shaders
- Removed legacy VR code
- Add range-based clipping to box lights (case 1178780)
- Improve area light culling (case 1085873)
- Light Hierarchy debug mode can now adjust Debug Exposure for visualizing high exposure scenes.
- Rejecting history for ray traced reflections based on a threshold evaluated on the neighborhood of the sampled history.
- Renamed "Environment" to "Reflection Probes" in tile/cluster debug menu.
- Utilities namespace is obsolete, moved its content to UnityEngine.Rendering (case 1204677)
- Obsolete Utilities namespace was removed, instead use UnityEngine.Rendering (case 1204677)
- Moved most of the compute shaders to the multi_compile API instead of multiple kernels.
- Use multi_compile API for deferred compute shader with shadow mask.
- Remove the raytracing rendering queue system to make recursive raytraced material work when raytracing is disabled
- Changed a few resources used by ray tracing shaders to be global resources (using register space1) for improved CPU performance.
- All custom pass volumes are now executed for one injection point instead of the first one.
- Hidden unsupported choice in emission in Materials
- Temporal Anti aliasing improvements.
- Optimized PrepareLightsForGPU (cost reduced by over 25%) and PrepareGPULightData (around twice as fast now).

## [7.1.1] - 2019-09-05

### Added
- Transparency Overdraw debug mode. Allows to visualize transparent objects draw calls as an "heat map".
- Enabled single-pass instancing support for XR SDK with new API cmd.SetInstanceMultiplier()
- XR settings are now available in the HDRP asset
- Support for Material Quality in Shader Graph
- Material Quality support selection in HDRP Asset
- Renamed XR shader macro from UNITY_STEREO_ASSIGN_COMPUTE_EYE_INDEX to UNITY_XR_ASSIGN_VIEW_INDEX
- Raytracing ShaderGraph node for HDRP shaders
- Custom passes volume component with 3 injection points: Before Rendering, Before Transparent and Before Post Process
- Alpha channel is now properly exported to camera render textures when using FP16 color buffer format
- Support for XR SDK mirror view modes
- HD Master nodes in Shader Graph now support Normal and Tangent modification in vertex stage.
- DepthOfFieldCoC option in the fullscreen debug modes.
- Added override Ambient Occlusion option on debug windows
- Added Custom Post Processes with 3 injection points: Before Transparent, Before Post Process and After Post Process
- Added draft of minimal interactive path tracing (experimental) based on DXR API - Support only 4 area light, lit and unlit shader (non-shadergraph)

### Fixed
- Fixed wizard infinite loop on cancellation
- Fixed with compute shader error about too many threads in threadgroup on low GPU
- Fixed invalid contact shadow shaders being created on metal
- Fixed a bug where if Assembly.GetTypes throws an exception due to mis-versioned dlls, then no preprocessors are used in the shader stripper
- Fixed typo in AXF decal property preventing to compile
- Fixed reflection probe with XR single-pass and FPTL
- Fixed force gizmo shown when selecting camera in hierarchy
- Fixed issue with XR occlusion mesh and dynamic resolution
- Fixed an issue where lighting compute buffers were re-created with the wrong size when resizing the window, causing tile artefacts at the top of the screen.
- Fix FrameSettings names and tooltips
- Fixed error with XR SDK when the Editor is not in focus
- Fixed errors with RenderGraph, XR SDK and occlusion mesh
- Fixed shadow routines compilation errors when "real" type is a typedef on "half".
- Fixed toggle volumetric lighting in the light UI
- Fixed post-processing history reset handling rt-scale incorrectly
- Fixed crash with terrain and XR multi-pass
- Fixed ShaderGraph material synchronization issues
- Fixed a null reference exception when using an Emissive texture with Unlit shader (case 1181335)
- Fixed an issue where area lights and point lights where not counted separately with regards to max lights on screen (case 1183196)
- Fixed an SSR and Subsurface Scattering issue (appearing black) when using XR.

### Changed
- Update Wizard layout.
- Remove almost all Garbage collection call within a frame.
- Rename property AdditionalVeclocityChange to AddPrecomputeVelocity
- Call the End/Begin camera rendering callbacks for camera with customRender enabled
- Changeg framesettings migration order of postprocess flags as a pr for reflection settings flags have been backported to 2019.2
- Replaced usage of ENABLE_VR in XRSystem.cs by version defines based on the presence of the built-in VR and XR modules
- Added an update virtual function to the SkyRenderer class. This is called once per frame. This allows a given renderer to amortize heavy computation at the rate it chooses. Currently only the physically based sky implements this.
- Removed mandatory XRPass argument in HDCamera.GetOrCreate()
- Restored the HDCamera parameter to the sky rendering builtin parameters.
- Removed usage of StructuredBuffer for XR View Constants
- Expose Direct Specular Lighting control in FrameSettings
- Deprecated ExponentialFog and VolumetricFog volume components. Now there is only one exponential fog component (Fog) which can add Volumetric Fog as an option. Added a script in Edit -> Render Pipeline -> Upgrade Fog Volume Components.

## [7.0.1] - 2019-07-25

### Added
- Added option in the config package to disable globally Area Lights and to select shadow quality settings for the deferred pipeline.
- When shader log stripping is enabled, shader stripper statistics will be written at `Temp/shader-strip.json`
- Occlusion mesh support from XR SDK

### Fixed
- Fixed XR SDK mirror view blit, cleanup some XRTODO and removed XRDebug.cs
- Fixed culling for volumetrics with XR single-pass rendering
- Fix shadergraph material pass setup not called
- Fixed documentation links in component's Inspector header bar
- Cookies using the render texture output from a camera are now properly updated
- Allow in ShaderGraph to enable pre/post pass when the alpha clip is disabled

### Changed
- RenderQueue for Opaque now start at Background instead of Geometry.
- Clamp the area light size for scripting API when we change the light type
- Added a warning in the material UI when the diffusion profile assigned is not in the HDRP asset


## [7.0.0] - 2019-07-17

### Added
- `Fixed`, `Viewer`, and `Automatic` modes to compute the FOV used when rendering a `PlanarReflectionProbe`
- A checkbox to toggle the chrome gizmo of `ReflectionProbe`and `PlanarReflectionProbe`
- Added a Light layer in shadows that allow for objects to cast shadows without being affected by light (and vice versa).
- You can now access ShaderGraph blend states from the Material UI (for example, **Surface Type**, **Sorting Priority**, and **Blending Mode**). This change may break Materials that use a ShaderGraph, to fix them, select **Edit > Render Pipeline > Reset all ShaderGraph Scene Materials BlendStates**. This syncs the blendstates of you ShaderGraph master nodes with the Material properties.
- You can now control ZTest, ZWrite, and CullMode for transparent Materials.
- Materials that use Unlit Shaders or Unlit Master Node Shaders now cast shadows.
- Added an option to enable the ztest on **After Post Process** materials when TAA is disabled.
- Added a new SSAO (based on Ground Truth Ambient Occlusion algorithm) to replace the previous one.
- Added support for shadow tint on light
- BeginCameraRendering and EndCameraRendering callbacks are now called with probes
- Adding option to update shadow maps only On Enable and On Demand.
- Shader Graphs that use time-dependent vertex modification now generate correct motion vectors.
- Added option to allow a custom spot angle for spot light shadow maps.
- Added frame settings for individual post-processing effects
- Added dither transition between cascades for Low and Medium quality settings
- Added single-pass instancing support with XR SDK
- Added occlusion mesh support with XR SDK
- Added support of Alembic velocity to various shaders
- Added support for more than 2 views for single-pass instancing
- Added support for per punctual/directional light min roughness in StackLit
- Added mirror view support with XR SDK
- Added VR verification in HDRPWizard
- Added DXR verification in HDRPWizard
- Added feedbacks in UI of Volume regarding skies
- Cube LUT support in Tonemapping. Cube LUT helpers for external grading are available in the Post-processing Sample package.

### Fixed
- Fixed an issue with history buffers causing effects like TAA or auto exposure to flicker when more than one camera was visible in the editor
- The correct preview is displayed when selecting multiple `PlanarReflectionProbe`s
- Fixed volumetric rendering with camera-relative code and XR stereo instancing
- Fixed issue with flashing cyan due to async compilation of shader when selecting a mesh
- Fix texture type mismatch when the contact shadow are disabled (causing errors on IOS devices)
- Fixed Generate Shader Includes while in package
- Fixed issue when texture where deleted in ShadowCascadeGUI
- Fixed issue in FrameSettingsHistory when disabling a camera several time without enabling it in between.
- Fixed volumetric reprojection with camera-relative code and XR stereo instancing
- Added custom BaseShaderPreprocessor in HDEditorUtils.GetBaseShaderPreprocessorList()
- Fixed compile issue when USE_XR_SDK is not defined
- Fixed procedural sky sun disk intensity for high directional light intensities
- Fixed Decal mip level when using texture mip map streaming to avoid dropping to lowest permitted mip (now loading all mips)
- Fixed deferred shading for XR single-pass instancing after lightloop refactor
- Fixed cluster and material classification debug (material classification now works with compute as pixel shader lighting)
- Fixed IOS Nan by adding a maximun epsilon definition REAL_EPS that uses HALF_EPS when fp16 are used
- Removed unnecessary GC allocation in motion blur code
- Fixed locked UI with advanded influence volume inspector for probes
- Fixed invalid capture direction when rendering planar reflection probes
- Fixed Decal HTILE optimization with platform not supporting texture atomatic (Disable it)
- Fixed a crash in the build when the contact shadows are disabled
- Fixed camera rendering callbacks order (endCameraRendering was being called before the actual rendering)
- Fixed issue with wrong opaque blending settings for After Postprocess
- Fixed issue with Low resolution transparency on PS4
- Fixed a memory leak on volume profiles
- Fixed The Parallax Occlusion Mappping node in shader graph and it's UV input slot
- Fixed lighting with XR single-pass instancing by disabling deferred tiles
- Fixed the Bloom prefiltering pass
- Fixed post-processing effect relying on Unity's random number generator
- Fixed camera flickering when using TAA and selecting the camera in the editor
- Fixed issue with single shadow debug view and volumetrics
- Fixed most of the problems with light animation and timeline
- Fixed indirect deferred compute with XR single-pass instancing
- Fixed a slight omission in anisotropy calculations derived from HazeMapping in StackLit
- Improved stack computation numerical stability in StackLit
- Fix PBR master node always opaque (wrong blend modes for forward pass)
- Fixed TAA with XR single-pass instancing (missing macros)
- Fixed an issue causing Scene View selection wire gizmo to not appear when using HDRP Shader Graphs.
- Fixed wireframe rendering mode (case 1083989)
- Fixed the renderqueue not updated when the alpha clip is modified in the material UI.
- Fixed the PBR master node preview
- Remove the ReadOnly flag on Reflection Probe's cubemap assets during bake when there are no VCS active.
- Fixed an issue where setting a material debug view would not reset the other exclusive modes
- Spot light shapes are now correctly taken into account when baking
- Now the static lighting sky will correctly take the default values for non-overridden properties
- Fixed material albedo affecting the lux meter
- Extra test in deferred compute shading to avoid shading pixels that were not rendered by the current camera (for camera stacking)

### Changed
- Optimization: Reduce the group size of the deferred lighting pass from 16x16 to 8x8
- Replaced HDCamera.computePassCount by viewCount
- Removed xrInstancing flag in RTHandles (replaced by TextureXR.slices and TextureXR.dimensions)
- Refactor the HDRenderPipeline and lightloop code to preprare for high level rendergraph
- Removed the **Back Then Front Rendering** option in the fabric Master Node settings. Enabling this option previously did nothing.
- Shader type Real translates to FP16 precision on Nintendo Switch.
- Shader framework refactor: Introduce CBSDF, EvaluateBSDF, IsNonZeroBSDF to replace BSDF functions
- Shader framework refactor:  GetBSDFAngles, LightEvaluation and SurfaceShading functions
- Replace ComputeMicroShadowing by GetAmbientOcclusionForMicroShadowing
- Rename WorldToTangent to TangentToWorld as it was incorrectly named
- Remove SunDisk and Sun Halo size from directional light
- Remove all obsolete wind code from shader
- Renamed DecalProjectorComponent into DecalProjector for API alignment.
- Improved the Volume UI and made them Global by default
- Remove very high quality shadow option
- Change default for shadow quality in Deferred to Medium
- Enlighten now use inverse squared falloff (before was using builtin falloff)
- Enlighten is now deprecated. Please use CPU or GPU lightmaper instead.
- Remove the name in the diffusion profile UI
- Changed how shadow map resolution scaling with distance is computed. Now it uses screen space area rather than light range.
- Updated MoreOptions display in UI
- Moved Display Area Light Emissive Mesh script API functions in the editor namespace
- direct strenght properties in ambient occlusion now affect direct specular as well
- Removed advanced Specular Occlusion control in StackLit: SSAO based SO control is hidden and fixed to behave like Lit, SPTD is the only HQ technique shown for baked SO.
- Shader framework refactor: Changed ClampRoughness signature to include PreLightData access.
- HDRPWizard window is now in Window > General > HD Render Pipeline Wizard
- Moved StaticLightingSky to LightingWindow
- Removes the current "Scene Settings" and replace them with "Sky & Fog Settings" (with Physically Based Sky and Volumetric Fog).
- Changed how cached shadow maps are placed inside the atlas to minimize re-rendering of them.

## [6.7.0-preview] - 2019-05-16

### Added
- Added ViewConstants StructuredBuffer to simplify XR rendering
- Added API to render specific settings during a frame
- Added stadia to the supported platforms (2019.3)
- Enabled cascade blends settings in the HD Shadow component
- Added Hardware Dynamic Resolution support.
- Added MatCap debug view to replace the no scene lighting debug view.
- Added clear GBuffer option in FrameSettings (default to false)
- Added preview for decal shader graph (Only albedo, normal and emission)
- Added exposure weight control for decal
- Screen Space Directional Shadow under a define option. Activated for ray tracing
- Added a new abstraction for RendererList that will help transition to Render Graph and future RendererList API
- Added multipass support for VR
- Added XR SDK integration (multipass only)
- Added Shader Graph samples for Hair, Fabric and Decal master nodes.
- Add fade distance, shadow fade distance and light layers to light explorer
- Add method to draw light layer drawer in a rect to HDEditorUtils

### Fixed
- Fixed deserialization crash at runtime
- Fixed for ShaderGraph Unlit masternode not writing velocity
- Fixed a crash when assiging a new HDRP asset with the 'Verify Saving Assets' option enabled
- Fixed exposure to properly support TEXTURE2D_X
- Fixed TerrainLit basemap texture generation
- Fixed a bug that caused nans when material classification was enabled and a tile contained one standard material + a material with transmission.
- Fixed gradient sky hash that was not using the exposure hash
- Fixed displayed default FrameSettings in HDRenderPipelineAsset wrongly updated on scripts reload.
- Fixed gradient sky hash that was not using the exposure hash.
- Fixed visualize cascade mode with exposure.
- Fixed (enabled) exposure on override lighting debug modes.
- Fixed issue with LightExplorer when volume have no profile
- Fixed issue with SSR for negative, infinite and NaN history values
- Fixed LightLayer in HDReflectionProbe and PlanarReflectionProbe inspector that was not displayed as a mask.
- Fixed NaN in transmission when the thickness and a color component of the scattering distance was to 0
- Fixed Light's ShadowMask multi-edition.
- Fixed motion blur and SMAA with VR single-pass instancing
- Fixed NaNs generated by phase functionsin volumetric lighting
- Fixed NaN issue with refraction effect and IOR of 1 at extreme grazing angle
- Fixed nan tracker not using the exposure
- Fixed sorting priority on lit and unlit materials
- Fixed null pointer exception when there are no AOVRequests defined on a camera
- Fixed dirty state of prefab using disabled ReflectionProbes
- Fixed an issue where gizmos and editor grid were not correctly depth tested
- Fixed created default scene prefab non editable due to wrong file extension.
- Fixed an issue where sky convolution was recomputed for nothing when a preview was visible (causing extreme slowness when fabric convolution is enabled)
- Fixed issue with decal that wheren't working currently in player
- Fixed missing stereo rendering macros in some fragment shaders
- Fixed exposure for ReflectionProbe and PlanarReflectionProbe gizmos
- Fixed single-pass instancing on PSVR
- Fixed Vulkan shader issue with Texture2DArray in ScreenSpaceShadow.compute by re-arranging code (workaround)
- Fixed camera-relative issue with lights and XR single-pass instancing
- Fixed single-pass instancing on Vulkan
- Fixed htile synchronization issue with shader graph decal
- Fixed Gizmos are not drawn in Camera preview
- Fixed pre-exposure for emissive decal
- Fixed wrong values computed in PreIntegrateFGD and in the generation of volumetric lighting data by forcing the use of fp32.
- Fixed NaNs arising during the hair lighting pass
- Fixed synchronization issue in decal HTile that occasionally caused rendering artifacts around decal borders
- Fixed QualitySettings getting marked as modified by HDRP (and thus checked out in Perforce)
- Fixed a bug with uninitialized values in light explorer
- Fixed issue with LOD transition
- Fixed shader warnings related to raytracing and TEXTURE2D_X

### Changed
- Refactor PixelCoordToViewDirWS to be VR compatible and to compute it only once per frame
- Modified the variants stripper to take in account multiple HDRP assets used in the build.
- Improve the ray biasing code to avoid self-intersections during the SSR traversal
- Update Pyramid Spot Light to better match emitted light volume.
- Moved _XRViewConstants out of UnityPerPassStereo constant buffer to fix issues with PSSL
- Removed GetPositionInput_Stereo() and single-pass (double-wide) rendering mode
- Changed label width of the frame settings to accommodate better existing options.
- SSR's Default FrameSettings for camera is now enable.
- Re-enabled the sharpening filter on Temporal Anti-aliasing
- Exposed HDEditorUtils.LightLayerMaskDrawer for integration in other packages and user scripting.
- Rename atmospheric scattering in FrameSettings to Fog
- The size modifier in the override for the culling sphere in Shadow Cascades now defaults to 0.6, which is the same as the formerly hardcoded value.
- Moved LOD Bias and Maximum LOD Level from Frame Setting section `Other` to `Rendering`
- ShaderGraph Decal that affect only emissive, only draw in emissive pass (was drawing in dbuffer pass too)
- Apply decal projector fade factor correctly on all attribut and for shader graph decal
- Move RenderTransparentDepthPostpass after all transparent
- Update exposure prepass to interleave XR single-pass instancing views in a checkerboard pattern
- Removed ScriptRuntimeVersion check in wizard.

## [6.6.0-preview] - 2019-04-01

### Added
- Added preliminary changes for XR deferred shading
- Added support of 111110 color buffer
- Added proper support for Recorder in HDRP
- Added depth offset input in shader graph master nodes
- Added a Parallax Occlusion Mapping node
- Added SMAA support
- Added Homothety and Symetry quick edition modifier on volume used in ReflectionProbe, PlanarReflectionProbe and DensityVolume
- Added multi-edition support for DecalProjectorComponent
- Improve hair shader
- Added the _ScreenToTargetScaleHistory uniform variable to be used when sampling HDRP RTHandle history buffers.
- Added settings in `FrameSettings` to change `QualitySettings.lodBias` and `QualitySettings.maximumLODLevel` during a rendering
- Added an exposure node to retrieve the current, inverse and previous frame exposure value.
- Added an HD scene color node which allow to sample the scene color with mips and a toggle to remove the exposure.
- Added safeguard on HD scene creation if default scene not set in the wizard
- Added Low res transparency rendering pass.

### Fixed
- Fixed HDRI sky intensity lux mode
- Fixed dynamic resolution for XR
- Fixed instance identifier semantic string used by Shader Graph
- Fixed null culling result occuring when changing scene that was causing crashes
- Fixed multi-edition light handles and inspector shapes
- Fixed light's LightLayer field when multi-editing
- Fixed normal blend edition handles on DensityVolume
- Fixed an issue with layered lit shader and height based blend where inactive layers would still have influence over the result
- Fixed multi-selection handles color for DensityVolume
- Fixed multi-edition inspector's blend distances for HDReflectionProbe, PlanarReflectionProbe and DensityVolume
- Fixed metric distance that changed along size in DensityVolume
- Fixed DensityVolume shape handles that have not same behaviour in advance and normal edition mode
- Fixed normal map blending in TerrainLit by only blending the derivatives
- Fixed Xbox One rendering just a grey screen instead of the scene
- Fixed probe handles for multiselection
- Fixed baked cubemap import settings for convolution
- Fixed regression causing crash when attempting to open HDRenderPipelineWizard without an HDRenderPipelineAsset setted
- Fixed FullScreenDebug modes: SSAO, SSR, Contact shadow, Prerefraction Color Pyramid, Final Color Pyramid
- Fixed volumetric rendering with stereo instancing
- Fixed shader warning
- Fixed missing resources in existing asset when updating package
- Fixed PBR master node preview in forward rendering or transparent surface
- Fixed deferred shading with stereo instancing
- Fixed "look at" edition mode of Rotation tool for DecalProjectorComponent
- Fixed issue when switching mode in ReflectionProbe and PlanarReflectionProbe
- Fixed issue where migratable component version where not always serialized when part of prefab's instance
- Fixed an issue where shadow would not be rendered properly when light layer are not enabled
- Fixed exposure weight on unlit materials
- Fixed Light intensity not played in the player when recorded with animation/timeline
- Fixed some issues when multi editing HDRenderPipelineAsset
- Fixed emission node breaking the main shader graph preview in certain conditions.
- Fixed checkout of baked probe asset when baking probes.
- Fixed invalid gizmo position for rotated ReflectionProbe
- Fixed multi-edition of material's SurfaceType and RenderingPath
- Fixed whole pipeline reconstruction on selecting for the first time or modifying other than the currently used HDRenderPipelineAsset
- Fixed single shadow debug mode
- Fixed global scale factor debug mode when scale > 1
- Fixed debug menu material overrides not getting applied to the Terrain Lit shader
- Fixed typo in computeLightVariants
- Fixed deferred pass with XR instancing by disabling ComputeLightEvaluation
- Fixed bloom resolution independence
- Fixed lens dirt intensity not behaving properly
- Fixed the Stop NaN feature
- Fixed some resources to handle more than 2 instanced views for XR
- Fixed issue with black screen (NaN) produced on old GPU hardware or intel GPU hardware with gaussian pyramid
- Fixed issue with disabled punctual light would still render when only directional light is present

### Changed
- DensityVolume scripting API will no longuer allow to change between advance and normal edition mode
- Disabled depth of field, lens distortion and panini projection in the scene view
- TerrainLit shaders and includes are reorganized and made simpler.
- TerrainLit shader GUI now allows custom properties to be displayed in the Terrain fold-out section.
- Optimize distortion pass with stencil
- Disable SceneSelectionPass in shader graph preview
- Control punctual light and area light shadow atlas separately
- Move SMAA anti-aliasing option to after Temporal Anti Aliasing one, to avoid problem with previously serialized project settings
- Optimize rendering with static only lighting and when no cullable lights/decals/density volumes are present.
- Updated handles for DecalProjectorComponent for enhanced spacial position readability and have edition mode for better SceneView management
- DecalProjectorComponent are now scale independent in order to have reliable metric unit (see new Size field for changing the size of the volume)
- Restructure code from HDCamera.Update() by adding UpdateAntialiasing() and UpdateViewConstants()
- Renamed velocity to motion vectors
- Objects rendered during the After Post Process pass while TAA is enabled will not benefit from existing depth buffer anymore. This is done to fix an issue where those object would wobble otherwise
- Removed usage of builtin unity matrix for shadow, shadow now use same constant than other view
- The default volume layer mask for cameras & probes is now `Default` instead of `Everything`

## [6.5.0-preview] - 2019-03-07

### Added
- Added depth-of-field support with stereo instancing
- Adding real time area light shadow support
- Added a new FrameSettings: Specular Lighting to toggle the specular during the rendering

### Fixed
- Fixed diffusion profile upgrade breaking package when upgrading to a new version
- Fixed decals cropped by gizmo not updating correctly if prefab
- Fixed an issue when enabling SSR on multiple view
- Fixed edition of the intensity's unit field while selecting multiple lights
- Fixed wrong calculation in soft voxelization for density volume
- Fixed gizmo not working correctly with pre-exposure
- Fixed issue with setting a not available RT when disabling motion vectors
- Fixed planar reflection when looking at mirror normal
- Fixed mutiselection issue with HDLight Inspector
- Fixed HDAdditionalCameraData data migration
- Fixed failing builds when light explorer window is open
- Fixed cascade shadows border sometime causing artefacts between cascades
- Restored shadows in the Cascade Shadow debug visualization
- `camera.RenderToCubemap` use proper face culling

### Changed
- When rendering reflection probe disable all specular lighting and for metals use fresnelF0 as diffuse color for bake lighting.

## [6.4.0-preview] - 2019-02-21

### Added
- VR: Added TextureXR system to selectively expand TEXTURE2D macros to texture array for single-pass stereo instancing + Convert textures call to these macros
- Added an unit selection dropdown next to shutter speed (camera)
- Added error helpbox when trying to use a sub volume component that require the current HDRenderPipelineAsset to support a feature that it is not supporting.
- Add mesh for tube light when display emissive mesh is enabled

### Fixed
- Fixed Light explorer. The volume explorer used `profile` instead of `sharedProfile` which instantiate a custom volume profile instead of editing the asset itself.
- Fixed UI issue where all is displayed using metric unit in shadow cascade and Percent is set in the unit field (happening when opening the inspector).
- Fixed inspector event error when double clicking on an asset (diffusion profile/material).
- Fixed nullref on layered material UI when the material is not an asset.
- Fixed nullref exception when undo/redo a light property.
- Fixed visual bug when area light handle size is 0.

### Changed
- Update UI for 32bit/16bit shadow precision settings in HDRP asset
- Object motion vectors have been disabled in all but the game view. Camera motion vectors are still enabled everywhere, allowing TAA and Motion Blur to work on static objects.
- Enable texture array by default for most rendering code on DX11 and unlock stereo instancing (DX11 only for now)

## [6.3.0-preview] - 2019-02-18

### Added
- Added emissive property for shader graph decals
- Added a diffusion profile override volume so the list of diffusion profile assets to use can be chanaged without affecting the HDRP asset
- Added a "Stop NaNs" option on cameras and in the Scene View preferences.
- Added metric display option in HDShadowSettings and improve clamping
- Added shader parameter mapping in DebugMenu
- Added scripting API to configure DebugData for DebugMenu

### Fixed
- Fixed decals in forward
- Fixed issue with stencil not correctly setup for various master node and shader for the depth pass, motion vector pass and GBuffer/Forward pass
- Fixed SRP batcher and metal
- Fixed culling and shadows for Pyramid, Box, Rectangle and Tube lights
- Fixed an issue where scissor render state leaking from the editor code caused partially black rendering

### Changed
- When a lit material has a clear coat mask that is not null, we now use the clear coat roughness to compute the screen space reflection.
- Diffusion profiles are now limited to one per asset and can be referenced in materials, shader graphs and vfx graphs. Materials will be upgraded automatically except if they are using a shader graph, in this case it will display an error message.

## [6.2.0-preview] - 2019-02-15

### Added
- Added help box listing feature supported in a given HDRenderPipelineAsset alongs with the drawbacks implied.
- Added cascade visualizer, supporting disabled handles when not overriding.

### Fixed
- Fixed post processing with stereo double-wide
- Fixed issue with Metal: Use sign bit to find the cache type instead of lowest bit.
- Fixed invalid state when creating a planar reflection for the first time
- Fix FrameSettings's LitShaderMode not restrained by supported LitShaderMode regression.

### Changed
- The default value roughness value for the clearcoat has been changed from 0.03 to 0.01
- Update default value of based color for master node
- Update Fabric Charlie Sheen lighting model - Remove Fresnel component that wasn't part of initial model + Remap smoothness to [0.0 - 0.6] range for more artist friendly parameter

### Changed
- Code refactor: all macros with ARGS have been swapped with macros with PARAM. This is because the ARGS macros were incorrectly named.

## [6.1.0-preview] - 2019-02-13

### Added
- Added support for post-processing anti-aliasing in the Scene View (FXAA and TAA). These can be set in Preferences.
- Added emissive property for decal material (non-shader graph)

### Fixed
- Fixed a few UI bugs with the color grading curves.
- Fixed "Post Processing" in the scene view not toggling post-processing effects
- Fixed bake only object with flag `ReflectionProbeStaticFlag` when baking a `ReflectionProbe`

### Changed
- Removed unsupported Clear Depth checkbox in Camera inspector
- Updated the toggle for advanced mode in inspectors.

## [6.0.0-preview] - 2019-02-23

### Added
- Added new API to perform a camera rendering
- Added support for hair master node (Double kajiya kay - Lambert)
- Added Reset behaviour in DebugMenu (ingame mapping is right joystick + B)
- Added Default HD scene at new scene creation while in HDRP
- Added Wizard helping to configure HDRP project
- Added new UI for decal material to allow remapping and scaling of some properties
- Added cascade shadow visualisation toggle in HD shadow settings
- Added icons for assets
- Added replace blending mode for distortion
- Added basic distance fade for density volumes
- Added decal master node for shader graph
- Added HD unlit master node (Cross Pipeline version is name Unlit)
- Added new Rendering Queue in materials
- Added post-processing V3 framework embed in HDRP, remove postprocess V2 framework
- Post-processing now uses the generic volume framework
-   New depth-of-field, bloom, panini projection effects, motion blur
-   Exposure is now done as a pre-exposition pass, the whole system has been revamped
-   Exposure now use EV100 everywhere in the UI (Sky, Emissive Light)
- Added emissive intensity (Luminance and EV100 control) control for Emissive
- Added pre-exposure weigth for Emissive
- Added an emissive color node and a slider to control the pre-exposure percentage of emission color
- Added physical camera support where applicable
- Added more color grading tools
- Added changelog level for Shader Variant stripping
- Added Debug mode for validation of material albedo and metalness/specularColor values
- Added a new dynamic mode for ambient probe and renamed BakingSky to StaticLightingSky
- Added command buffer parameter to all Bind() method of material
- Added Material validator in Render Pipeline Debug
- Added code to future support of DXR (not enabled)
- Added support of multiviewport
- Added HDRenderPipeline.RequestSkyEnvironmentUpdate function to force an update from script when sky is set to OnDemand
- Added a Lighting and BackLighting slots in Lit, StackLit, Fabric and Hair master nodes
- Added support for overriding terrain detail rendering shaders, via the render pipeline editor resources asset
- Added xrInstancing flag support to RTHandle
- Added support for cullmask for decal projectors
- Added software dynamic resolution support
- Added support for "After Post-Process" render pass for unlit shader
- Added support for textured rectangular area lights
- Added stereo instancing macros to MSAA shaders
- Added support for Quarter Res Raytraced Reflections (not enabled)
- Added fade factor for decal projectors.
- Added stereo instancing macros to most shaders used in VR
- Added multi edition support for HDRenderPipelineAsset

### Fixed
- Fixed logic to disable FPTL with stereo rendering
- Fixed stacklit transmission and sun highlight
- Fixed decals with stereo rendering
- Fixed sky with stereo rendering
- Fixed flip logic for postprocessing + VR
- Fixed copyStencilBuffer pass for Switch
- Fixed point light shadow map culling that wasn't taking into account far plane
- Fixed usage of SSR with transparent on all master node
- Fixed SSR and microshadowing on fabric material
- Fixed blit pass for stereo rendering
- Fixed lightlist bounds for stereo rendering
- Fixed windows and in-game DebugMenu sync.
- Fixed FrameSettings' LitShaderMode sync when opening DebugMenu.
- Fixed Metal specific issues with decals, hitting a sampler limit and compiling AxF shader
- Fixed an issue with flipped depth buffer during postprocessing
- Fixed normal map use for shadow bias with forward lit - now use geometric normal
- Fixed transparent depth prepass and postpass access so they can be use without alpha clipping for lit shader
- Fixed support of alpha clip shadow for lit master node
- Fixed unlit master node not compiling
- Fixed issue with debug display of reflection probe
- Fixed issue with phong tessellations not working with lit shader
- Fixed issue with vertex displacement being affected by heightmap setting even if not heightmap where assign
- Fixed issue with density mode on Lit terrain producing NaN
- Fixed issue when going back and forth from Lit to LitTesselation for displacement mode
- Fixed issue with ambient occlusion incorrectly applied to emissiveColor with light layers in deferred
- Fixed issue with fabric convolution not using the correct convolved texture when fabric convolution is enabled
- Fixed issue with Thick mode for Transmission that was disabling transmission with directional light
- Fixed shutdown edge cases with HDRP tests
- Fixed slowdow when enabling Fabric convolution in HDRP asset
- Fixed specularAA not compiling in StackLit Master node
- Fixed material debug view with stereo rendering
- Fixed material's RenderQueue edition in default view.
- Fixed banding issues within volumetric density buffer
- Fixed missing multicompile for MSAA for AxF
- Fixed camera-relative support for stereo rendering
- Fixed remove sync with render thread when updating decal texture atlas.
- Fixed max number of keyword reach [256] issue. Several shader feature are now local
- Fixed Scene Color and Depth nodes
- Fixed SSR in forward
- Fixed custom editor of Unlit, HD Unlit and PBR shader graph master node
- Fixed issue with NewFrame not correctly calculated in Editor when switching scene
- Fixed issue with TerrainLit not compiling with depth only pass and normal buffer
- Fixed geometric normal use for shadow bias with PBR master node in forward
- Fixed instancing macro usage for decals
- Fixed error message when having more than one directional light casting shadow
- Fixed error when trying to display preview of Camera or PlanarReflectionProbe
- Fixed LOAD_TEXTURE2D_ARRAY_MSAA macro
- Fixed min-max and amplitude clamping value in inspector of vertex displacement materials
- Fixed issue with alpha shadow clip (was incorrectly clipping object shadow)
- Fixed an issue where sky cubemap would not be cleared correctly when setting the current sky to None
- Fixed a typo in Static Lighting Sky component UI
- Fixed issue with incorrect reset of RenderQueue when switching shader in inspector GUI
- Fixed issue with variant stripper stripping incorrectly some variants
- Fixed a case of ambient lighting flickering because of previews
- Fixed Decals when rendering multiple camera in a single frame
- Fixed cascade shadow count in shader
- Fixed issue with Stacklit shader with Haze effect
- Fixed an issue with the max sample count for the TAA
- Fixed post-process guard band for XR
- Fixed exposure of emissive of Unlit
- Fixed depth only and motion vector pass for Unlit not working correctly with MSAA
- Fixed an issue with stencil buffer copy causing unnecessary compute dispatches for lighting
- Fixed multi edition issue in FrameSettings
- Fixed issue with SRP batcher and DebugDisplay variant of lit shader
- Fixed issue with debug material mode not doing alpha test
- Fixed "Attempting to draw with missing UAV bindings" errors on Vulkan
- Fixed pre-exposure incorrectly apply to preview
- Fixed issue with duplicate 3D texture in 3D texture altas of volumetric?
- Fixed Camera rendering order (base on the depth parameter)
- Fixed shader graph decals not being cropped by gizmo
- Fixed "Attempting to draw with missing UAV bindings" errors on Vulkan.


### Changed
- ColorPyramid compute shader passes is swapped to pixel shader passes on platforms where the later is faster (Nintendo Switch).
- Removing the simple lightloop used by the simple lit shader
- Whole refactor of reflection system: Planar and reflection probe
- Separated Passthrough from other RenderingPath
- Update several properties naming and caption based on feedback from documentation team
- Remove tile shader variant for transparent backface pass of lit shader
- Rename all HDRenderPipeline to HDRP folder for shaders
- Rename decal property label (based on doc team feedback)
- Lit shader mode now default to Deferred to reduce build time
- Update UI of Emission parameters in shaders
- Improve shader variant stripping including shader graph variant
- Refactored render loop to render realtime probes visible per camera
- Enable SRP batcher by default
- Shader code refactor: Rename LIGHTLOOP_SINGLE_PASS => LIGHTLOOP_DISABLE_TILE_AND_CLUSTER and clean all usage of LIGHTLOOP_TILE_PASS
- Shader code refactor: Move pragma definition of vertex and pixel shader inside pass + Move SURFACE_GRADIENT definition in XXXData.hlsl
- Micro-shadowing in Lit forward now use ambientOcclusion instead of SpecularOcclusion
- Upgraded FrameSettings workflow, DebugMenu and Inspector part relative to it
- Update build light list shader code to support 32 threads in wavefronts on Switch
- LayeredLit layers' foldout are now grouped in one main foldout per layer
- Shadow alpha clip can now be enabled on lit shader and haor shader enven for opaque
- Temporal Antialiasing optimization for Xbox One X
- Parameter depthSlice on SetRenderTarget functions now defaults to -1 to bind the entire resource
- Rename SampleCameraDepth() functions to LoadCameraDepth() and SampleCameraDepth(), same for SampleCameraColor() functions
- Improved Motion Blur quality.
- Update stereo frame settings values for single-pass instancing and double-wide
- Rearrange FetchDepth functions to prepare for stereo-instancing
- Remove unused _ComputeEyeIndex
- Updated HDRenderPipelineAsset inspector
- Re-enable SRP batcher for metal

## [5.2.0-preview] - 2018-11-27

### Added
- Added option to run Contact Shadows and Volumetrics Voxelization stage in Async Compute
- Added camera freeze debug mode - Allow to visually see culling result for a camera
- Added support of Gizmo rendering before and after postprocess in Editor
- Added support of LuxAtDistance for punctual lights

### Fixed
- Fixed Debug.DrawLine and Debug.Ray call to work in game view
- Fixed DebugMenu's enum resetted on change
- Fixed divide by 0 in refraction causing NaN
- Fixed disable rough refraction support
- Fixed refraction, SSS and atmospheric scattering for VR
- Fixed forward clustered lighting for VR (double-wide).
- Fixed Light's UX to not allow negative intensity
- Fixed HDRenderPipelineAsset inspector broken when displaying its FrameSettings from project windows.
- Fixed forward clustered lighting for VR (double-wide).
- Fixed HDRenderPipelineAsset inspector broken when displaying its FrameSettings from project windows.
- Fixed Decals and SSR diable flags for all shader graph master node (Lit, Fabric, StackLit, PBR)
- Fixed Distortion blend mode for shader graph master node (Lit, StackLit)
- Fixed bent Normal for Fabric master node in shader graph
- Fixed PBR master node lightlayers
- Fixed shader stripping for built-in lit shaders.

### Changed
- Rename "Regular" in Diffusion profile UI "Thick Object"
- Changed VBuffer depth parametrization for volumetric from distanceRange to depthExtent - Require update of volumetric settings - Fog start at near plan
- SpotLight with box shape use Lux unit only

## [5.1.0-preview] - 2018-11-19

### Added

- Added a separate Editor resources file for resources Unity does not take when it builds a Player.
- You can now disable SSR on Materials in Shader Graph.
- Added support for MSAA when the Supported Lit Shader Mode is set to Both. Previously HDRP only supported MSAA for Forward mode.
- You can now override the emissive color of a Material when in debug mode.
- Exposed max light for Light Loop Settings in HDRP asset UI.
- HDRP no longer performs a NormalDBuffer pass update if there are no decals in the Scene.
- Added distant (fall-back) volumetric fog and improved the fog evaluation precision.
- Added an option to reflect sky in SSR.
- Added a y-axis offset for the PlanarReflectionProbe and offset tool.
- Exposed the option to run SSR and SSAO on async compute.
- Added support for the _GlossMapScale parameter in the Legacy to HDRP Material converter.
- Added wave intrinsic instructions for use in Shaders (for AMD GCN).


### Fixed
- Fixed sphere shaped influence handles clamping in Reflection Probes.
- Fixed Reflection Probe data migration for projects created before using HDRP.
- Fixed UI of Layered Material where Unity previously rendered the scrollbar above the Copy button.
- Fixed Material tessellations parameters Start fade distance and End fade distance. Originally, Unity clamped these values when you modified them.
- Fixed various distortion and refraction issues - handle a better fall-back.
- Fixed SSR for multiple views.
- Fixed SSR issues related to self-intersections.
- Fixed shape density volume handle speed.
- Fixed density volume shape handle moving too fast.
- Fixed the Camera velocity pass that we removed by mistake.
- Fixed some null pointer exceptions when disabling motion vectors support.
- Fixed viewports for both the Subsurface Scattering combine pass and the transparent depth prepass.
- Fixed the blend mode pop-up in the UI. It previously did not appear when you enabled pre-refraction.
- Fixed some null pointer exceptions that previously occurred when you disabled motion vectors support.
- Fixed Layered Lit UI issue with scrollbar.
- Fixed cubemap assignation on custom ReflectionProbe.
- Fixed Reflection Probes’ capture settings' shadow distance.
- Fixed an issue with the SRP batcher and Shader variables declaration.
- Fixed thickness and subsurface slots for fabric Shader master node that wasn't appearing with the right combination of flags.
- Fixed d3d debug layer warning.
- Fixed PCSS sampling quality.
- Fixed the Subsurface and transmission Material feature enabling for fabric Shader.
- Fixed the Shader Graph UV node’s dimensions when using it in a vertex Shader.
- Fixed the planar reflection mirror gizmo's rotation.
- Fixed HDRenderPipelineAsset's FrameSettings not showing the selected enum in the Inspector drop-down.
- Fixed an error with async compute.
- MSAA now supports transparency.
- The HDRP Material upgrader tool now converts metallic values correctly.
- Volumetrics now render in Reflection Probes.
- Fixed a crash that occurred whenever you set a viewport size to 0.
- Fixed the Camera physic parameter that the UI previously did not display.
- Fixed issue in pyramid shaped spotlight handles manipulation

### Changed

- Renamed Line shaped Lights to Tube Lights.
- HDRP now uses mean height fog parametrization.
- Shadow quality settings are set to All when you use HDRP (This setting is not visible in the UI when using SRP). This avoids Legacy Graphics Quality Settings disabling the shadows and give SRP full control over the Shadows instead.
- HDRP now internally uses premultiplied alpha for all fog.
- Updated default FrameSettings used for realtime Reflection Probes when you create a new HDRenderPipelineAsset.
- Remove multi-camera support. LWRP and HDRP will not support multi-camera layered rendering.
- Updated Shader Graph subshaders to use the new instancing define.
- Changed fog distance calculation from distance to plane to distance to sphere.
- Optimized forward rendering using AMD GCN by scalarizing the light loop.
- Changed the UI of the Light Editor.
- Change ordering of includes in HDRP Materials in order to reduce iteration time for faster compilation.
- Added a StackLit master node replacing the InspectorUI version. IMPORTANT: All previously authored StackLit Materials will be lost. You need to recreate them with the master node.

## [5.0.0-preview] - 2018-09-28

### Added
- Added occlusion mesh to depth prepass for VR (VR still disabled for now)
- Added a debug mode to display only one shadow at once
- Added controls for the highlight created by directional lights
- Added a light radius setting to punctual lights to soften light attenuation and simulate fill lighting
- Added a 'minRoughness' parameter to all non-area lights (was previously only available for certain light types)
- Added separate volumetric light/shadow dimmers
- Added per-pixel jitter to volumetrics to reduce aliasing artifacts
- Added a SurfaceShading.hlsl file, which implements material-agnostic shading functionality in an efficient manner
- Added support for shadow bias for thin object transmission
- Added FrameSettings to control realtime planar reflection
- Added control for SRPBatcher on HDRP Asset
- Added an option to clear the shadow atlases in the debug menu
- Added a color visualization of the shadow atlas rescale in debug mode
- Added support for disabling SSR on materials
- Added intrinsic for XBone
- Added new light volume debugging tool
- Added a new SSR debug view mode
- Added translaction's scale invariance on DensityVolume
- Added multiple supported LitShadermode and per renderer choice in case of both Forward and Deferred supported
- Added custom specular occlusion mode to Lit Shader Graph Master node

### Fixed
- Fixed a normal bias issue with Stacklit (Was causing light leaking)
- Fixed camera preview outputing an error when both scene and game view where display and play and exit was call
- Fixed override debug mode not apply correctly on static GI
- Fixed issue where XRGraphicsConfig values set in the asset inspector GUI weren't propagating correctly (VR still disabled for now)
- Fixed issue with tangent that was using SurfaceGradient instead of regular normal decoding
- Fixed wrong error message display when switching to unsupported target like IOS
- Fixed an issue with ambient occlusion texture sometimes not being created properly causing broken rendering
- Shadow near plane is no longer limited at 0.1
- Fixed decal draw order on transparent material
- Fixed an issue where sometime the lookup texture used for GGX convolution was broken, causing broken rendering
- Fixed an issue where you wouldn't see any fog for certain pipeline/scene configurations
- Fixed an issue with volumetric lighting where the anisotropy value of 0 would not result in perfectly isotropic lighting
- Fixed shadow bias when the atlas is rescaled
- Fixed shadow cascade sampling outside of the atlas when cascade count is inferior to 4
- Fixed shadow filter width in deferred rendering not matching shader config
- Fixed stereo sampling of depth texture in MSAA DepthValues.shader
- Fixed box light UI which allowed negative and zero sizes, thus causing NaNs
- Fixed stereo rendering in HDRISky.shader (VR)
- Fixed normal blend and blend sphere influence for reflection probe
- Fixed distortion filtering (was point filtering, now trilinear)
- Fixed contact shadow for large distance
- Fixed depth pyramid debug view mode
- Fixed sphere shaped influence handles clamping in reflection probes
- Fixed reflection probes data migration for project created before using hdrp
- Fixed ambient occlusion for Lit Master Node when slot is connected

### Changed
- Use samplerunity_ShadowMask instead of samplerunity_samplerLightmap for shadow mask
- Allow to resize reflection probe gizmo's size
- Improve quality of screen space shadow
- Remove support of projection model for ScreenSpaceLighting (SSR always use HiZ and refraction always Proxy)
- Remove all the debug mode from SSR that are obsolete now
- Expose frameSettings and Capture settings for reflection and planar probe
- Update UI for reflection probe, planar probe, camera and HDRP Asset
- Implement proper linear blending for volumetric lighting via deep compositing as described in the paper "Deep Compositing Using Lie Algebras"
- Changed  planar mapping to match terrain convention (XZ instead of ZX)
- XRGraphicsConfig is no longer Read/Write. Instead, it's read-only. This improves consistency of XR behavior between the legacy render pipeline and SRP
- Change reflection probe data migration code (to update old reflection probe to new one)
- Updated gizmo for ReflectionProbes
- Updated UI and Gizmo of DensityVolume

## [4.0.0-preview] - 2018-09-28

### Added
- Added a new TerrainLit shader that supports rendering of Unity terrains.
- Added controls for linear fade at the boundary of density volumes
- Added new API to control decals without monobehaviour object
- Improve Decal Gizmo
- Implement Screen Space Reflections (SSR) (alpha version, highly experimental)
- Add an option to invert the fade parameter on a Density Volume
- Added a Fabric shader (experimental) handling cotton and silk
- Added support for MSAA in forward only for opaque only
- Implement smoothness fade for SSR
- Added support for AxF shader (X-rite format - require special AxF importer from Unity not part of HDRP)
- Added control for sundisc on directional light (hack)
- Added a new HD Lit Master node that implements Lit shader support for Shader Graph
- Added Micro shadowing support (hack)
- Added an event on HDAdditionalCameraData for custom rendering
- HDRP Shader Graph shaders now support 4-channel UVs.

### Fixed
- Fixed an issue where sometimes the deferred shadow texture would not be valid, causing wrong rendering.
- Stencil test during decals normal buffer update is now properly applied
- Decals corectly update normal buffer in forward
- Fixed a normalization problem in reflection probe face fading causing artefacts in some cases
- Fix multi-selection behavior of Density Volumes overwriting the albedo value
- Fixed support of depth texture for RenderTexture. HDRP now correctly output depth to user depth buffer if RenderTexture request it.
- Fixed multi-selection behavior of Density Volumes overwriting the albedo value
- Fixed support of depth for RenderTexture. HDRP now correctly output depth to user depth buffer if RenderTexture request it.
- Fixed support of Gizmo in game view in the editor
- Fixed gizmo for spot light type
- Fixed issue with TileViewDebug mode being inversed in gameview
- Fixed an issue with SAMPLE_TEXTURECUBE_SHADOW macro
- Fixed issue with color picker not display correctly when game and scene view are visible at the same time
- Fixed an issue with reflection probe face fading
- Fixed camera motion vectors shader and associated matrices to update correctly for single-pass double-wide stereo rendering
- Fixed light attenuation functions when range attenuation is disabled
- Fixed shadow component algorithm fixup not dirtying the scene, so changes can be saved to disk.
- Fixed some GC leaks for HDRP
- Fixed contact shadow not affected by shadow dimmer
- Fixed GGX that works correctly for the roughness value of 0 (mean specular highlgiht will disappeard for perfect mirror, we rely on maxSmoothness instead to always have a highlight even on mirror surface)
- Add stereo support to ShaderPassForward.hlsl. Forward rendering now seems passable in limited test scenes with camera-relative rendering disabled.
- Add stereo support to ProceduralSky.shader and OpaqueAtmosphericScattering.shader.
- Added CullingGroupManager to fix more GC.Alloc's in HDRP
- Fixed rendering when multiple cameras render into the same render texture

### Changed
- Changed the way depth & color pyramids are built to be faster and better quality, thus improving the look of distortion and refraction.
- Stabilize the dithered LOD transition mask with respect to the camera rotation.
- Avoid multiple depth buffer copies when decals are present
- Refactor code related to the RT handle system (No more normal buffer manager)
- Remove deferred directional shadow and move evaluation before lightloop
- Add a function GetNormalForShadowBias() that material need to implement to return the normal used for normal shadow biasing
- Remove Jimenez Subsurface scattering code (This code was disabled by default, now remove to ease maintenance)
- Change Decal API, decal contribution is now done in Material. Require update of material using decal
- Move a lot of files from CoreRP to HDRP/CoreRP. All moved files weren't used by Ligthweight pipeline. Long term they could move back to CoreRP after CoreRP become out of preview
- Updated camera inspector UI
- Updated decal gizmo
- Optimization: The objects that are rendered in the Motion Vector Pass are not rendered in the prepass anymore
- Removed setting shader inclue path via old API, use package shader include paths
- The default value of 'maxSmoothness' for punctual lights has been changed to 0.99
- Modified deferred compute and vert/frag shaders for first steps towards stereo support
- Moved material specific Shader Graph files into corresponding material folders.
- Hide environment lighting settings when enabling HDRP (Settings are control from sceneSettings)
- Update all shader includes to use absolute path (allow users to create material in their Asset folder)
- Done a reorganization of the files (Move ShaderPass to RenderPipeline folder, Move all shadow related files to Lighting/Shadow and others)
- Improved performance and quality of Screen Space Shadows

## [3.3.0-preview] - 2018-01-01

### Added
- Added an error message to say to use Metal or Vulkan when trying to use OpenGL API
- Added a new Fabric shader model that supports Silk and Cotton/Wool
- Added a new HDRP Lighting Debug mode to visualize Light Volumes for Point, Spot, Line, Rectangular and Reflection Probes
- Add support for reflection probe light layers
- Improve quality of anisotropic on IBL

### Fixed
- Fix an issue where the screen where darken when rendering camera preview
- Fix display correct target platform when showing message to inform user that a platform is not supported
- Remove workaround for metal and vulkan in normal buffer encoding/decoding
- Fixed an issue with color picker not working in forward
- Fixed an issue where reseting HDLight do not reset all of its parameters
- Fixed shader compile warning in DebugLightVolumes.shader

### Changed
- Changed default reflection probe to be 256x256x6 and array size to be 64
- Removed dependence on the NdotL for thickness evaluation for translucency (based on artist's input)
- Increased the precision when comparing Planar or HD reflection probe volumes
- Remove various GC alloc in C#. Slightly better performance

## [3.2.0-preview] - 2018-01-01

### Added
- Added a luminance meter in the debug menu
- Added support of Light, reflection probe, emissive material, volume settings related to lighting to Lighting explorer
- Added support for 16bit shadows

### Fixed
- Fix issue with package upgrading (HDRP resources asset is now versionned to worarkound package manager limitation)
- Fix HDReflectionProbe offset displayed in gizmo different than what is affected.
- Fix decals getting into a state where they could not be removed or disabled.
- Fix lux meter mode - The lux meter isn't affected by the sky anymore
- Fix area light size reset when multi-selected
- Fix filter pass number in HDUtils.BlitQuad
- Fix Lux meter mode that was applying SSS
- Fix planar reflections that were not working with tile/cluster (olbique matrix)
- Fix debug menu at runtime not working after nested prefab PR come to trunk
- Fix scrolling issue in density volume

### Changed
- Shader code refactor: Split MaterialUtilities file in two parts BuiltinUtilities (independent of FragInputs) and MaterialUtilities (Dependent of FragInputs)
- Change screen space shadow rendertarget format from ARGB32 to RG16

## [3.1.0-preview] - 2018-01-01

### Added
- Decal now support per channel selection mask. There is now two mode. One with BaseColor, Normal and Smoothness and another one more expensive with BaseColor, Normal, Smoothness, Metal and AO. Control is on HDRP Asset. This may require to launch an update script for old scene: 'Edit/Render Pipeline/Single step upgrade script/Upgrade all DecalMaterial MaskBlendMode'.
- Decal now supports depth bias for decal mesh, to prevent z-fighting
- Decal material now supports draw order for decal projectors
- Added LightLayers support (Base on mask from renderers name RenderingLayers and mask from light name LightLayers - if they match, the light apply) - cost an extra GBuffer in deferred (more bandwidth)
- When LightLayers is enabled, the AmbientOclusion is store in the GBuffer in deferred path allowing to avoid double occlusion with SSAO. In forward the double occlusion is now always avoided.
- Added the possibility to add an override transform on the camera for volume interpolation
- Added desired lux intensity and auto multiplier for HDRI sky
- Added an option to disable light by type in the debug menu
- Added gradient sky
- Split EmissiveColor and bakeDiffuseLighting in forward avoiding the emissiveColor to be affect by SSAO
- Added a volume to control indirect light intensity
- Added EV 100 intensity unit for area lights
- Added support for RendererPriority on Renderer. This allow to control order of transparent rendering manually. HDRP have now two stage of sorting for transparent in addition to bact to front. Material have a priority then Renderer have a priority.
- Add Coupling of (HD)Camera and HDAdditionalCameraData for reset and remove in inspector contextual menu of Camera
- Add Coupling of (HD)ReflectionProbe and HDAdditionalReflectionData for reset and remove in inspector contextual menu of ReflectoinProbe
- Add macro to forbid unity_ObjectToWorld/unity_WorldToObject to be use as it doesn't handle camera relative rendering
- Add opacity control on contact shadow

### Fixed
- Fixed an issue with PreIntegratedFGD texture being sometimes destroyed and not regenerated causing rendering to break
- PostProcess input buffers are not copied anymore on PC if the viewport size matches the final render target size
- Fixed an issue when manipulating a lot of decals, it was displaying a lot of errors in the inspector
- Fixed capture material with reflection probe
- Refactored Constant Buffers to avoid hitting the maximum number of bound CBs in some cases.
- Fixed the light range affecting the transform scale when changed.
- Snap to grid now works for Decal projector resizing.
- Added a warning for 128x128 cookie texture without mipmaps
- Replace the sampler used for density volumes for correct wrap mode handling

### Changed
- Move Render Pipeline Debug "Windows from Windows->General-> Render Pipeline debug windows" to "Windows from Windows->Analysis-> Render Pipeline debug windows"
- Update detail map formula for smoothness and albedo, goal it to bright and dark perceptually and scale factor is use to control gradient speed
- Refactor the Upgrade material system. Now a material can be update from older version at any time. Call Edit/Render Pipeline/Upgrade all Materials to newer version
- Change name EnableDBuffer to EnableDecals at several place (shader, hdrp asset...), this require a call to Edit/Render Pipeline/Upgrade all Materials to newer version to have up to date material.
- Refactor shader code: BakeLightingData structure have been replace by BuiltinData. Lot of shader code have been remove/change.
- Refactor shader code: All GBuffer are now handled by the deferred material. Mean ShadowMask and LightLayers are control by lit material in lit.hlsl and not outside anymore. Lot of shader code have been remove/change.
- Refactor shader code: Rename GetBakedDiffuseLighting to ModifyBakedDiffuseLighting. This function now handle lighting model for transmission too. Lux meter debug mode is factor outisde.
- Refactor shader code: GetBakedDiffuseLighting is not call anymore in GBuffer or forward pass, including the ConvertSurfaceDataToBSDFData and GetPreLightData, this is done in ModifyBakedDiffuseLighting now
- Refactor shader code: Added a backBakeDiffuseLighting to BuiltinData to handle lighting for transmission
- Refactor shader code: Material must now call InitBuiltinData (Init all to zero + init bakeDiffuseLighting and backBakeDiffuseLighting ) and PostInitBuiltinData

## [3.0.0-preview] - 2018-01-01

### Fixed
- Fixed an issue with distortion that was using previous frame instead of current frame
- Fixed an issue where disabled light where not upgrade correctly to the new physical light unit system introduce in 2.0.5-preview

### Changed
- Update assembly definitions to output assemblies that match Unity naming convention (Unity.*).

## [2.0.5-preview] - 2018-01-01

### Added
- Add option supportDitheringCrossFade on HDRP Asset to allow to remove shader variant during player build if needed
- Add contact shadows for punctual lights (in additional shadow settings), only one light is allowed to cast contact shadows at the same time and so at each frame a dominant light is choosed among all light with contact shadows enabled.
- Add PCSS shadow filter support (from SRP Core)
- Exposed shadow budget parameters in HDRP asset
- Add an option to generate an emissive mesh for area lights (currently rectangle light only). The mesh fits the size, intensity and color of the light.
- Add an option to the HDRP asset to increase the resolution of volumetric lighting.
- Add additional ligth unit support for punctual light (Lumens, Candela) and area lights (Lumens, Luminance)
- Add dedicated Gizmo for the box Influence volume of HDReflectionProbe / PlanarReflectionProbe

### Changed
- Re-enable shadow mask mode in debug view
- SSS and Transmission code have been refactored to be able to share it between various material. Guidelines are in SubsurfaceScattering.hlsl
- Change code in area light with LTC for Lit shader. Magnitude is now take from FGD texture instead of a separate texture
- Improve camera relative rendering: We now apply camera translation on the model matrix, so before the TransformObjectToWorld(). Note: unity_WorldToObject and unity_ObjectToWorld must never be used directly.
- Rename positionWS to positionRWS (Camera relative world position) at a lot of places (mainly in interpolator and FragInputs). In case of custom shader user will be required to update their code.
- Rename positionWS, capturePositionWS, proxyPositionWS, influencePositionWS to positionRWS, capturePositionRWS, proxyPositionRWS, influencePositionRWS (Camera relative world position) in LightDefinition struct.
- Improve the quality of trilinear filtering of density volume textures.
- Improve UI for HDReflectionProbe / PlanarReflectionProbe

### Fixed
- Fixed a shader preprocessor issue when compiling DebugViewMaterialGBuffer.shader against Metal target
- Added a temporary workaround to Lit.hlsl to avoid broken lighting code with Metal/AMD
- Fixed issue when using more than one volume texture mask with density volumes.
- Fixed an error which prevented volumetric lighting from working if no density volumes with 3D textures were present.
- Fix contact shadows applied on transmission
- Fix issue with forward opaque lit shader variant being removed by the shader preprocessor
- Fixed compilation errors on Nintendo Switch (limited XRSetting support).
- Fixed apply range attenuation option on punctual light
- Fixed issue with color temperature not take correctly into account with static lighting
- Don't display fog when diffuse lighting, specular lighting, or lux meter debug mode are enabled.

## [2.0.4-preview] - 2018-01-01

### Fixed
- Fix issue when disabling rough refraction and building a player. Was causing a crash.

## [2.0.3-preview] - 2018-01-01

### Added
- Increased debug color picker limit up to 260k lux

## [2.0.2-preview] - 2018-01-01

### Added
- Add Light -> Planar Reflection Probe command
- Added a false color mode in rendering debug
- Add support for mesh decals
- Add flag to disable projector decals on transparent geometry to save performance and decal texture atlas space
- Add ability to use decal diffuse map as mask only
- Add visualize all shadow masks in lighting debug
- Add export of normal and roughness buffer for forwardOnly and when in supportOnlyForward mode for forward
- Provide a define in lit.hlsl (FORWARD_MATERIAL_READ_FROM_WRITTEN_NORMAL_BUFFER) when output buffer normal is used to read the normal and roughness instead of caclulating it (can save performance, but lower quality due to compression)
- Add color swatch to decal material

### Changed
- Change Render -> Planar Reflection creation to 3D Object -> Mirror
- Change "Enable Reflector" name on SpotLight to "Angle Affect Intensity"
- Change prototype of BSDFData ConvertSurfaceDataToBSDFData(SurfaceData surfaceData) to BSDFData ConvertSurfaceDataToBSDFData(uint2 positionSS, SurfaceData surfaceData)

### Fixed
- Fix issue with StackLit in deferred mode with deferredDirectionalShadow due to GBuffer not being cleared. Gbuffer is still not clear and issue was fix with the new Output of normal buffer.
- Fixed an issue where interpolation volumes were not updated correctly for reflection captures.
- Fixed an exception in Light Loop settings UI

## [2.0.1-preview] - 2018-01-01

### Added
- Add stripper of shader variant when building a player. Save shader compile time.
- Disable per-object culling that was executed in C++ in HD whereas it was not used (Optimization)
- Enable texture streaming debugging (was not working before 2018.2)
- Added Screen Space Reflection with Proxy Projection Model
- Support correctly scene selection for alpha tested object
- Add per light shadow mask mode control (i.e shadow mask distance and shadow mask). It use the option NonLightmappedOnly
- Add geometric filtering to Lit shader (allow to reduce specular aliasing)
- Add shortcut to create DensityVolume and PlanarReflection in hierarchy
- Add a DefaultHDMirrorMaterial material for PlanarReflection
- Added a script to be able to upgrade material to newer version of HDRP
- Removed useless duplication of ForwardError passes.
- Add option to not compile any DEBUG_DISPLAY shader in the player (Faster build) call Support Runtime Debug display

### Changed
- Changed SupportForwardOnly to SupportOnlyForward in render pipeline settings
- Changed versioning variable name in HDAdditionalXXXData from m_version to version
- Create unique name when creating a game object in the rendering menu (i.e Density Volume(2))
- Re-organize various files and folder location to clean the repository
- Change Debug windows name and location. Now located at:  Windows -> General -> Render Pipeline Debug

### Removed
- Removed GlobalLightLoopSettings.maxPlanarReflectionProbes and instead use value of GlobalLightLoopSettings.planarReflectionProbeCacheSize
- Remove EmissiveIntensity parameter and change EmissiveColor to be HDR (Matching Builtin Unity behavior) - Data need to be updated - Launch Edit -> Single Step Upgrade Script -> Upgrade all Materials emissionColor

### Fixed
- Fix issue with LOD transition and instancing
- Fix discrepency between object motion vector and camera motion vector
- Fix issue with spot and dir light gizmo axis not highlighted correctly
- Fix potential crash while register debug windows inputs at startup
- Fix warning when creating Planar reflection
- Fix specular lighting debug mode (was rendering black)
- Allow projector decal with null material to allow to configure decal when HDRP is not set
- Decal atlas texture offset/scale is updated after allocations (used to be before so it was using date from previous frame)

## [0.0.0-preview] - 2018-01-01

### Added
- Configure the VolumetricLightingSystem code path to be on by default
- Trigger a build exception when trying to build an unsupported platform
- Introduce the VolumetricLightingController component, which can (and should) be placed on the camera, and allows one to control the near and the far plane of the V-Buffer (volumetric "froxel" buffer) along with the depth distribution (from logarithmic to linear)
- Add 3D texture support for DensityVolumes
- Add a better mapping of roughness to mipmap for planar reflection
- The VolumetricLightingSystem now uses RTHandles, which allows to save memory by sharing buffers between different cameras (history buffers are not shared), and reduce reallocation frequency by reallocating buffers only if the rendering resolution increases (and suballocating within existing buffers if the rendering resolution decreases)
- Add a Volumetric Dimmer slider to lights to control the intensity of the scattered volumetric lighting
- Add UV tiling and offset support for decals.
- Add mipmapping support for volume 3D mask textures

### Changed
- Default number of planar reflection change from 4 to 2
- Rename _MainDepthTexture to _CameraDepthTexture
- The VolumetricLightingController has been moved to the Interpolation Volume framework and now functions similarly to the VolumetricFog settings
- Update of UI of cookie, CubeCookie, Reflection probe and planar reflection probe to combo box
- Allow enabling/disabling shadows for area lights when they are set to baked.
- Hide applyRangeAttenuation and FadeDistance for directional shadow as they are not used

### Removed
- Remove Resource folder of PreIntegratedFGD and add the resource to RenderPipeline Asset

### Fixed
- Fix ConvertPhysicalLightIntensityToLightIntensity() function used when creating light from script to match HDLightEditor behavior
- Fix numerical issues with the default value of mean free path of volumetric fog
- Fix the bug preventing decals from coexisting with density volumes
- Fix issue with alpha tested geometry using planar/triplanar mapping not render correctly or flickering (due to being wrongly alpha tested in depth prepass)
- Fix meta pass with triplanar (was not handling correctly the normal)
- Fix preview when a planar reflection is present
- Fix Camera preview, it is now a Preview cameraType (was a SceneView)
- Fix handling unknown GPUShadowTypes in the shadow manager.
- Fix area light shapes sent as point lights to the baking backends when they are set to baked.
- Fix unnecessary division by PI for baked area lights.
- Fix line lights sent to the lightmappers. The backends don't support this light type.
- Fix issue with shadow mask framesettings not correctly taken into account when shadow mask is enabled for lighting.
- Fix directional light and shadow mask transition, they are now matching making smooth transition
- Fix banding issues caused by high intensity volumetric lighting
- Fix the debug window being emptied on SRP asset reload
- Fix issue with debug mode not correctly clearing the GBuffer in editor after a resize
- Fix issue with ResetMaterialKeyword not resetting correctly ToggleOff/Roggle Keyword
- Fix issue with motion vector not render correctly if there is no depth prepass in deferred

## [0.0.0-preview] - 2018-01-01

### Added
- Screen Space Refraction projection model (Proxy raycasting, HiZ raymarching)
- Screen Space Refraction settings as volume component
- Added buffered frame history per camera
- Port Global Density Volumes to the Interpolation Volume System.
- Optimize ImportanceSampleLambert() to not require the tangent frame.
- Generalize SampleVBuffer() to handle different sampling and reconstruction methods.
- Improve the quality of volumetric lighting reprojection.
- Optimize Morton Order code in the Subsurface Scattering pass.
- Planar Reflection Probe support roughness (gaussian convolution of captured probe)
- Use an atlas instead of a texture array for cluster transparent decals
- Add a debug view to visualize the decal atlas
- Only store decal textures to atlas if decal is visible, debounce out of memory decal atlas warning.
- Add manipulator gizmo on decal to improve authoring workflow
- Add a minimal StackLit material (work in progress, this version can be used as template to add new material)

### Changed
- EnableShadowMask in FrameSettings (But shadowMaskSupport still disable by default)
- Forced Planar Probe update modes to (Realtime, Every Update, Mirror Camera)
- Screen Space Refraction proxy model uses the proxy of the first environment light (Reflection probe/Planar probe) or the sky
- Moved RTHandle static methods to RTHandles
- Renamed RTHandle to RTHandleSystem.RTHandle
- Move code for PreIntegratedFDG (Lit.shader) into its dedicated folder to be share with other material
- Move code for LTCArea (Lit.shader) into its dedicated folder to be share with other material

### Removed
- Removed Planar Probe mirror plane position and normal fields in inspector, always display mirror plane and normal gizmos

### Fixed
- Fix fog flags in scene view is now taken into account
- Fix sky in preview windows that were disappearing after a load of a new level
- Fix numerical issues in IntersectRayAABB().
- Fix alpha blending of volumetric lighting with transparent objects.
- Fix the near plane of the V-Buffer causing out-of-bounds look-ups in the clustered data structure.
- Depth and color pyramid are properly computed and sampled when the camera renders inside a viewport of a RTHandle.
- Fix decal atlas debug view to work correctly when shadow atlas view is also enabled<|MERGE_RESOLUTION|>--- conflicted
+++ resolved
@@ -92,12 +92,9 @@
 - Added API to enable proper recording of path traced scenes (with the Unity recorder or other tools).
 - Added support for fog in Recursive rendering, ray traced reflections and ray traced indirect diffuse.
 - Added an alpha blend option for recursive rendering
-<<<<<<< HEAD
-- Added a flow map parameter to HDRI Sky
-=======
 - Added support for stack lit for ray tracing effects.
 - Added support for hair for ray tracing effects.
->>>>>>> 9bc66b8a
+- Added a flow map parameter to HDRI Sky
 
 ### Fixed
 - Fix when rescale probe all direction below zero (1219246)
