# Changelog
All notable changes to this package will be documented in this file.

The format is based on [Keep a Changelog](http://keepachangelog.com/en/1.0.0/)
and this project adheres to [Semantic Versioning](http://semver.org/spec/v2.0.0.html).

## [Unreleased]

### Added
- Ray tracing support for VR single-pass
- Added sharpen filter shader parameter and UI for TemporalAA to control image quality instead of hardcoded value
- Added frame settings option for custom post process and custom passes as well as custom color buffer format option.
- Add check in wizard on SRP Batcher enabled.
- Added default implementations of OnPreprocessMaterialDescription for FBX, Obj, Sketchup and 3DS file formats.
- Added custom pass fade radius
- Added after post process injection point for custom passes
- Added basic alpha compositing support - Alpha is available afterpostprocess when using FP16 buffer format.
- Added falloff distance on Reflection Probe and Planar Reflection Probe
- Added Backplate projection from the HDRISky
- Added Shadow Matte in UnlitMasterNode, which only received shadow without lighting
- Added hability to name LightLayers in HDRenderPipelineAsset
- Added a range compression factor for Reflection Probe and Planar Reflection Probe to avoid saturation of colors.
- Added path tracing support for directional, point and spot lights, as well as emission from Lit and Unlit.
- Added non temporal version of SSAO.
- Added more detailed ray tracing stats in the debug window
- Added Disc area light (bake only)
- Added a warning in the material UI to prevent transparent + subsurface-scattering combination.
- Added XR single-pass setting into HDRP asset
- Added a penumbra tint option for lights
- Added support for depth copy with XR SDK
- Added debug setting to Render Pipeline Debug Window to list the active XR views
- Added an option to filter the result of the volumetric lighting (off by default).
- Added a transmission multiplier for directional lights
- Added XR single-pass test mode to Render Pipeline Debug Window
- Added debug setting to Render Pipeline Window to list the active XR views
- Added a new refraction mode for the Lit shader (thin). Which is a box refraction with small thickness values
- Added the code to support Barn Doors for Area Lights based on a shaderconfig option.
- Added HDRPCameraBinder property binder for Visual Effect Graph
- Added "Celestial Body" controls to the Directional Light
- Added new parameters to the Physically Based Sky
- Added Reflections to the DXR Wizard
- Added the possibility to have ray traced colored and semi-transparent shadows on directional lights.
- Added a check in the custom post process template to throw an error if the default shader is not found.
- Exposed the debug overlay ratio in the debug menu.
- Added a separate frame settings for tonemapping alongside color grading.
- Added the receive fog option in the material UI for ShaderGraphs.
- Added a public virtual bool in the custom post processes API to specify if a post processes should be executed in the scene view.
- Added a menu option that checks scene issues with ray tracing. Also removed the previously existing warning at runtime.
- Added Contrast Adaptive Sharpen (CAS) Upscaling effect.
- Added APIs to update probe settings at runtime.
- Added documentation for the rayTracingSupported method in HDRP
- Added user-selectable format for the post processing passes.
- Added support for alpha channel in some post-processing passes (DoF, TAA, Uber).
- Added warnings in FrameSettings inspector when using DXR and atempting to use Asynchronous Execution.
- Exposed Stencil bits that can be used by the user.
- Added history rejection based on velocity of intersected objects for directional, point and spot lights.
- Added a affectsVolumetric field to the HDAdditionalLightData API to know if light affects volumetric fog.
- Add OS and Hardware check in the Wizard fixes for DXR.
- Added option to exclude camera motion from motion blur.
- Added semi-transparent shadows for point and spot lights.
- Added support for semi-transparent shadow for unlit shader and unlit shader graph.
- Added the alpha clip enabled toggle to the material UI for all HDRP shader graphs.
- Added Material Samples to explain how to use the lit shader features
- Added an initial implementation of ray traced sub surface scattering
- Added AssetPostprocessors and Shadergraphs to handle Arnold Standard Surface and 3DsMax Physical material import from FBX.
- Added support for Smoothness Fade start work when enabling ray traced reflections.
- Added Contact shadow, Micro shadows and Screen space refraction API documentation.
- Added script documentation for SSR, SSAO (ray tracing), GI, Light Cluster, RayTracingSettings, Ray Counters, etc.
- Added path tracing support for refraction and internal reflections.
- Added support for Thin Refraction Model and Lit's Clear Coat in Path Tracing.
- Added the Tint parameter to Sky Colored Fog.
- Added of Screen Space Reflections for Transparent materials
- Added a fallback for ray traced area light shadows in case the material is forward or the lit mode is forward.
- Added a new debug mode for light layers.
- Added an "enable" toggle to the SSR volume component.
- Added support for anisotropic specular lobes in path tracing.
- Added support for alpha clipping in path tracing.
- Added support for light cookies in path tracing.
- Added support for transparent shadows in path tracing.
- Added support for iridescence in path tracing.
- Added support for background color in path tracing.
- Added a path tracing test to the test suite.
- Added a warning and workaround instructions that appear when you enable XR single-pass after the first frame with the XR SDK.
- Added the exposure sliders to the planar reflection probe preview
- Added support for subsurface scattering in path tracing.
- Added a new mode that improves the filtering of ray traced shadows (directional, point and spot) based on the distance to the occluder.
- Added support of cookie baking and add support on Disc light.
- Added support for fog attenuation in path tracing.
- Added a new debug panel for volumes
- Added XR setting to control camera jitter for temporal effects
- Added an error message in the DrawRenderers custom pass when rendering opaque objects with an HDRP asset in DeferredOnly mode.
- Added API to enable proper recording of path traced scenes (with the Unity recorder or other tools).
- Added support for fog in Recursive rendering, ray traced reflections and ray traced indirect diffuse.
- Added an alpha blend option for recursive rendering
- Added support for stack lit for ray tracing effects.
- Added support for hair for ray tracing effects.
- Added support for alpha to coverage for HDRP shaders and shader graph
- Added support for Quality Levels to Subsurface Scattering.
- Added option to disable XR rendering on the camera settings.
- Added support for specular AA from geometric curvature in AxF
- Added support for baked AO (no input for now) in AxF
- Added an info box to warn about depth test artifacts when rendering object twice in custom passes with MSAA.
- Added a frame setting for alpha to mask.
- Added support for custom passes in the AOV API
- Added Light decomposition lighting debugging modes and support in AOV
- Added exposure compensation to Fixed exposure mode
- Added support for rasterized area light shadows in StackLit
- Added support for texture-weighted automatic exposure
- Added support for POM for emissive map
- Added alpha channel support in motion blur pass.
- Added the HDRP Compositor Tool (in Preview).
- Added a ray tracing mode option in the HDRP asset that allows to override and shader stripping.
- Added support for arbitrary resolution scaling of Volumetric Lighting to the Fog volume component.
- Added range attenuation for box-shaped spotlights.
- Added scenes for hair and fabric and decals with material samples
- Added fabric materials and textures
- Added information for fabric materials in fabric scene
- Added a DisplayInfo attribute to specify a name override and a display order for Volume Component fields (used only in default inspector for now).
- Added Min distance to contact shadows.
- Added support for Depth of Field in path tracing (by sampling the lens aperture).
- Added an API in HDRP to override the camera within the rendering of a frame (mainly for custom pass).
- Added a function (HDRenderPipeline.ResetRTHandleReferenceSize) to reset the reference size of RTHandle systems.
- Added support for AxF measurements importing into texture resources tilings.

### Fixed
- Fix when rescale probe all direction below zero (1219246)
- Update documentation of HDRISky-Backplate, precise how to have Ambient Occlusion on the Backplate
- Sorting, undo, labels, layout in the Lighting Explorer.
- Fixed sky settings and materials in Shader Graph Samples package
- Fix/workaround a probable graphics driver bug in the GTAO shader.
- Fixed Hair and PBR shader graphs double sided modes
- Fixed an issue where updating an HDRP asset in the Quality setting panel would not recreate the pipeline.
- Fixed issue with point lights being considered even when occupying less than a pixel on screen (case 1183196)
- Fix a potential NaN source with iridescence (case 1183216)
- Fixed issue of spotlight breaking when minimizing the cone angle via the gizmo (case 1178279)
- Fixed issue that caused decals not to modify the roughness in the normal buffer, causing SSR to not behave correctly (case 1178336)
- Fixed lit transparent refraction with XR single-pass rendering
- Removed extra jitter for TemporalAA in VR
- Fixed ShaderGraph time in main preview
- Fixed issue on some UI elements in HDRP asset not expanding when clicking the arrow (case 1178369)
- Fixed alpha blending in custom post process
- Fixed the modification of the _AlphaCutoff property in the material UI when exposed with a ShaderGraph parameter.
- Fixed HDRP test `1218_Lit_DiffusionProfiles` on Vulkan.
- Fixed an issue where building a player in non-dev mode would generate render target error logs every frame
- Fixed crash when upgrading version of HDRP
- Fixed rendering issues with material previews
- Fixed NPE when using light module in Shuriken particle systems (1173348).
- Refresh cached shadow on editor changes
- Fixed light supported units caching (1182266)
- Fixed an issue where SSAO (that needs temporal reprojection) was still being rendered when Motion Vectors were not available (case 1184998)
- Fixed a nullref when modifying the height parameters inside the layered lit shader UI.
- Fixed Decal gizmo that become white after exiting play mode
- Fixed Decal pivot position to behave like a spotlight
- Fixed an issue where using the LightingOverrideMask would break sky reflection for regular cameras
- Fix DebugMenu FrameSettingsHistory persistency on close
- Fix DensityVolume, ReflectionProbe aned PlanarReflectionProbe advancedControl display
- Fix DXR scene serialization in wizard
- Fixed an issue where Previews would reallocate History Buffers every frame
- Fixed the SetLightLayer function in HDAdditionalLightData setting the wrong light layer
- Fix error first time a preview is created for planar
- Fixed an issue where SSR would use an incorrect roughness value on ForwardOnly (StackLit, AxF, Fabric, etc.) materials when the pipeline is configured to also allow deferred Lit.
- Fixed issues with light explorer (cases 1183468, 1183269)
- Fix dot colors in LayeredLit material inspector
- Fix undo not resetting all value when undoing the material affectation in LayerLit material
- Fix for issue that caused gizmos to render in render textures (case 1174395)
- Fixed the light emissive mesh not updated when the light was disabled/enabled
- Fixed light and shadow layer sync when setting the HDAdditionalLightData.lightlayersMask property
- Fixed a nullref when a custom post process component that was in the HDRP PP list is removed from the project
- Fixed issue that prevented decals from modifying specular occlusion (case 1178272).
- Fixed exposure of volumetric reprojection
- Fixed multi selection support for Scalable Settings in lights
- Fixed font shaders in test projects for VR by using a Shader Graph version
- Fixed refresh of baked cubemap by incrementing updateCount at the end of the bake (case 1158677).
- Fixed issue with rectangular area light when seen from the back
- Fixed decals not affecting lightmap/lightprobe
- Fixed zBufferParams with XR single-pass rendering
- Fixed moving objects not rendered in custom passes
- Fixed abstract classes listed in the + menu of the custom pass list
- Fixed custom pass that was rendered in previews
- Fixed precision error in zero value normals when applying decals (case 1181639)
- Fixed issue that triggered No Scene Lighting view in game view as well (case 1156102)
- Assign default volume profile when creating a new HDRP Asset
- Fixed fov to 0 in planar probe breaking the projection matrix (case 1182014)
- Fixed bugs with shadow caching
- Reassign the same camera for a realtime probe face render request to have appropriate history buffer during realtime probe rendering.
- Fixed issue causing wrong shading when normal map mode is Object space, no normal map is set, but a detail map is present (case 1143352)
- Fixed issue with decal and htile optimization
- Fixed TerrainLit shader compilation error regarding `_Control0_TexelSize` redefinition (case 1178480).
- Fixed warning about duplicate HDRuntimeReflectionSystem when configuring play mode without domain reload.
- Fixed an editor crash when multiple decal projectors were selected and some had null material
- Added all relevant fix actions to FixAll button in Wizard
- Moved FixAll button on top of the Wizard
- Fixed an issue where fog color was not pre-exposed correctly
- Fix priority order when custom passes are overlapping
- Fix cleanup not called when the custom pass GameObject is destroyed
- Replaced most instances of GraphicsSettings.renderPipelineAsset by GraphicsSettings.currentRenderPipeline. This should fix some parameters not working on Quality Settings overrides.
- Fixed an issue with Realtime GI not working on upgraded projects.
- Fixed issue with screen space shadows fallback texture was not set as a texture array.
- Fixed Pyramid Lights bounding box
- Fixed terrain heightmap default/null values and epsilons
- Fixed custom post-processing effects breaking when an abstract class inherited from `CustomPostProcessVolumeComponent`
- Fixed XR single-pass rendering in Editor by using ShaderConfig.s_XrMaxViews to allocate matrix array
- Multiple different skies rendered at the same time by different cameras are now handled correctly without flickering
- Fixed flickering issue happening when different volumes have shadow settings and multiple cameras are present.
- Fixed issue causing planar probes to disappear if there is no light in the scene.
- Fixed a number of issues with the prefab isolation mode (Volumes leaking from the main scene and reflection not working properly)
- Fixed an issue with fog volume component upgrade not working properly
- Fixed Spot light Pyramid Shape has shadow artifacts on aspect ratio values lower than 1
- Fixed issue with AO upsampling in XR
- Fixed camera without HDAdditionalCameraData component not rendering
- Removed the macro ENABLE_RAYTRACING for most of the ray tracing code
- Fixed prefab containing camera reloading in loop while selected in the Project view
- Fixed issue causing NaN wheh the Z scale of an object is set to 0.
- Fixed DXR shader passes attempting to render before pipeline loaded
- Fixed black ambient sky issue when importing a project after deleting Library.
- Fixed issue when upgrading a Standard transparent material (case 1186874)
- Fixed area light cookies not working properly with stack lit
- Fixed material render queue not updated when the shader is changed in the material inspector.
- Fixed a number of issues with full screen debug modes not reseting correctly when setting another mutually exclusive mode
- Fixed compile errors for platforms with no VR support
- Fixed an issue with volumetrics and RTHandle scaling (case 1155236)
- Fixed an issue where sky lighting might be updated uselessly
- Fixed issue preventing to allow setting decal material to none (case 1196129)
- Fixed XR multi-pass decals rendering
- Fixed several fields on Light Inspector that not supported Prefab overrides
- Fixed EOL for some files
- Fixed scene view rendering with volumetrics and XR enabled
- Fixed decals to work with multiple cameras
- Fixed optional clear of GBuffer (Was always on)
- Fixed render target clears with XR single-pass rendering
- Fixed HDRP samples file hierarchy
- Fixed Light units not matching light type
- Fixed QualitySettings panel not displaying HDRP Asset
- Fixed black reflection probes the first time loading a project
- Fixed y-flip in scene view with XR SDK
- Fixed Decal projectors do not immediately respond when parent object layer mask is changed in editor.
- Fixed y-flip in scene view with XR SDK
- Fixed a number of issues with Material Quality setting
- Fixed the transparent Cull Mode option in HD unlit master node settings only visible if double sided is ticked.
- Fixed an issue causing shadowed areas by contact shadows at the edge of far clip plane if contact shadow length is very close to far clip plane.
- Fixed editing a scalable settings will edit all loaded asset in memory instead of targetted asset.
- Fixed Planar reflection default viewer FOV
- Fixed flickering issues when moving the mouse in the editor with ray tracing on.
- Fixed the ShaderGraph main preview being black after switching to SSS in the master node settings
- Fixed custom fullscreen passes in VR
- Fixed camera culling masks not taken in account in custom pass volumes
- Fixed object not drawn in custom pass when using a DrawRenderers with an HDRP shader in a build.
- Fixed injection points for Custom Passes (AfterDepthAndNormal and BeforePreRefraction were missing)
- Fixed a enum to choose shader tags used for drawing objects (DepthPrepass or Forward) when there is no override material.
- Fixed lit objects in the BeforePreRefraction, BeforeTransparent and BeforePostProcess.
- Fixed the None option when binding custom pass render targets to allow binding only depth or color.
- Fixed custom pass buffers allocation so they are not allocated if they're not used.
- Fixed the Custom Pass entry in the volume create asset menu items.
- Fixed Prefab Overrides workflow on Camera.
- Fixed alignment issue in Preset for Camera.
- Fixed alignment issue in Physical part for Camera.
- Fixed FrameSettings multi-edition.
- Fixed a bug happening when denoising multiple ray traced light shadows
- Fixed minor naming issues in ShaderGraph settings
- VFX: Removed z-fight glitches that could appear when using deferred depth prepass and lit quad primitives
- VFX: Preserve specular option for lit outputs (matches HDRP lit shader)
- Fixed an issue with Metal Shader Compiler and GTAO shader for metal
- Fixed resources load issue while upgrading HDRP package.
- Fix LOD fade mask by accounting for field of view
- Fixed spot light missing from ray tracing indirect effects.
- Fixed a UI bug in the diffusion profile list after fixing them from the wizard.
- Fixed the hash collision when creating new diffusion profile assets.
- Fixed a light leaking issue with box light casting shadows (case 1184475)
- Fixed Cookie texture type in the cookie slot of lights (Now displays a warning because it is not supported).
- Fixed a nullref that happens when using the Shuriken particle light module
- Fixed alignment in Wizard
- Fixed text overflow in Wizard's helpbox
- Fixed Wizard button fix all that was not automatically grab all required fixes
- Fixed VR tab for MacOS in Wizard
- Fixed local config package workflow in Wizard
- Fixed issue with contact shadows shifting when MSAA is enabled.
- Fixed EV100 in the PBR sky
- Fixed an issue In URP where sometime the camera is not passed to the volume system and causes a null ref exception (case 1199388)
- Fixed nullref when releasing HDRP with custom pass disabled
- Fixed performance issue derived from copying stencil buffer.
- Fixed an editor freeze when importing a diffusion profile asset from a unity package.
- Fixed an exception when trying to reload a builtin resource.
- Fixed the light type intensity unit reset when switching the light type.
- Fixed compilation error related to define guards and CreateLayoutFromXrSdk()
- Fixed documentation link on CustomPassVolume.
- Fixed player build when HDRP is in the project but not assigned in the graphic settings.
- Fixed an issue where ambient probe would be black for the first face of a baked reflection probe
- VFX: Fixed Missing Reference to Visual Effect Graph Runtime Assembly
- Fixed an issue where rendering done by users in EndCameraRendering would be executed before the main render loop.
- Fixed Prefab Override in main scope of Volume.
- Fixed alignment issue in Presset of main scope of Volume.
- Fixed persistence of ShowChromeGizmo and moved it to toolbar for coherency in ReflectionProbe and PlanarReflectionProbe.
- Fixed Alignement issue in ReflectionProbe and PlanarReflectionProbe.
- Fixed Prefab override workflow issue in ReflectionProbe and PlanarReflectionProbe.
- Fixed empty MoreOptions and moved AdvancedManipulation in a dedicated location for coherency in ReflectionProbe and PlanarReflectionProbe.
- Fixed Prefab override workflow issue in DensityVolume.
- Fixed empty MoreOptions and moved AdvancedManipulation in a dedicated location for coherency in DensityVolume.
- Fix light limit counts specified on the HDRP asset
- Fixed Quality Settings for SSR, Contact Shadows and Ambient Occlusion volume components
- Fixed decalui deriving from hdshaderui instead of just shaderui
- Use DelayedIntField instead of IntField for scalable settings
- Fixed init of debug for FrameSettingsHistory on SceneView camera
- Added a fix script to handle the warning 'referenced script in (GameObject 'SceneIDMap') is missing'
- Fix Wizard load when none selected for RenderPipelineAsset
- Fixed TerrainLitGUI when per-pixel normal property is not present.
- Fixed rendering errors when enabling debug modes with custom passes
- Fix an issue that made PCSS dependent on Atlas resolution (not shadow map res)
- Fixing a bug whith histories when n>4 for ray traced shadows
- Fixing wrong behavior in ray traced shadows for mesh renderers if their cast shadow is shadow only or double sided
- Only tracing rays for shadow if the point is inside the code for spotlight shadows
- Only tracing rays if the point is inside the range for point lights
- Fixing ghosting issues when the screen space shadow  indexes change for a light with ray traced shadows
- Fixed an issue with stencil management and Xbox One build that caused corrupted output in deferred mode.
- Fixed a mismatch in behavior between the culling of shadow maps and ray traced point and spot light shadows
- Fixed recursive ray tracing not working anymore after intermediate buffer refactor.
- Fixed ray traced shadow denoising not working (history rejected all the time).
- Fixed shader warning on xbox one
- Fixed cookies not working for spot lights in ray traced reflections, ray traced GI and recursive rendering
- Fixed an inverted handling of CoatSmoothness for SSR in StackLit.
- Fixed missing distortion inputs in Lit and Unlit material UI.
- Fixed issue that propagated NaNs across multiple frames through the exposure texture.
- Fixed issue with Exclude from TAA stencil ignored.
- Fixed ray traced reflection exposure issue.
- Fixed issue with TAA history not initialising corretly scale factor for first frame
- Fixed issue with stencil test of material classification not using the correct Mask (causing false positive and bad performance with forward material in deferred)
- Fixed issue with History not reset when chaning antialiasing mode on camera
- Fixed issue with volumetric data not being initialized if default settings have volumetric and reprojection off.
- Fixed ray tracing reflection denoiser not applied in tier 1
- Fixed the vibility of ray tracing related methods.
- Fixed the diffusion profile list not saved when clicking the fix button in the material UI.
- Fixed crash when pushing bounce count higher than 1 for ray traced GI or reflections
- Fixed PCSS softness scale so that it better match ray traced reference for punctual lights.
- Fixed exposure management for the path tracer
- Fixed AxF material UI containing two advanced options settings.
- Fixed an issue where cached sky contexts were being destroyed wrongly, breaking lighting in the LookDev
- Fixed issue that clamped PCSS softness too early and not after distance scale.
- Fixed fog affect transparent on HD unlit master node
- Fixed custom post processes re-ordering not saved.
- Fixed NPE when using scalable settings
- Fixed an issue where PBR sky precomputation was reset incorrectly in some cases causing bad performance.
- Fixed a bug due to depth history begin overriden too soon
- Fixed CustomPassSampleCameraColor scale issue when called from Before Transparent injection point.
- Fixed corruption of AO in baked probes.
- Fixed issue with upgrade of projects that still had Very High as shadow filtering quality.
- Fixed issue that caused Distortion UI to appear in Lit.
- Fixed several issues with decal duplicating when editing them.
- Fixed initialization of volumetric buffer params (1204159)
- Fixed an issue where frame count was incorrectly reset for the game view, causing temporal processes to fail.
- Fixed Culling group was not disposed error.
- Fixed issues on some GPU that do not support gathers on integer textures.
- Fixed an issue with ambient probe not being initialized for the first frame after a domain reload for volumetric fog.
- Fixed the scene visibility of decal projectors and density volumes
- Fixed a leak in sky manager.
- Fixed an issue where entering playmode while the light editor is opened would produce null reference exceptions.
- Fixed the debug overlay overlapping the debug menu at runtime.
- Fixed an issue with the framecount when changing scene.
- Fixed errors that occurred when using invalid near and far clip plane values for planar reflections.
- Fixed issue with motion blur sample weighting function.
- Fixed motion vectors in MSAA.
- Fixed sun flare blending (case 1205862).
- Fixed a lot of issues related to ray traced screen space shadows.
- Fixed memory leak caused by apply distortion material not being disposed.
- Fixed Reflection probe incorrectly culled when moving its parent (case 1207660)
- Fixed a nullref when upgrading the Fog volume components while the volume is opened in the inspector.
- Fix issues where decals on PS4 would not correctly write out the tile mask causing bits of the decal to go missing.
- Use appropriate label width and text content so the label is completely visible
- Fixed an issue where final post process pass would not output the default alpha value of 1.0 when using 11_11_10 color buffer format.
- Fixed SSR issue after the MSAA Motion Vector fix.
- Fixed an issue with PCSS on directional light if punctual shadow atlas was not allocated.
- Fixed an issue where shadow resolution would be wrong on the first face of a baked reflection probe.
- Fixed issue with PCSS softness being incorrect for cascades different than the first one.
- Fixed custom post process not rendering when using multiple HDRP asset in quality settings
- Fixed probe gizmo missing id (case 1208975)
- Fixed a warning in raytracingshadowfilter.compute
- Fixed issue with AO breaking with small near plane values.
- Fixed custom post process Cleanup function not called in some cases.
- Fixed shader warning in AO code.
- Fixed a warning in simpledenoiser.compute
- Fixed tube and rectangle light culling to use their shape instead of their range as a bounding box.
- Fixed caused by using gather on a UINT texture in motion blur.
- Fix issue with ambient occlusion breaking when dynamic resolution is active.
- Fixed some possible NaN causes in Depth of Field.
- Fixed Custom Pass nullref due to the new Profiling Sample API changes
- Fixed the black/grey screen issue on after post process Custom Passes in non dev builds.
- Fixed particle lights.
- Improved behavior of lights and probe going over the HDRP asset limits.
- Fixed issue triggered when last punctual light is disabled and more than one camera is used.
- Fixed Custom Pass nullref due to the new Profiling Sample API changes
- Fixed the black/grey screen issue on after post process Custom Passes in non dev builds.
- Fixed XR rendering locked to vsync of main display with Standalone Player.
- Fixed custom pass cleanup not called at the right time when using multiple volumes.
- Fixed an issue on metal with edge of decal having artifact by delaying discard of fragments during decal projection
- Fixed various shader warning
- Fixing unnecessary memory allocations in the ray tracing cluster build
- Fixed duplicate column labels in LightEditor's light tab
- Fixed white and dark flashes on scenes with very high or very low exposure when Automatic Exposure is being used.
- Fixed an issue where passing a null ProfilingSampler would cause a null ref exception.
- Fixed memory leak in Sky when in matcap mode.
- Fixed compilation issues on platform that don't support VR.
- Fixed migration code called when we create a new HDRP asset.
- Fixed RemoveComponent on Camera contextual menu to not remove Camera while a component depend on it.
- Fixed an issue where ambient occlusion and screen space reflections editors would generate null ref exceptions when HDRP was not set as the current pipeline.
- Fixed a null reference exception in the probe UI when no HDRP asset is present.
- Fixed the outline example in the doc (sampling range was dependent on screen resolution)
- Fixed a null reference exception in the HDRI Sky editor when no HDRP asset is present.
- Fixed an issue where Decal Projectors created from script where rotated around the X axis by 90°.
- Fixed frustum used to compute Density Volumes visibility when projection matrix is oblique.
- Fixed a null reference exception in Path Tracing, Recursive Rendering and raytraced Global Illumination editors when no HDRP asset is present.
- Fix for NaNs on certain geometry with Lit shader -- [case 1210058](https://fogbugz.unity3d.com/f/cases/1210058/)
- Fixed an issue where ambient occlusion and screen space reflections editors would generate null ref exceptions when HDRP was not set as the current pipeline.
- Fixed a null reference exception in the probe UI when no HDRP asset is present.
- Fixed the outline example in the doc (sampling range was dependent on screen resolution)
- Fixed a null reference exception in the HDRI Sky editor when no HDRP asset is present.
- Fixed an issue where materials newly created from the contextual menu would have an invalid state, causing various problems until it was edited.
- Fixed transparent material created with ZWrite enabled (now it is disabled by default for new transparent materials)
- Fixed mouseover on Move and Rotate tool while DecalProjector is selected.
- Fixed wrong stencil state on some of the pixel shader versions of deferred shader.
- Fixed an issue where creating decals at runtime could cause a null reference exception.
- Fixed issue that displayed material migration dialog on the creation of new project.
- Fixed various issues with time and animated materials (cases 1210068, 1210064).
- Updated light explorer with latest changes to the Fog and fixed issues when no visual environment was present.
- Fixed not handleling properly the recieve SSR feature with ray traced reflections
- Shadow Atlas is no longer allocated for area lights when they are disabled in the shader config file.
- Avoid MRT Clear on PS4 as it is not implemented yet.
- Fixed runtime debug menu BitField control.
- Fixed the radius value used for ray traced directional light.
- Fixed compilation issues with the layered lit in ray tracing shaders.
- Fixed XR autotests viewport size rounding
- Fixed mip map slider knob displayed when cubemap have no mipmap
- Remove unnecessary skip of material upgrade dialog box.
- Fixed the profiling sample mismatch errors when enabling the profiler in play mode
- Fixed issue that caused NaNs in reflection probes on consoles.
- Fixed adjusting positive axis of Blend Distance slides the negative axis in the density volume component.
- Fixed the blend of reflections based on the weight.
- Fixed fallback for ray traced reflections when denoising is enabled.
- Fixed error spam issue with terrain detail terrainDetailUnsupported (cases 1211848)
- Fixed hardware dynamic resolution causing cropping/scaling issues in scene view (case 1158661)
- Fixed Wizard check order for `Hardware and OS` and `Direct3D12`
- Fix AO issue turning black when Far/Near plane distance is big.
- Fixed issue when opening lookdev and the lookdev volume have not been assigned yet.
- Improved memory usage of the sky system.
- Updated label in HDRP quality preference settings (case 1215100)
- Fixed Decal Projector gizmo not undoing properly (case 1216629)
- Fix a leak in the denoising of ray traced reflections.
- Fixed Alignment issue in Light Preset
- Fixed Environment Header in LightingWindow
- Fixed an issue where hair shader could write garbage in the diffuse lighting buffer, causing NaNs.
- Fixed an exposure issue with ray traced sub-surface scattering.
- Fixed runtime debug menu light hierarchy None not doing anything.
- Fixed the broken ShaderGraph preview when creating a new Lit graph.
- Fix indentation issue in preset of LayeredLit material.
- Fixed minor issues with cubemap preview in the inspector.
- Fixed wrong build error message when building for android on mac.
- Fixed an issue related to denoising ray trace area shadows.
- Fixed wrong build error message when building for android on mac.
- Fixed Wizard persistency of Direct3D12 change on domain reload.
- Fixed Wizard persistency of FixAll on domain reload.
- Fixed Wizard behaviour on domain reload.
- Fixed a potential source of NaN in planar reflection probe atlas.
- Fixed an issue with MipRatio debug mode showing _DebugMatCapTexture not being set.
- Fixed missing initialization of input params in Blit for VR.
- Fix Inf source in LTC for area lights.
- Fix issue with AO being misaligned when multiple view are visible.
- Fix issue that caused the clamp of camera rotation motion for motion blur to be ineffective.
- Fixed issue with AssetPostprocessors dependencies causing models to be imported twice when upgrading the package version.
- Fixed culling of lights with XR SDK
- Fixed memory stomp in shadow caching code, leading to overflow of Shadow request array and runtime errors.
- Fixed an issue related to transparent objects reading the ray traced indirect diffuse buffer
- Fixed an issue with filtering ray traced area lights when the intensity is high or there is an exposure.
- Fixed ill-formed include path in Depth Of Field shader.
- Fixed shader graph and ray tracing after the shader target PR.
- Fixed a bug in semi-transparent shadows (object further than the light casting shadows)
- Fix state enabled of default volume profile when in package.
- Fixed removal of MeshRenderer and MeshFilter on adding Light component.
- Fixed Ray Traced SubSurface Scattering not working with ray traced area lights
- Fixed Ray Traced SubSurface Scattering not working in forward mode.
- Fixed a bug in debug light volumes.
- Fixed a bug related to ray traced area light shadow history.
- Fixed an issue where fog sky color mode could sample NaNs in the sky cubemap.
- Fixed a leak in the PBR sky renderer.
- Added a tooltip to the Ambient Mode parameter in the Visual Envionment volume component.
- Static lighting sky now takes the default volume into account (this fixes discrepancies between baked and realtime lighting).
- Fixed a leak in the sky system.
- Removed MSAA Buffers allocation when lit shader mode is set to "deferred only".
- Fixed invalid cast for realtime reflection probes (case 1220504)
- Fixed invalid game view rendering when disabling all cameras in the scene (case 1105163)
- Hide reflection probes in the renderer components.
- Fixed infinite reload loop while displaying Light's Shadow's Link Light Layer in Inspector of Prefab Asset.
- Fixed the culling was not disposed error in build log.
- Fixed the cookie atlas size and planar atlas size being too big after an upgrade of the HDRP asset.
- Fixed transparent SSR for shader graph.
- Fixed an issue with emissive light meshes not being in the RAS.
- Fixed DXR player build
- Fixed the HDRP asset migration code not being called after an upgrade of the package
- Fixed draw renderers custom pass out of bound exception
- Fixed the PBR shader rendering in deferred
- Fixed some typos in debug menu (case 1224594)
- Fixed ray traced point and spot lights shadows not rejecting istory when semi-transparent or colored.
- Fixed a warning due to StaticLightingSky when reloading domain in some cases.
- Fixed the MaxLightCount being displayed when the light volume debug menu is on ColorAndEdge.
- Fixed issue with unclear naming of debug menu for decals.
- Fixed z-fighting in scene view when scene lighting is off (case 1203927)
- Fixed issue that prevented cubemap thumbnails from rendering.
- Fixed ray tracing with VR single-pass
- Fix an exception in ray tracing that happens if two LOD levels are using the same mesh renderer.
- Fixed error in the console when switching shader to decal in the material UI.
- Fixed an issue with refraction model and ray traced recursive rendering (case 1198578).
- Fixed an issue where a dynamic sky changing any frame may not update the ambient probe.
- Fixed cubemap thumbnail generation at project load time.
- Fixed cubemap thumbnail generation at project load time. 
- Fixed XR culling with multiple cameras
- Fixed XR single-pass with Mock HMD plugin
- Fixed sRGB mismatch with XR SDK
- Fixed an issue where default volume would not update when switching profile.
- Fixed issue with uncached reflection probe cameras reseting the debug mode (case 1224601) 
- Fixed an issue where AO override would not override specular occlusion.
- Fixed an issue where Volume inspector might not refresh correctly in some cases.
- Fixed render texture with XR
- Fixed issue with resources being accessed before initialization process has been performed completely. 
- Half fixed shuriken particle light that cast shadows (only the first one will be correct)
- Fixed issue with atmospheric fog turning black if a planar reflection probe is placed below ground level. (case 1226588)
- Fixed custom pass GC alloc issue in CustomPassVolume.GetActiveVolumes().
- Fixed a bug where instanced shadergraph shaders wouldn't compile on PS4.
- Fixed an issue related to the envlightdatasrt not being bound in recursive rendering.
- Fixed shadow cascade tooltip when using the metric mode (case 1229232)
- Fixed how the area light influence volume is computed to match rasterization.
- Focus on Decal uses the extends of the projectors
- Fixed usage of light size data that are not available at runtime.
- Fixed the depth buffer copy made before custom pass after opaque and normal injection point.
- Fix for issue that prevented scene from being completely saved when baked reflection probes are present and lighting is set to auto generate.
- Fixed drag area width at left of Light's intensity field in Inspector.
- Fixed light type resolution when performing a reset on HDAdditionalLightData (case 1220931)
- Fixed reliance on atan2 undefined behavior in motion vector debug shader.
- Fixed an usage of a a compute buffer not bound (1229964)
- Fixed an issue where changing the default volume profile from another inspector would not update the default volume editor.
- Fix issues in the post process system with RenderTexture being invalid in some cases, causing rendering problems.
- Fixed an issue where unncessarily serialized members in StaticLightingSky component would change each time the scene is changed.
- Fixed a weird behavior in the scalable settings drawing when the space becomes tiny (1212045).
- Fixed a regression in the ray traced indirect diffuse due to the new probe system.
- Fix for range compression factor for probes going negative (now clamped to positive values).
- Fixed path validation when creating new volume profile (case 1229933)
- Fixed a bug where Decal Shader Graphs would not recieve reprojected Position, Normal, or Bitangent data. (1239921)
- Fix reflection hierarchy for CARPAINT in AxF.
- Fix precise fresnel for delta lights for SVBRDF in AxF.
- Fixed the debug exposure mode for display sky reflection and debug view baked lighting
- Fixed MSAA depth resolve when there is no motion vectors
- Fixed various object leaks in HDRP.
- Fixed compile error with XR SubsystemManager.
- Fix for assertion triggering sometimes when saving a newly created lit shader graph (case 1230996)
- Fixed culling of planar reflection probes that change position (case 1218651)
- Fixed null reference when processing lightprobe (case 1235285)
- Fix issue causing wrong planar reflection rendering when more than one camera is present.
- Fix black screen in XR when HDRP package is present but not used.
- Fixed an issue with the specularFGD term being used when the material has a clear coat (lit shader).
- Fixed white flash happening with auto-exposure in some cases (case 1223774)
- Fixed NaN which can appear with real time reflection and inf value
- Fixed an issue that was collapsing the volume components in the HDRP default settings
- Fixed warning about missing bound decal buffer
- Fixed shader warning on Xbox for ResolveStencilBuffer.compute. 
- Fixed PBR shader ZTest rendering in deferred.
- Replaced commands incompatible with async compute in light list build process.
- Diffusion Profile and Material references in HDRP materials are now correctly exported to unity packages. Note that the diffusion profile or the material references need to be edited once before this can work properly.
- Fix MaterialBalls having same guid issue
- Fix spelling and grammatical errors in material samples
- Fixed unneeded cookie texture allocation for cone stop lights.
- Fixed scalarization code for contact shadows.
- Fixed volume debug in playmode
- Fixed issue when toggling anything in HDRP asset that will produce an error (case 1238155)
- Fixed shader warning in PCSS code when using Vulkan.
- Fixed decal that aren't working without Metal and Ambient Occlusion option enabled.
- Fixed an error about procedural sky being logged by mistake.
- Fixed shadowmask UI now correctly showing shadowmask disable
- Made more explicit the warning about raytracing and asynchronous compute. Also fixed the condition in which it appears.
- Fixed a null ref exception in static sky when the default volume profile is invalid.
- DXR: Fixed shader compilation error with shader graph and pathtracer
- Fixed SceneView Draw Modes not being properly updated after opening new scene view panels or changing the editor layout.
- Fixed issue with screen-space shadows not enabled properly when RT is disabled (case 1235821)
<<<<<<< HEAD
- Fixed XR tests 1219, 2008, 3003, 5001, 5002, 5003, 5008, 8101 and 8102
=======
- Fixed a performance issue with stochastic ray traced area shadows.
- Fixed cookie texture not updated when changing an import settings (srgb for example).
- Fixed flickering of the game/scene view when lookdev is running.
- Fixed issue with reflection probes in realtime time mode with OnEnable baking having wrong lighting with sky set to dynamic (case 1238047).
- Fixed transparent motion vectors not working when in MSAA.
>>>>>>> 93fd72d1

### Changed
- Improve MIP selection for decals on Transparents
- Color buffer pyramid is not allocated anymore if neither refraction nor distortion are enabled
- Rename Emission Radius to Radius in UI in Point, Spot
- Angular Diameter parameter for directional light is no longuer an advanced property
- DXR: Remove Light Radius and Angular Diamater of Raytrace shadow. Angular Diameter and Radius are used instead.
- Remove MaxSmoothness parameters from UI for point, spot and directional light. The MaxSmoothness is now deduce from Radius Parameters
- DXR: Remove the Ray Tracing Environement Component. Add a Layer Mask to the ray Tracing volume components to define which objects are taken into account for each effect.
- Removed second cubemaps used for shadowing in lookdev
- Disable Physically Based Sky below ground
- Increase max limit of area light and reflection probe to 128
- Change default texture for detailmap to grey
- Optimize Shadow RT load on Tile based architecture platforms.
- Improved quality of SSAO.
- Moved RequestShadowMapRendering() back to public API.
- Update HDRP DXR Wizard with an option to automatically clone the hdrp config package and setup raytracing to 1 in shaders file.
- Added SceneSelection pass for TerrainLit shader.
- Simplified Light's type API regrouping the logic in one place (Check type in HDAdditionalLightData)
- The support of LOD CrossFade (Dithering transition) in master nodes now required to enable it in the master node settings (Save variant)
- Improved shadow bias, by removing constant depth bias and substituting it with slope-scale bias.
- Fix the default stencil values when a material is created from a SSS ShaderGraph.
- Tweak test asset to be compatible with XR: unlit SG material for canvas and double-side font material
- Slightly tweaked the behaviour of bloom when resolution is low to reduce artifacts.
- Hidden fields in Light Inspector that is not relevant while in BakingOnly mode.
- Changed parametrization of PCSS, now softness is derived from angular diameter (for directional lights) or shape radius (for point/spot lights) and min filter size is now in the [0..1] range.
- Moved the copy of the geometry history buffers to right after the depth mip chain generation.
- Rename "Luminance" to "Nits" in UX for physical light unit
- Rename FrameSettings "SkyLighting" to "SkyReflection"
- Reworked XR automated tests
- The ray traced screen space shadow history for directional, spot and point lights is discarded if the light transform has changed.
- Changed the behavior for ray tracing in case a mesh renderer has both transparent and opaque submeshes.
- Improve history buffer management
- Replaced PlayerSettings.virtualRealitySupported with XRGraphics.tryEnable.
- Remove redundant FrameSettings RealTimePlanarReflection
- Improved a bit the GC calls generated during the rendering.
- Material update is now only triggered when the relevant settings are touched in the shader graph master nodes
- Changed the way Sky Intensity (on Sky volume components) is handled. It's now a combo box where users can choose between Exposure, Multiplier or Lux (for HDRI sky only) instead of both multiplier and exposure being applied all the time. Added a new menu item to convert old profiles.
- Change how method for specular occlusions is decided on inspector shader (Lit, LitTesselation, LayeredLit, LayeredLitTessellation)
- Unlocked SSS, SSR, Motion Vectors and Distortion frame settings for reflections probes.
- Hide unused LOD settings in Quality Settings legacy window.
- Reduced the constrained distance for temporal reprojection of ray tracing denoising
- Removed shadow near plane from the Directional Light Shadow UI.
- Improved the performances of custom pass culling.
- The scene view camera now replicates the physical parameters from the camera tagged as "MainCamera".
- Reduced the number of GC.Alloc calls, one simple scene without plarnar / probes, it should be 0B.
- Renamed ProfilingSample to ProfilingScope and unified API. Added GPU Timings.
- Updated macros to be compatible with the new shader preprocessor.
- Ray tracing reflection temporal filtering is now done in pre-exposed space
- Search field selects the appropriate fields in both project settings panels 'HDRP Default Settings' and 'Quality/HDRP'
- Disabled the refraction and transmission map keywords if the material is opaque.
- Keep celestial bodies outside the atmosphere.
- Updated the MSAA documentation to specify what features HDRP supports MSAA for and what features it does not.
- Shader use for Runtime Debug Display are now correctly stripper when doing a release build
- Now each camera has its own Volume Stack. This allows Volume Parameters to be updated as early as possible and be ready for the whole frame without conflicts between cameras.
- Disable Async for SSR, SSAO and Contact shadow when aggregated ray tracing frame setting is on.
- Improved performance when entering play mode without domain reload by a factor of ~25
- Renamed the camera profiling sample to include the camera name
- Discarding the ray tracing history for AO, reflection, diffuse shadows and GI when the viewport size changes.
- Renamed the camera profiling sample to include the camera name
- Renamed the post processing graphic formats to match the new convention.
- The restart in Wizard for DXR will always be last fix from now on
- Refactoring pre-existing materials to share more shader code between rasterization and ray tracing.
- Setting a material's Refraction Model to Thin does not overwrite the Thickness and Transmission Absorption Distance anymore.
- Removed Wind textures from runtime as wind is no longer built into the pipeline
- Changed Shader Graph titles of master nodes to be more easily searchable ("HDRP/x" -> "x (HDRP)")
- Expose StartSinglePass() and StopSinglePass() as public interface for XRPass
- Replaced the Texture array for 2D cookies (spot, area and directional lights) and for planar reflections by an atlas.
- Moved the tier defining from the asset to the concerned volume components.
- Changing from a tier management to a "mode" management for reflection and GI and removing the ability to enable/disable deferred and ray bining (they are now implied by performance mode)
- The default FrameSettings for ScreenSpaceShadows is set to true for Camera in order to give a better workflow for DXR.
- Refactor internal usage of Stencil bits.
- Changed how the material upgrader works and added documentation for it.
- Custom passes now disable the stencil when overwriting the depth and not writing into it.
- Renamed the camera profiling sample to include the camera name
- Changed the way the shadow casting property of transparent and tranmissive materials is handeled for ray tracing.
- Changed inspector materials stencil setting code to have more sharing.
- Updated the default scene and default DXR scene and DefaultVolumeProfile.
- Changed the way the length parameter is used for ray traced contact shadows.
- Improved the coherency of PCSS blur between cascades.
- Updated VR checks in Wizard to reflect new XR System.
- Removing unused alpha threshold depth prepass and post pass for fabric shader graph.
- Transform result from CIE XYZ to sRGB color space in EvalSensitivity for iridescence.
- Moved BeginCameraRendering callback right before culling.
- Changed the visibility of the Indirect Lighting Controller component to public.
- Renamed the cubemap used for diffuse convolution to a more explicit name for the memory profiler.
- Improved behaviour of transmission color on transparent surfaces in path tracing.
- Light dimmer can now get values higher than one and was renamed to multiplier in the UI.
- Removed info box requesting volume component for Visual Environment and updated the documentation with the relevant information.
- Improved light selection oracle for light sampling in path tracing.
- Stripped ray tracing subsurface passes with ray tracing is not enabled.
- Remove LOD cross fade code for ray tracing shaders
- Removed legacy VR code
- Add range-based clipping to box lights (case 1178780)
- Improve area light culling (case 1085873)
- Light Hierarchy debug mode can now adjust Debug Exposure for visualizing high exposure scenes.
- Rejecting history for ray traced reflections based on a threshold evaluated on the neighborhood of the sampled history.
- Renamed "Environment" to "Reflection Probes" in tile/cluster debug menu.
- Utilities namespace is obsolete, moved its content to UnityEngine.Rendering (case 1204677)
- Obsolete Utilities namespace was removed, instead use UnityEngine.Rendering (case 1204677)
- Moved most of the compute shaders to the multi_compile API instead of multiple kernels.
- Use multi_compile API for deferred compute shader with shadow mask.
- Remove the raytracing rendering queue system to make recursive raytraced material work when raytracing is disabled
- Changed a few resources used by ray tracing shaders to be global resources (using register space1) for improved CPU performance.
- All custom pass volumes are now executed for one injection point instead of the first one.
- Hidden unsupported choice in emission in Materials
- Temporal Anti aliasing improvements.
- Optimized PrepareLightsForGPU (cost reduced by over 25%) and PrepareGPULightData (around twice as fast now).
- Moved scene view camera settings for HDRP from the preferences window to the scene view camera settings window.
- Updated shaders to be compatible with Microsoft's DXC.
- Debug exposure in debug menu have been replace to debug exposure compensation in EV100 space and is always visible.
- Further optimized PrepareLightsForGPU (3x faster with few shadows, 1.4x faster with a lot of shadows or equivalently cost reduced by 68% to 37%).
- Raytracing: Replaced the DIFFUSE_LIGHTING_ONLY multicompile by a uniform.
- Raytracing: Removed the dynamic lightmap multicompile.
- Raytracing: Remove the LOD cross fade multi compile for ray tracing.
- Cookie are now supported in lightmaper. All lights casting cookie and baked will now include cookie influence.
- Avoid building the mip chain a second time for SSR for transparent objects.
- Replaced "High Quality" Subsurface Scattering with a set of Quality Levels.
- Replaced "High Quality" Volumetric Lighting with "Screen Resolution Percentage" and "Volume Slice Count" on the Fog volume component.
- Merged material samples and shader samples
- Update material samples scene visuals
- Use multi_compile API for deferred compute shader with shadow mask.
- Made the StaticLightingSky class public so that users can change it by script for baking purpose.
- Shadowmask and realtime reflectoin probe property are hide in Quality settings
- Improved performance of reflection probe management when using a lot of probes.

## [7.1.1] - 2019-09-05

### Added
- Transparency Overdraw debug mode. Allows to visualize transparent objects draw calls as an "heat map".
- Enabled single-pass instancing support for XR SDK with new API cmd.SetInstanceMultiplier()
- XR settings are now available in the HDRP asset
- Support for Material Quality in Shader Graph
- Material Quality support selection in HDRP Asset
- Renamed XR shader macro from UNITY_STEREO_ASSIGN_COMPUTE_EYE_INDEX to UNITY_XR_ASSIGN_VIEW_INDEX
- Raytracing ShaderGraph node for HDRP shaders
- Custom passes volume component with 3 injection points: Before Rendering, Before Transparent and Before Post Process
- Alpha channel is now properly exported to camera render textures when using FP16 color buffer format
- Support for XR SDK mirror view modes
- HD Master nodes in Shader Graph now support Normal and Tangent modification in vertex stage.
- DepthOfFieldCoC option in the fullscreen debug modes.
- Added override Ambient Occlusion option on debug windows
- Added Custom Post Processes with 3 injection points: Before Transparent, Before Post Process and After Post Process
- Added draft of minimal interactive path tracing (experimental) based on DXR API - Support only 4 area light, lit and unlit shader (non-shadergraph)
- Small adjustments to TAA anti flicker (more aggressive on high values).

### Fixed
- Fixed wizard infinite loop on cancellation
- Fixed with compute shader error about too many threads in threadgroup on low GPU
- Fixed invalid contact shadow shaders being created on metal
- Fixed a bug where if Assembly.GetTypes throws an exception due to mis-versioned dlls, then no preprocessors are used in the shader stripper
- Fixed typo in AXF decal property preventing to compile
- Fixed reflection probe with XR single-pass and FPTL
- Fixed force gizmo shown when selecting camera in hierarchy
- Fixed issue with XR occlusion mesh and dynamic resolution
- Fixed an issue where lighting compute buffers were re-created with the wrong size when resizing the window, causing tile artefacts at the top of the screen.
- Fix FrameSettings names and tooltips
- Fixed error with XR SDK when the Editor is not in focus
- Fixed errors with RenderGraph, XR SDK and occlusion mesh
- Fixed shadow routines compilation errors when "real" type is a typedef on "half".
- Fixed toggle volumetric lighting in the light UI
- Fixed post-processing history reset handling rt-scale incorrectly
- Fixed crash with terrain and XR multi-pass
- Fixed ShaderGraph material synchronization issues
- Fixed a null reference exception when using an Emissive texture with Unlit shader (case 1181335)
- Fixed an issue where area lights and point lights where not counted separately with regards to max lights on screen (case 1183196)
- Fixed an SSR and Subsurface Scattering issue (appearing black) when using XR.

### Changed
- Update Wizard layout.
- Remove almost all Garbage collection call within a frame.
- Rename property AdditionalVeclocityChange to AddPrecomputeVelocity
- Call the End/Begin camera rendering callbacks for camera with customRender enabled
- Changeg framesettings migration order of postprocess flags as a pr for reflection settings flags have been backported to 2019.2
- Replaced usage of ENABLE_VR in XRSystem.cs by version defines based on the presence of the built-in VR and XR modules
- Added an update virtual function to the SkyRenderer class. This is called once per frame. This allows a given renderer to amortize heavy computation at the rate it chooses. Currently only the physically based sky implements this.
- Removed mandatory XRPass argument in HDCamera.GetOrCreate()
- Restored the HDCamera parameter to the sky rendering builtin parameters.
- Removed usage of StructuredBuffer for XR View Constants
- Expose Direct Specular Lighting control in FrameSettings
- Deprecated ExponentialFog and VolumetricFog volume components. Now there is only one exponential fog component (Fog) which can add Volumetric Fog as an option. Added a script in Edit -> Render Pipeline -> Upgrade Fog Volume Components.

## [7.0.1] - 2019-07-25

### Added
- Added option in the config package to disable globally Area Lights and to select shadow quality settings for the deferred pipeline.
- When shader log stripping is enabled, shader stripper statistics will be written at `Temp/shader-strip.json`
- Occlusion mesh support from XR SDK

### Fixed
- Fixed XR SDK mirror view blit, cleanup some XRTODO and removed XRDebug.cs
- Fixed culling for volumetrics with XR single-pass rendering
- Fix shadergraph material pass setup not called
- Fixed documentation links in component's Inspector header bar
- Cookies using the render texture output from a camera are now properly updated
- Allow in ShaderGraph to enable pre/post pass when the alpha clip is disabled

### Changed
- RenderQueue for Opaque now start at Background instead of Geometry.
- Clamp the area light size for scripting API when we change the light type
- Added a warning in the material UI when the diffusion profile assigned is not in the HDRP asset


## [7.0.0] - 2019-07-17

### Added
- `Fixed`, `Viewer`, and `Automatic` modes to compute the FOV used when rendering a `PlanarReflectionProbe`
- A checkbox to toggle the chrome gizmo of `ReflectionProbe`and `PlanarReflectionProbe`
- Added a Light layer in shadows that allow for objects to cast shadows without being affected by light (and vice versa).
- You can now access ShaderGraph blend states from the Material UI (for example, **Surface Type**, **Sorting Priority**, and **Blending Mode**). This change may break Materials that use a ShaderGraph, to fix them, select **Edit > Render Pipeline > Reset all ShaderGraph Scene Materials BlendStates**. This syncs the blendstates of you ShaderGraph master nodes with the Material properties.
- You can now control ZTest, ZWrite, and CullMode for transparent Materials.
- Materials that use Unlit Shaders or Unlit Master Node Shaders now cast shadows.
- Added an option to enable the ztest on **After Post Process** materials when TAA is disabled.
- Added a new SSAO (based on Ground Truth Ambient Occlusion algorithm) to replace the previous one.
- Added support for shadow tint on light
- BeginCameraRendering and EndCameraRendering callbacks are now called with probes
- Adding option to update shadow maps only On Enable and On Demand.
- Shader Graphs that use time-dependent vertex modification now generate correct motion vectors.
- Added option to allow a custom spot angle for spot light shadow maps.
- Added frame settings for individual post-processing effects
- Added dither transition between cascades for Low and Medium quality settings
- Added single-pass instancing support with XR SDK
- Added occlusion mesh support with XR SDK
- Added support of Alembic velocity to various shaders
- Added support for more than 2 views for single-pass instancing
- Added support for per punctual/directional light min roughness in StackLit
- Added mirror view support with XR SDK
- Added VR verification in HDRPWizard
- Added DXR verification in HDRPWizard
- Added feedbacks in UI of Volume regarding skies
- Cube LUT support in Tonemapping. Cube LUT helpers for external grading are available in the Post-processing Sample package.

### Fixed
- Fixed an issue with history buffers causing effects like TAA or auto exposure to flicker when more than one camera was visible in the editor
- The correct preview is displayed when selecting multiple `PlanarReflectionProbe`s
- Fixed volumetric rendering with camera-relative code and XR stereo instancing
- Fixed issue with flashing cyan due to async compilation of shader when selecting a mesh
- Fix texture type mismatch when the contact shadow are disabled (causing errors on IOS devices)
- Fixed Generate Shader Includes while in package
- Fixed issue when texture where deleted in ShadowCascadeGUI
- Fixed issue in FrameSettingsHistory when disabling a camera several time without enabling it in between.
- Fixed volumetric reprojection with camera-relative code and XR stereo instancing
- Added custom BaseShaderPreprocessor in HDEditorUtils.GetBaseShaderPreprocessorList()
- Fixed compile issue when USE_XR_SDK is not defined
- Fixed procedural sky sun disk intensity for high directional light intensities
- Fixed Decal mip level when using texture mip map streaming to avoid dropping to lowest permitted mip (now loading all mips)
- Fixed deferred shading for XR single-pass instancing after lightloop refactor
- Fixed cluster and material classification debug (material classification now works with compute as pixel shader lighting)
- Fixed IOS Nan by adding a maximun epsilon definition REAL_EPS that uses HALF_EPS when fp16 are used
- Removed unnecessary GC allocation in motion blur code
- Fixed locked UI with advanded influence volume inspector for probes
- Fixed invalid capture direction when rendering planar reflection probes
- Fixed Decal HTILE optimization with platform not supporting texture atomatic (Disable it)
- Fixed a crash in the build when the contact shadows are disabled
- Fixed camera rendering callbacks order (endCameraRendering was being called before the actual rendering)
- Fixed issue with wrong opaque blending settings for After Postprocess
- Fixed issue with Low resolution transparency on PS4
- Fixed a memory leak on volume profiles
- Fixed The Parallax Occlusion Mappping node in shader graph and it's UV input slot
- Fixed lighting with XR single-pass instancing by disabling deferred tiles
- Fixed the Bloom prefiltering pass
- Fixed post-processing effect relying on Unity's random number generator
- Fixed camera flickering when using TAA and selecting the camera in the editor
- Fixed issue with single shadow debug view and volumetrics
- Fixed most of the problems with light animation and timeline
- Fixed indirect deferred compute with XR single-pass instancing
- Fixed a slight omission in anisotropy calculations derived from HazeMapping in StackLit
- Improved stack computation numerical stability in StackLit
- Fix PBR master node always opaque (wrong blend modes for forward pass)
- Fixed TAA with XR single-pass instancing (missing macros)
- Fixed an issue causing Scene View selection wire gizmo to not appear when using HDRP Shader Graphs.
- Fixed wireframe rendering mode (case 1083989)
- Fixed the renderqueue not updated when the alpha clip is modified in the material UI.
- Fixed the PBR master node preview
- Remove the ReadOnly flag on Reflection Probe's cubemap assets during bake when there are no VCS active.
- Fixed an issue where setting a material debug view would not reset the other exclusive modes
- Spot light shapes are now correctly taken into account when baking
- Now the static lighting sky will correctly take the default values for non-overridden properties
- Fixed material albedo affecting the lux meter
- Extra test in deferred compute shading to avoid shading pixels that were not rendered by the current camera (for camera stacking)

### Changed
- Optimization: Reduce the group size of the deferred lighting pass from 16x16 to 8x8
- Replaced HDCamera.computePassCount by viewCount
- Removed xrInstancing flag in RTHandles (replaced by TextureXR.slices and TextureXR.dimensions)
- Refactor the HDRenderPipeline and lightloop code to preprare for high level rendergraph
- Removed the **Back Then Front Rendering** option in the fabric Master Node settings. Enabling this option previously did nothing.
- Shader type Real translates to FP16 precision on Nintendo Switch.
- Shader framework refactor: Introduce CBSDF, EvaluateBSDF, IsNonZeroBSDF to replace BSDF functions
- Shader framework refactor:  GetBSDFAngles, LightEvaluation and SurfaceShading functions
- Replace ComputeMicroShadowing by GetAmbientOcclusionForMicroShadowing
- Rename WorldToTangent to TangentToWorld as it was incorrectly named
- Remove SunDisk and Sun Halo size from directional light
- Remove all obsolete wind code from shader
- Renamed DecalProjectorComponent into DecalProjector for API alignment.
- Improved the Volume UI and made them Global by default
- Remove very high quality shadow option
- Change default for shadow quality in Deferred to Medium
- Enlighten now use inverse squared falloff (before was using builtin falloff)
- Enlighten is now deprecated. Please use CPU or GPU lightmaper instead.
- Remove the name in the diffusion profile UI
- Changed how shadow map resolution scaling with distance is computed. Now it uses screen space area rather than light range.
- Updated MoreOptions display in UI
- Moved Display Area Light Emissive Mesh script API functions in the editor namespace
- direct strenght properties in ambient occlusion now affect direct specular as well
- Removed advanced Specular Occlusion control in StackLit: SSAO based SO control is hidden and fixed to behave like Lit, SPTD is the only HQ technique shown for baked SO.
- Shader framework refactor: Changed ClampRoughness signature to include PreLightData access.
- HDRPWizard window is now in Window > General > HD Render Pipeline Wizard
- Moved StaticLightingSky to LightingWindow
- Removes the current "Scene Settings" and replace them with "Sky & Fog Settings" (with Physically Based Sky and Volumetric Fog).
- Changed how cached shadow maps are placed inside the atlas to minimize re-rendering of them.

## [6.7.0-preview] - 2019-05-16

### Added
- Added ViewConstants StructuredBuffer to simplify XR rendering
- Added API to render specific settings during a frame
- Added stadia to the supported platforms (2019.3)
- Enabled cascade blends settings in the HD Shadow component
- Added Hardware Dynamic Resolution support.
- Added MatCap debug view to replace the no scene lighting debug view.
- Added clear GBuffer option in FrameSettings (default to false)
- Added preview for decal shader graph (Only albedo, normal and emission)
- Added exposure weight control for decal
- Screen Space Directional Shadow under a define option. Activated for ray tracing
- Added a new abstraction for RendererList that will help transition to Render Graph and future RendererList API
- Added multipass support for VR
- Added XR SDK integration (multipass only)
- Added Shader Graph samples for Hair, Fabric and Decal master nodes.
- Add fade distance, shadow fade distance and light layers to light explorer
- Add method to draw light layer drawer in a rect to HDEditorUtils

### Fixed
- Fixed deserialization crash at runtime
- Fixed for ShaderGraph Unlit masternode not writing velocity
- Fixed a crash when assiging a new HDRP asset with the 'Verify Saving Assets' option enabled
- Fixed exposure to properly support TEXTURE2D_X
- Fixed TerrainLit basemap texture generation
- Fixed a bug that caused nans when material classification was enabled and a tile contained one standard material + a material with transmission.
- Fixed gradient sky hash that was not using the exposure hash
- Fixed displayed default FrameSettings in HDRenderPipelineAsset wrongly updated on scripts reload.
- Fixed gradient sky hash that was not using the exposure hash.
- Fixed visualize cascade mode with exposure.
- Fixed (enabled) exposure on override lighting debug modes.
- Fixed issue with LightExplorer when volume have no profile
- Fixed issue with SSR for negative, infinite and NaN history values
- Fixed LightLayer in HDReflectionProbe and PlanarReflectionProbe inspector that was not displayed as a mask.
- Fixed NaN in transmission when the thickness and a color component of the scattering distance was to 0
- Fixed Light's ShadowMask multi-edition.
- Fixed motion blur and SMAA with VR single-pass instancing
- Fixed NaNs generated by phase functionsin volumetric lighting
- Fixed NaN issue with refraction effect and IOR of 1 at extreme grazing angle
- Fixed nan tracker not using the exposure
- Fixed sorting priority on lit and unlit materials
- Fixed null pointer exception when there are no AOVRequests defined on a camera
- Fixed dirty state of prefab using disabled ReflectionProbes
- Fixed an issue where gizmos and editor grid were not correctly depth tested
- Fixed created default scene prefab non editable due to wrong file extension.
- Fixed an issue where sky convolution was recomputed for nothing when a preview was visible (causing extreme slowness when fabric convolution is enabled)
- Fixed issue with decal that wheren't working currently in player
- Fixed missing stereo rendering macros in some fragment shaders
- Fixed exposure for ReflectionProbe and PlanarReflectionProbe gizmos
- Fixed single-pass instancing on PSVR
- Fixed Vulkan shader issue with Texture2DArray in ScreenSpaceShadow.compute by re-arranging code (workaround)
- Fixed camera-relative issue with lights and XR single-pass instancing
- Fixed single-pass instancing on Vulkan
- Fixed htile synchronization issue with shader graph decal
- Fixed Gizmos are not drawn in Camera preview
- Fixed pre-exposure for emissive decal
- Fixed wrong values computed in PreIntegrateFGD and in the generation of volumetric lighting data by forcing the use of fp32.
- Fixed NaNs arising during the hair lighting pass
- Fixed synchronization issue in decal HTile that occasionally caused rendering artifacts around decal borders
- Fixed QualitySettings getting marked as modified by HDRP (and thus checked out in Perforce)
- Fixed a bug with uninitialized values in light explorer
- Fixed issue with LOD transition
- Fixed shader warnings related to raytracing and TEXTURE2D_X

### Changed
- Refactor PixelCoordToViewDirWS to be VR compatible and to compute it only once per frame
- Modified the variants stripper to take in account multiple HDRP assets used in the build.
- Improve the ray biasing code to avoid self-intersections during the SSR traversal
- Update Pyramid Spot Light to better match emitted light volume.
- Moved _XRViewConstants out of UnityPerPassStereo constant buffer to fix issues with PSSL
- Removed GetPositionInput_Stereo() and single-pass (double-wide) rendering mode
- Changed label width of the frame settings to accommodate better existing options.
- SSR's Default FrameSettings for camera is now enable.
- Re-enabled the sharpening filter on Temporal Anti-aliasing
- Exposed HDEditorUtils.LightLayerMaskDrawer for integration in other packages and user scripting.
- Rename atmospheric scattering in FrameSettings to Fog
- The size modifier in the override for the culling sphere in Shadow Cascades now defaults to 0.6, which is the same as the formerly hardcoded value.
- Moved LOD Bias and Maximum LOD Level from Frame Setting section `Other` to `Rendering`
- ShaderGraph Decal that affect only emissive, only draw in emissive pass (was drawing in dbuffer pass too)
- Apply decal projector fade factor correctly on all attribut and for shader graph decal
- Move RenderTransparentDepthPostpass after all transparent
- Update exposure prepass to interleave XR single-pass instancing views in a checkerboard pattern
- Removed ScriptRuntimeVersion check in wizard.

## [6.6.0-preview] - 2019-04-01

### Added
- Added preliminary changes for XR deferred shading
- Added support of 111110 color buffer
- Added proper support for Recorder in HDRP
- Added depth offset input in shader graph master nodes
- Added a Parallax Occlusion Mapping node
- Added SMAA support
- Added Homothety and Symetry quick edition modifier on volume used in ReflectionProbe, PlanarReflectionProbe and DensityVolume
- Added multi-edition support for DecalProjectorComponent
- Improve hair shader
- Added the _ScreenToTargetScaleHistory uniform variable to be used when sampling HDRP RTHandle history buffers.
- Added settings in `FrameSettings` to change `QualitySettings.lodBias` and `QualitySettings.maximumLODLevel` during a rendering
- Added an exposure node to retrieve the current, inverse and previous frame exposure value.
- Added an HD scene color node which allow to sample the scene color with mips and a toggle to remove the exposure.
- Added safeguard on HD scene creation if default scene not set in the wizard
- Added Low res transparency rendering pass.

### Fixed
- Fixed HDRI sky intensity lux mode
- Fixed dynamic resolution for XR
- Fixed instance identifier semantic string used by Shader Graph
- Fixed null culling result occuring when changing scene that was causing crashes
- Fixed multi-edition light handles and inspector shapes
- Fixed light's LightLayer field when multi-editing
- Fixed normal blend edition handles on DensityVolume
- Fixed an issue with layered lit shader and height based blend where inactive layers would still have influence over the result
- Fixed multi-selection handles color for DensityVolume
- Fixed multi-edition inspector's blend distances for HDReflectionProbe, PlanarReflectionProbe and DensityVolume
- Fixed metric distance that changed along size in DensityVolume
- Fixed DensityVolume shape handles that have not same behaviour in advance and normal edition mode
- Fixed normal map blending in TerrainLit by only blending the derivatives
- Fixed Xbox One rendering just a grey screen instead of the scene
- Fixed probe handles for multiselection
- Fixed baked cubemap import settings for convolution
- Fixed regression causing crash when attempting to open HDRenderPipelineWizard without an HDRenderPipelineAsset setted
- Fixed FullScreenDebug modes: SSAO, SSR, Contact shadow, Prerefraction Color Pyramid, Final Color Pyramid
- Fixed volumetric rendering with stereo instancing
- Fixed shader warning
- Fixed missing resources in existing asset when updating package
- Fixed PBR master node preview in forward rendering or transparent surface
- Fixed deferred shading with stereo instancing
- Fixed "look at" edition mode of Rotation tool for DecalProjectorComponent
- Fixed issue when switching mode in ReflectionProbe and PlanarReflectionProbe
- Fixed issue where migratable component version where not always serialized when part of prefab's instance
- Fixed an issue where shadow would not be rendered properly when light layer are not enabled
- Fixed exposure weight on unlit materials
- Fixed Light intensity not played in the player when recorded with animation/timeline
- Fixed some issues when multi editing HDRenderPipelineAsset
- Fixed emission node breaking the main shader graph preview in certain conditions.
- Fixed checkout of baked probe asset when baking probes.
- Fixed invalid gizmo position for rotated ReflectionProbe
- Fixed multi-edition of material's SurfaceType and RenderingPath
- Fixed whole pipeline reconstruction on selecting for the first time or modifying other than the currently used HDRenderPipelineAsset
- Fixed single shadow debug mode
- Fixed global scale factor debug mode when scale > 1
- Fixed debug menu material overrides not getting applied to the Terrain Lit shader
- Fixed typo in computeLightVariants
- Fixed deferred pass with XR instancing by disabling ComputeLightEvaluation
- Fixed bloom resolution independence
- Fixed lens dirt intensity not behaving properly
- Fixed the Stop NaN feature
- Fixed some resources to handle more than 2 instanced views for XR
- Fixed issue with black screen (NaN) produced on old GPU hardware or intel GPU hardware with gaussian pyramid
- Fixed issue with disabled punctual light would still render when only directional light is present

### Changed
- DensityVolume scripting API will no longuer allow to change between advance and normal edition mode
- Disabled depth of field, lens distortion and panini projection in the scene view
- TerrainLit shaders and includes are reorganized and made simpler.
- TerrainLit shader GUI now allows custom properties to be displayed in the Terrain fold-out section.
- Optimize distortion pass with stencil
- Disable SceneSelectionPass in shader graph preview
- Control punctual light and area light shadow atlas separately
- Move SMAA anti-aliasing option to after Temporal Anti Aliasing one, to avoid problem with previously serialized project settings
- Optimize rendering with static only lighting and when no cullable lights/decals/density volumes are present.
- Updated handles for DecalProjectorComponent for enhanced spacial position readability and have edition mode for better SceneView management
- DecalProjectorComponent are now scale independent in order to have reliable metric unit (see new Size field for changing the size of the volume)
- Restructure code from HDCamera.Update() by adding UpdateAntialiasing() and UpdateViewConstants()
- Renamed velocity to motion vectors
- Objects rendered during the After Post Process pass while TAA is enabled will not benefit from existing depth buffer anymore. This is done to fix an issue where those object would wobble otherwise
- Removed usage of builtin unity matrix for shadow, shadow now use same constant than other view
- The default volume layer mask for cameras & probes is now `Default` instead of `Everything`

## [6.5.0-preview] - 2019-03-07

### Added
- Added depth-of-field support with stereo instancing
- Adding real time area light shadow support
- Added a new FrameSettings: Specular Lighting to toggle the specular during the rendering

### Fixed
- Fixed diffusion profile upgrade breaking package when upgrading to a new version
- Fixed decals cropped by gizmo not updating correctly if prefab
- Fixed an issue when enabling SSR on multiple view
- Fixed edition of the intensity's unit field while selecting multiple lights
- Fixed wrong calculation in soft voxelization for density volume
- Fixed gizmo not working correctly with pre-exposure
- Fixed issue with setting a not available RT when disabling motion vectors
- Fixed planar reflection when looking at mirror normal
- Fixed mutiselection issue with HDLight Inspector
- Fixed HDAdditionalCameraData data migration
- Fixed failing builds when light explorer window is open
- Fixed cascade shadows border sometime causing artefacts between cascades
- Restored shadows in the Cascade Shadow debug visualization
- `camera.RenderToCubemap` use proper face culling

### Changed
- When rendering reflection probe disable all specular lighting and for metals use fresnelF0 as diffuse color for bake lighting.

## [6.4.0-preview] - 2019-02-21

### Added
- VR: Added TextureXR system to selectively expand TEXTURE2D macros to texture array for single-pass stereo instancing + Convert textures call to these macros
- Added an unit selection dropdown next to shutter speed (camera)
- Added error helpbox when trying to use a sub volume component that require the current HDRenderPipelineAsset to support a feature that it is not supporting.
- Add mesh for tube light when display emissive mesh is enabled

### Fixed
- Fixed Light explorer. The volume explorer used `profile` instead of `sharedProfile` which instantiate a custom volume profile instead of editing the asset itself.
- Fixed UI issue where all is displayed using metric unit in shadow cascade and Percent is set in the unit field (happening when opening the inspector).
- Fixed inspector event error when double clicking on an asset (diffusion profile/material).
- Fixed nullref on layered material UI when the material is not an asset.
- Fixed nullref exception when undo/redo a light property.
- Fixed visual bug when area light handle size is 0.

### Changed
- Update UI for 32bit/16bit shadow precision settings in HDRP asset
- Object motion vectors have been disabled in all but the game view. Camera motion vectors are still enabled everywhere, allowing TAA and Motion Blur to work on static objects.
- Enable texture array by default for most rendering code on DX11 and unlock stereo instancing (DX11 only for now)

## [6.3.0-preview] - 2019-02-18

### Added
- Added emissive property for shader graph decals
- Added a diffusion profile override volume so the list of diffusion profile assets to use can be chanaged without affecting the HDRP asset
- Added a "Stop NaNs" option on cameras and in the Scene View preferences.
- Added metric display option in HDShadowSettings and improve clamping
- Added shader parameter mapping in DebugMenu
- Added scripting API to configure DebugData for DebugMenu

### Fixed
- Fixed decals in forward
- Fixed issue with stencil not correctly setup for various master node and shader for the depth pass, motion vector pass and GBuffer/Forward pass
- Fixed SRP batcher and metal
- Fixed culling and shadows for Pyramid, Box, Rectangle and Tube lights
- Fixed an issue where scissor render state leaking from the editor code caused partially black rendering

### Changed
- When a lit material has a clear coat mask that is not null, we now use the clear coat roughness to compute the screen space reflection.
- Diffusion profiles are now limited to one per asset and can be referenced in materials, shader graphs and vfx graphs. Materials will be upgraded automatically except if they are using a shader graph, in this case it will display an error message.

## [6.2.0-preview] - 2019-02-15

### Added
- Added help box listing feature supported in a given HDRenderPipelineAsset alongs with the drawbacks implied.
- Added cascade visualizer, supporting disabled handles when not overriding.

### Fixed
- Fixed post processing with stereo double-wide
- Fixed issue with Metal: Use sign bit to find the cache type instead of lowest bit.
- Fixed invalid state when creating a planar reflection for the first time
- Fix FrameSettings's LitShaderMode not restrained by supported LitShaderMode regression.

### Changed
- The default value roughness value for the clearcoat has been changed from 0.03 to 0.01
- Update default value of based color for master node
- Update Fabric Charlie Sheen lighting model - Remove Fresnel component that wasn't part of initial model + Remap smoothness to [0.0 - 0.6] range for more artist friendly parameter

### Changed
- Code refactor: all macros with ARGS have been swapped with macros with PARAM. This is because the ARGS macros were incorrectly named.

## [6.1.0-preview] - 2019-02-13

### Added
- Added support for post-processing anti-aliasing in the Scene View (FXAA and TAA). These can be set in Preferences.
- Added emissive property for decal material (non-shader graph)

### Fixed
- Fixed a few UI bugs with the color grading curves.
- Fixed "Post Processing" in the scene view not toggling post-processing effects
- Fixed bake only object with flag `ReflectionProbeStaticFlag` when baking a `ReflectionProbe`

### Changed
- Removed unsupported Clear Depth checkbox in Camera inspector
- Updated the toggle for advanced mode in inspectors.

## [6.0.0-preview] - 2019-02-23

### Added
- Added new API to perform a camera rendering
- Added support for hair master node (Double kajiya kay - Lambert)
- Added Reset behaviour in DebugMenu (ingame mapping is right joystick + B)
- Added Default HD scene at new scene creation while in HDRP
- Added Wizard helping to configure HDRP project
- Added new UI for decal material to allow remapping and scaling of some properties
- Added cascade shadow visualisation toggle in HD shadow settings
- Added icons for assets
- Added replace blending mode for distortion
- Added basic distance fade for density volumes
- Added decal master node for shader graph
- Added HD unlit master node (Cross Pipeline version is name Unlit)
- Added new Rendering Queue in materials
- Added post-processing V3 framework embed in HDRP, remove postprocess V2 framework
- Post-processing now uses the generic volume framework
-   New depth-of-field, bloom, panini projection effects, motion blur
-   Exposure is now done as a pre-exposition pass, the whole system has been revamped
-   Exposure now use EV100 everywhere in the UI (Sky, Emissive Light)
- Added emissive intensity (Luminance and EV100 control) control for Emissive
- Added pre-exposure weigth for Emissive
- Added an emissive color node and a slider to control the pre-exposure percentage of emission color
- Added physical camera support where applicable
- Added more color grading tools
- Added changelog level for Shader Variant stripping
- Added Debug mode for validation of material albedo and metalness/specularColor values
- Added a new dynamic mode for ambient probe and renamed BakingSky to StaticLightingSky
- Added command buffer parameter to all Bind() method of material
- Added Material validator in Render Pipeline Debug
- Added code to future support of DXR (not enabled)
- Added support of multiviewport
- Added HDRenderPipeline.RequestSkyEnvironmentUpdate function to force an update from script when sky is set to OnDemand
- Added a Lighting and BackLighting slots in Lit, StackLit, Fabric and Hair master nodes
- Added support for overriding terrain detail rendering shaders, via the render pipeline editor resources asset
- Added xrInstancing flag support to RTHandle
- Added support for cullmask for decal projectors
- Added software dynamic resolution support
- Added support for "After Post-Process" render pass for unlit shader
- Added support for textured rectangular area lights
- Added stereo instancing macros to MSAA shaders
- Added support for Quarter Res Raytraced Reflections (not enabled)
- Added fade factor for decal projectors.
- Added stereo instancing macros to most shaders used in VR
- Added multi edition support for HDRenderPipelineAsset

### Fixed
- Fixed logic to disable FPTL with stereo rendering
- Fixed stacklit transmission and sun highlight
- Fixed decals with stereo rendering
- Fixed sky with stereo rendering
- Fixed flip logic for postprocessing + VR
- Fixed copyStencilBuffer pass for Switch
- Fixed point light shadow map culling that wasn't taking into account far plane
- Fixed usage of SSR with transparent on all master node
- Fixed SSR and microshadowing on fabric material
- Fixed blit pass for stereo rendering
- Fixed lightlist bounds for stereo rendering
- Fixed windows and in-game DebugMenu sync.
- Fixed FrameSettings' LitShaderMode sync when opening DebugMenu.
- Fixed Metal specific issues with decals, hitting a sampler limit and compiling AxF shader
- Fixed an issue with flipped depth buffer during postprocessing
- Fixed normal map use for shadow bias with forward lit - now use geometric normal
- Fixed transparent depth prepass and postpass access so they can be use without alpha clipping for lit shader
- Fixed support of alpha clip shadow for lit master node
- Fixed unlit master node not compiling
- Fixed issue with debug display of reflection probe
- Fixed issue with phong tessellations not working with lit shader
- Fixed issue with vertex displacement being affected by heightmap setting even if not heightmap where assign
- Fixed issue with density mode on Lit terrain producing NaN
- Fixed issue when going back and forth from Lit to LitTesselation for displacement mode
- Fixed issue with ambient occlusion incorrectly applied to emissiveColor with light layers in deferred
- Fixed issue with fabric convolution not using the correct convolved texture when fabric convolution is enabled
- Fixed issue with Thick mode for Transmission that was disabling transmission with directional light
- Fixed shutdown edge cases with HDRP tests
- Fixed slowdow when enabling Fabric convolution in HDRP asset
- Fixed specularAA not compiling in StackLit Master node
- Fixed material debug view with stereo rendering
- Fixed material's RenderQueue edition in default view.
- Fixed banding issues within volumetric density buffer
- Fixed missing multicompile for MSAA for AxF
- Fixed camera-relative support for stereo rendering
- Fixed remove sync with render thread when updating decal texture atlas.
- Fixed max number of keyword reach [256] issue. Several shader feature are now local
- Fixed Scene Color and Depth nodes
- Fixed SSR in forward
- Fixed custom editor of Unlit, HD Unlit and PBR shader graph master node
- Fixed issue with NewFrame not correctly calculated in Editor when switching scene
- Fixed issue with TerrainLit not compiling with depth only pass and normal buffer
- Fixed geometric normal use for shadow bias with PBR master node in forward
- Fixed instancing macro usage for decals
- Fixed error message when having more than one directional light casting shadow
- Fixed error when trying to display preview of Camera or PlanarReflectionProbe
- Fixed LOAD_TEXTURE2D_ARRAY_MSAA macro
- Fixed min-max and amplitude clamping value in inspector of vertex displacement materials
- Fixed issue with alpha shadow clip (was incorrectly clipping object shadow)
- Fixed an issue where sky cubemap would not be cleared correctly when setting the current sky to None
- Fixed a typo in Static Lighting Sky component UI
- Fixed issue with incorrect reset of RenderQueue when switching shader in inspector GUI
- Fixed issue with variant stripper stripping incorrectly some variants
- Fixed a case of ambient lighting flickering because of previews
- Fixed Decals when rendering multiple camera in a single frame
- Fixed cascade shadow count in shader
- Fixed issue with Stacklit shader with Haze effect
- Fixed an issue with the max sample count for the TAA
- Fixed post-process guard band for XR
- Fixed exposure of emissive of Unlit
- Fixed depth only and motion vector pass for Unlit not working correctly with MSAA
- Fixed an issue with stencil buffer copy causing unnecessary compute dispatches for lighting
- Fixed multi edition issue in FrameSettings
- Fixed issue with SRP batcher and DebugDisplay variant of lit shader
- Fixed issue with debug material mode not doing alpha test
- Fixed "Attempting to draw with missing UAV bindings" errors on Vulkan
- Fixed pre-exposure incorrectly apply to preview
- Fixed issue with duplicate 3D texture in 3D texture altas of volumetric?
- Fixed Camera rendering order (base on the depth parameter)
- Fixed shader graph decals not being cropped by gizmo
- Fixed "Attempting to draw with missing UAV bindings" errors on Vulkan.


### Changed
- ColorPyramid compute shader passes is swapped to pixel shader passes on platforms where the later is faster (Nintendo Switch).
- Removing the simple lightloop used by the simple lit shader
- Whole refactor of reflection system: Planar and reflection probe
- Separated Passthrough from other RenderingPath
- Update several properties naming and caption based on feedback from documentation team
- Remove tile shader variant for transparent backface pass of lit shader
- Rename all HDRenderPipeline to HDRP folder for shaders
- Rename decal property label (based on doc team feedback)
- Lit shader mode now default to Deferred to reduce build time
- Update UI of Emission parameters in shaders
- Improve shader variant stripping including shader graph variant
- Refactored render loop to render realtime probes visible per camera
- Enable SRP batcher by default
- Shader code refactor: Rename LIGHTLOOP_SINGLE_PASS => LIGHTLOOP_DISABLE_TILE_AND_CLUSTER and clean all usage of LIGHTLOOP_TILE_PASS
- Shader code refactor: Move pragma definition of vertex and pixel shader inside pass + Move SURFACE_GRADIENT definition in XXXData.hlsl
- Micro-shadowing in Lit forward now use ambientOcclusion instead of SpecularOcclusion
- Upgraded FrameSettings workflow, DebugMenu and Inspector part relative to it
- Update build light list shader code to support 32 threads in wavefronts on Switch
- LayeredLit layers' foldout are now grouped in one main foldout per layer
- Shadow alpha clip can now be enabled on lit shader and haor shader enven for opaque
- Temporal Antialiasing optimization for Xbox One X
- Parameter depthSlice on SetRenderTarget functions now defaults to -1 to bind the entire resource
- Rename SampleCameraDepth() functions to LoadCameraDepth() and SampleCameraDepth(), same for SampleCameraColor() functions
- Improved Motion Blur quality.
- Update stereo frame settings values for single-pass instancing and double-wide
- Rearrange FetchDepth functions to prepare for stereo-instancing
- Remove unused _ComputeEyeIndex
- Updated HDRenderPipelineAsset inspector
- Re-enable SRP batcher for metal

## [5.2.0-preview] - 2018-11-27

### Added
- Added option to run Contact Shadows and Volumetrics Voxelization stage in Async Compute
- Added camera freeze debug mode - Allow to visually see culling result for a camera
- Added support of Gizmo rendering before and after postprocess in Editor
- Added support of LuxAtDistance for punctual lights

### Fixed
- Fixed Debug.DrawLine and Debug.Ray call to work in game view
- Fixed DebugMenu's enum resetted on change
- Fixed divide by 0 in refraction causing NaN
- Fixed disable rough refraction support
- Fixed refraction, SSS and atmospheric scattering for VR
- Fixed forward clustered lighting for VR (double-wide).
- Fixed Light's UX to not allow negative intensity
- Fixed HDRenderPipelineAsset inspector broken when displaying its FrameSettings from project windows.
- Fixed forward clustered lighting for VR (double-wide).
- Fixed HDRenderPipelineAsset inspector broken when displaying its FrameSettings from project windows.
- Fixed Decals and SSR diable flags for all shader graph master node (Lit, Fabric, StackLit, PBR)
- Fixed Distortion blend mode for shader graph master node (Lit, StackLit)
- Fixed bent Normal for Fabric master node in shader graph
- Fixed PBR master node lightlayers
- Fixed shader stripping for built-in lit shaders.

### Changed
- Rename "Regular" in Diffusion profile UI "Thick Object"
- Changed VBuffer depth parametrization for volumetric from distanceRange to depthExtent - Require update of volumetric settings - Fog start at near plan
- SpotLight with box shape use Lux unit only

## [5.1.0-preview] - 2018-11-19

### Added

- Added a separate Editor resources file for resources Unity does not take when it builds a Player.
- You can now disable SSR on Materials in Shader Graph.
- Added support for MSAA when the Supported Lit Shader Mode is set to Both. Previously HDRP only supported MSAA for Forward mode.
- You can now override the emissive color of a Material when in debug mode.
- Exposed max light for Light Loop Settings in HDRP asset UI.
- HDRP no longer performs a NormalDBuffer pass update if there are no decals in the Scene.
- Added distant (fall-back) volumetric fog and improved the fog evaluation precision.
- Added an option to reflect sky in SSR.
- Added a y-axis offset for the PlanarReflectionProbe and offset tool.
- Exposed the option to run SSR and SSAO on async compute.
- Added support for the _GlossMapScale parameter in the Legacy to HDRP Material converter.
- Added wave intrinsic instructions for use in Shaders (for AMD GCN).


### Fixed
- Fixed sphere shaped influence handles clamping in Reflection Probes.
- Fixed Reflection Probe data migration for projects created before using HDRP.
- Fixed UI of Layered Material where Unity previously rendered the scrollbar above the Copy button.
- Fixed Material tessellations parameters Start fade distance and End fade distance. Originally, Unity clamped these values when you modified them.
- Fixed various distortion and refraction issues - handle a better fall-back.
- Fixed SSR for multiple views.
- Fixed SSR issues related to self-intersections.
- Fixed shape density volume handle speed.
- Fixed density volume shape handle moving too fast.
- Fixed the Camera velocity pass that we removed by mistake.
- Fixed some null pointer exceptions when disabling motion vectors support.
- Fixed viewports for both the Subsurface Scattering combine pass and the transparent depth prepass.
- Fixed the blend mode pop-up in the UI. It previously did not appear when you enabled pre-refraction.
- Fixed some null pointer exceptions that previously occurred when you disabled motion vectors support.
- Fixed Layered Lit UI issue with scrollbar.
- Fixed cubemap assignation on custom ReflectionProbe.
- Fixed Reflection Probes’ capture settings' shadow distance.
- Fixed an issue with the SRP batcher and Shader variables declaration.
- Fixed thickness and subsurface slots for fabric Shader master node that wasn't appearing with the right combination of flags.
- Fixed d3d debug layer warning.
- Fixed PCSS sampling quality.
- Fixed the Subsurface and transmission Material feature enabling for fabric Shader.
- Fixed the Shader Graph UV node’s dimensions when using it in a vertex Shader.
- Fixed the planar reflection mirror gizmo's rotation.
- Fixed HDRenderPipelineAsset's FrameSettings not showing the selected enum in the Inspector drop-down.
- Fixed an error with async compute.
- MSAA now supports transparency.
- The HDRP Material upgrader tool now converts metallic values correctly.
- Volumetrics now render in Reflection Probes.
- Fixed a crash that occurred whenever you set a viewport size to 0.
- Fixed the Camera physic parameter that the UI previously did not display.
- Fixed issue in pyramid shaped spotlight handles manipulation

### Changed

- Renamed Line shaped Lights to Tube Lights.
- HDRP now uses mean height fog parametrization.
- Shadow quality settings are set to All when you use HDRP (This setting is not visible in the UI when using SRP). This avoids Legacy Graphics Quality Settings disabling the shadows and give SRP full control over the Shadows instead.
- HDRP now internally uses premultiplied alpha for all fog.
- Updated default FrameSettings used for realtime Reflection Probes when you create a new HDRenderPipelineAsset.
- Remove multi-camera support. LWRP and HDRP will not support multi-camera layered rendering.
- Updated Shader Graph subshaders to use the new instancing define.
- Changed fog distance calculation from distance to plane to distance to sphere.
- Optimized forward rendering using AMD GCN by scalarizing the light loop.
- Changed the UI of the Light Editor.
- Change ordering of includes in HDRP Materials in order to reduce iteration time for faster compilation.
- Added a StackLit master node replacing the InspectorUI version. IMPORTANT: All previously authored StackLit Materials will be lost. You need to recreate them with the master node.

## [5.0.0-preview] - 2018-09-28

### Added
- Added occlusion mesh to depth prepass for VR (VR still disabled for now)
- Added a debug mode to display only one shadow at once
- Added controls for the highlight created by directional lights
- Added a light radius setting to punctual lights to soften light attenuation and simulate fill lighting
- Added a 'minRoughness' parameter to all non-area lights (was previously only available for certain light types)
- Added separate volumetric light/shadow dimmers
- Added per-pixel jitter to volumetrics to reduce aliasing artifacts
- Added a SurfaceShading.hlsl file, which implements material-agnostic shading functionality in an efficient manner
- Added support for shadow bias for thin object transmission
- Added FrameSettings to control realtime planar reflection
- Added control for SRPBatcher on HDRP Asset
- Added an option to clear the shadow atlases in the debug menu
- Added a color visualization of the shadow atlas rescale in debug mode
- Added support for disabling SSR on materials
- Added intrinsic for XBone
- Added new light volume debugging tool
- Added a new SSR debug view mode
- Added translaction's scale invariance on DensityVolume
- Added multiple supported LitShadermode and per renderer choice in case of both Forward and Deferred supported
- Added custom specular occlusion mode to Lit Shader Graph Master node

### Fixed
- Fixed a normal bias issue with Stacklit (Was causing light leaking)
- Fixed camera preview outputing an error when both scene and game view where display and play and exit was call
- Fixed override debug mode not apply correctly on static GI
- Fixed issue where XRGraphicsConfig values set in the asset inspector GUI weren't propagating correctly (VR still disabled for now)
- Fixed issue with tangent that was using SurfaceGradient instead of regular normal decoding
- Fixed wrong error message display when switching to unsupported target like IOS
- Fixed an issue with ambient occlusion texture sometimes not being created properly causing broken rendering
- Shadow near plane is no longer limited at 0.1
- Fixed decal draw order on transparent material
- Fixed an issue where sometime the lookup texture used for GGX convolution was broken, causing broken rendering
- Fixed an issue where you wouldn't see any fog for certain pipeline/scene configurations
- Fixed an issue with volumetric lighting where the anisotropy value of 0 would not result in perfectly isotropic lighting
- Fixed shadow bias when the atlas is rescaled
- Fixed shadow cascade sampling outside of the atlas when cascade count is inferior to 4
- Fixed shadow filter width in deferred rendering not matching shader config
- Fixed stereo sampling of depth texture in MSAA DepthValues.shader
- Fixed box light UI which allowed negative and zero sizes, thus causing NaNs
- Fixed stereo rendering in HDRISky.shader (VR)
- Fixed normal blend and blend sphere influence for reflection probe
- Fixed distortion filtering (was point filtering, now trilinear)
- Fixed contact shadow for large distance
- Fixed depth pyramid debug view mode
- Fixed sphere shaped influence handles clamping in reflection probes
- Fixed reflection probes data migration for project created before using hdrp
- Fixed ambient occlusion for Lit Master Node when slot is connected

### Changed
- Use samplerunity_ShadowMask instead of samplerunity_samplerLightmap for shadow mask
- Allow to resize reflection probe gizmo's size
- Improve quality of screen space shadow
- Remove support of projection model for ScreenSpaceLighting (SSR always use HiZ and refraction always Proxy)
- Remove all the debug mode from SSR that are obsolete now
- Expose frameSettings and Capture settings for reflection and planar probe
- Update UI for reflection probe, planar probe, camera and HDRP Asset
- Implement proper linear blending for volumetric lighting via deep compositing as described in the paper "Deep Compositing Using Lie Algebras"
- Changed  planar mapping to match terrain convention (XZ instead of ZX)
- XRGraphicsConfig is no longer Read/Write. Instead, it's read-only. This improves consistency of XR behavior between the legacy render pipeline and SRP
- Change reflection probe data migration code (to update old reflection probe to new one)
- Updated gizmo for ReflectionProbes
- Updated UI and Gizmo of DensityVolume

## [4.0.0-preview] - 2018-09-28

### Added
- Added a new TerrainLit shader that supports rendering of Unity terrains.
- Added controls for linear fade at the boundary of density volumes
- Added new API to control decals without monobehaviour object
- Improve Decal Gizmo
- Implement Screen Space Reflections (SSR) (alpha version, highly experimental)
- Add an option to invert the fade parameter on a Density Volume
- Added a Fabric shader (experimental) handling cotton and silk
- Added support for MSAA in forward only for opaque only
- Implement smoothness fade for SSR
- Added support for AxF shader (X-rite format - require special AxF importer from Unity not part of HDRP)
- Added control for sundisc on directional light (hack)
- Added a new HD Lit Master node that implements Lit shader support for Shader Graph
- Added Micro shadowing support (hack)
- Added an event on HDAdditionalCameraData for custom rendering
- HDRP Shader Graph shaders now support 4-channel UVs.

### Fixed
- Fixed an issue where sometimes the deferred shadow texture would not be valid, causing wrong rendering.
- Stencil test during decals normal buffer update is now properly applied
- Decals corectly update normal buffer in forward
- Fixed a normalization problem in reflection probe face fading causing artefacts in some cases
- Fix multi-selection behavior of Density Volumes overwriting the albedo value
- Fixed support of depth texture for RenderTexture. HDRP now correctly output depth to user depth buffer if RenderTexture request it.
- Fixed multi-selection behavior of Density Volumes overwriting the albedo value
- Fixed support of depth for RenderTexture. HDRP now correctly output depth to user depth buffer if RenderTexture request it.
- Fixed support of Gizmo in game view in the editor
- Fixed gizmo for spot light type
- Fixed issue with TileViewDebug mode being inversed in gameview
- Fixed an issue with SAMPLE_TEXTURECUBE_SHADOW macro
- Fixed issue with color picker not display correctly when game and scene view are visible at the same time
- Fixed an issue with reflection probe face fading
- Fixed camera motion vectors shader and associated matrices to update correctly for single-pass double-wide stereo rendering
- Fixed light attenuation functions when range attenuation is disabled
- Fixed shadow component algorithm fixup not dirtying the scene, so changes can be saved to disk.
- Fixed some GC leaks for HDRP
- Fixed contact shadow not affected by shadow dimmer
- Fixed GGX that works correctly for the roughness value of 0 (mean specular highlgiht will disappeard for perfect mirror, we rely on maxSmoothness instead to always have a highlight even on mirror surface)
- Add stereo support to ShaderPassForward.hlsl. Forward rendering now seems passable in limited test scenes with camera-relative rendering disabled.
- Add stereo support to ProceduralSky.shader and OpaqueAtmosphericScattering.shader.
- Added CullingGroupManager to fix more GC.Alloc's in HDRP
- Fixed rendering when multiple cameras render into the same render texture

### Changed
- Changed the way depth & color pyramids are built to be faster and better quality, thus improving the look of distortion and refraction.
- Stabilize the dithered LOD transition mask with respect to the camera rotation.
- Avoid multiple depth buffer copies when decals are present
- Refactor code related to the RT handle system (No more normal buffer manager)
- Remove deferred directional shadow and move evaluation before lightloop
- Add a function GetNormalForShadowBias() that material need to implement to return the normal used for normal shadow biasing
- Remove Jimenez Subsurface scattering code (This code was disabled by default, now remove to ease maintenance)
- Change Decal API, decal contribution is now done in Material. Require update of material using decal
- Move a lot of files from CoreRP to HDRP/CoreRP. All moved files weren't used by Ligthweight pipeline. Long term they could move back to CoreRP after CoreRP become out of preview
- Updated camera inspector UI
- Updated decal gizmo
- Optimization: The objects that are rendered in the Motion Vector Pass are not rendered in the prepass anymore
- Removed setting shader inclue path via old API, use package shader include paths
- The default value of 'maxSmoothness' for punctual lights has been changed to 0.99
- Modified deferred compute and vert/frag shaders for first steps towards stereo support
- Moved material specific Shader Graph files into corresponding material folders.
- Hide environment lighting settings when enabling HDRP (Settings are control from sceneSettings)
- Update all shader includes to use absolute path (allow users to create material in their Asset folder)
- Done a reorganization of the files (Move ShaderPass to RenderPipeline folder, Move all shadow related files to Lighting/Shadow and others)
- Improved performance and quality of Screen Space Shadows

## [3.3.0-preview] - 2018-01-01

### Added
- Added an error message to say to use Metal or Vulkan when trying to use OpenGL API
- Added a new Fabric shader model that supports Silk and Cotton/Wool
- Added a new HDRP Lighting Debug mode to visualize Light Volumes for Point, Spot, Line, Rectangular and Reflection Probes
- Add support for reflection probe light layers
- Improve quality of anisotropic on IBL

### Fixed
- Fix an issue where the screen where darken when rendering camera preview
- Fix display correct target platform when showing message to inform user that a platform is not supported
- Remove workaround for metal and vulkan in normal buffer encoding/decoding
- Fixed an issue with color picker not working in forward
- Fixed an issue where reseting HDLight do not reset all of its parameters
- Fixed shader compile warning in DebugLightVolumes.shader

### Changed
- Changed default reflection probe to be 256x256x6 and array size to be 64
- Removed dependence on the NdotL for thickness evaluation for translucency (based on artist's input)
- Increased the precision when comparing Planar or HD reflection probe volumes
- Remove various GC alloc in C#. Slightly better performance

## [3.2.0-preview] - 2018-01-01

### Added
- Added a luminance meter in the debug menu
- Added support of Light, reflection probe, emissive material, volume settings related to lighting to Lighting explorer
- Added support for 16bit shadows

### Fixed
- Fix issue with package upgrading (HDRP resources asset is now versionned to worarkound package manager limitation)
- Fix HDReflectionProbe offset displayed in gizmo different than what is affected.
- Fix decals getting into a state where they could not be removed or disabled.
- Fix lux meter mode - The lux meter isn't affected by the sky anymore
- Fix area light size reset when multi-selected
- Fix filter pass number in HDUtils.BlitQuad
- Fix Lux meter mode that was applying SSS
- Fix planar reflections that were not working with tile/cluster (olbique matrix)
- Fix debug menu at runtime not working after nested prefab PR come to trunk
- Fix scrolling issue in density volume

### Changed
- Shader code refactor: Split MaterialUtilities file in two parts BuiltinUtilities (independent of FragInputs) and MaterialUtilities (Dependent of FragInputs)
- Change screen space shadow rendertarget format from ARGB32 to RG16

## [3.1.0-preview] - 2018-01-01

### Added
- Decal now support per channel selection mask. There is now two mode. One with BaseColor, Normal and Smoothness and another one more expensive with BaseColor, Normal, Smoothness, Metal and AO. Control is on HDRP Asset. This may require to launch an update script for old scene: 'Edit/Render Pipeline/Single step upgrade script/Upgrade all DecalMaterial MaskBlendMode'.
- Decal now supports depth bias for decal mesh, to prevent z-fighting
- Decal material now supports draw order for decal projectors
- Added LightLayers support (Base on mask from renderers name RenderingLayers and mask from light name LightLayers - if they match, the light apply) - cost an extra GBuffer in deferred (more bandwidth)
- When LightLayers is enabled, the AmbientOclusion is store in the GBuffer in deferred path allowing to avoid double occlusion with SSAO. In forward the double occlusion is now always avoided.
- Added the possibility to add an override transform on the camera for volume interpolation
- Added desired lux intensity and auto multiplier for HDRI sky
- Added an option to disable light by type in the debug menu
- Added gradient sky
- Split EmissiveColor and bakeDiffuseLighting in forward avoiding the emissiveColor to be affect by SSAO
- Added a volume to control indirect light intensity
- Added EV 100 intensity unit for area lights
- Added support for RendererPriority on Renderer. This allow to control order of transparent rendering manually. HDRP have now two stage of sorting for transparent in addition to bact to front. Material have a priority then Renderer have a priority.
- Add Coupling of (HD)Camera and HDAdditionalCameraData for reset and remove in inspector contextual menu of Camera
- Add Coupling of (HD)ReflectionProbe and HDAdditionalReflectionData for reset and remove in inspector contextual menu of ReflectoinProbe
- Add macro to forbid unity_ObjectToWorld/unity_WorldToObject to be use as it doesn't handle camera relative rendering
- Add opacity control on contact shadow

### Fixed
- Fixed an issue with PreIntegratedFGD texture being sometimes destroyed and not regenerated causing rendering to break
- PostProcess input buffers are not copied anymore on PC if the viewport size matches the final render target size
- Fixed an issue when manipulating a lot of decals, it was displaying a lot of errors in the inspector
- Fixed capture material with reflection probe
- Refactored Constant Buffers to avoid hitting the maximum number of bound CBs in some cases.
- Fixed the light range affecting the transform scale when changed.
- Snap to grid now works for Decal projector resizing.
- Added a warning for 128x128 cookie texture without mipmaps
- Replace the sampler used for density volumes for correct wrap mode handling

### Changed
- Move Render Pipeline Debug "Windows from Windows->General-> Render Pipeline debug windows" to "Windows from Windows->Analysis-> Render Pipeline debug windows"
- Update detail map formula for smoothness and albedo, goal it to bright and dark perceptually and scale factor is use to control gradient speed
- Refactor the Upgrade material system. Now a material can be update from older version at any time. Call Edit/Render Pipeline/Upgrade all Materials to newer version
- Change name EnableDBuffer to EnableDecals at several place (shader, hdrp asset...), this require a call to Edit/Render Pipeline/Upgrade all Materials to newer version to have up to date material.
- Refactor shader code: BakeLightingData structure have been replace by BuiltinData. Lot of shader code have been remove/change.
- Refactor shader code: All GBuffer are now handled by the deferred material. Mean ShadowMask and LightLayers are control by lit material in lit.hlsl and not outside anymore. Lot of shader code have been remove/change.
- Refactor shader code: Rename GetBakedDiffuseLighting to ModifyBakedDiffuseLighting. This function now handle lighting model for transmission too. Lux meter debug mode is factor outisde.
- Refactor shader code: GetBakedDiffuseLighting is not call anymore in GBuffer or forward pass, including the ConvertSurfaceDataToBSDFData and GetPreLightData, this is done in ModifyBakedDiffuseLighting now
- Refactor shader code: Added a backBakeDiffuseLighting to BuiltinData to handle lighting for transmission
- Refactor shader code: Material must now call InitBuiltinData (Init all to zero + init bakeDiffuseLighting and backBakeDiffuseLighting ) and PostInitBuiltinData

## [3.0.0-preview] - 2018-01-01

### Fixed
- Fixed an issue with distortion that was using previous frame instead of current frame
- Fixed an issue where disabled light where not upgrade correctly to the new physical light unit system introduce in 2.0.5-preview

### Changed
- Update assembly definitions to output assemblies that match Unity naming convention (Unity.*).

## [2.0.5-preview] - 2018-01-01

### Added
- Add option supportDitheringCrossFade on HDRP Asset to allow to remove shader variant during player build if needed
- Add contact shadows for punctual lights (in additional shadow settings), only one light is allowed to cast contact shadows at the same time and so at each frame a dominant light is choosed among all light with contact shadows enabled.
- Add PCSS shadow filter support (from SRP Core)
- Exposed shadow budget parameters in HDRP asset
- Add an option to generate an emissive mesh for area lights (currently rectangle light only). The mesh fits the size, intensity and color of the light.
- Add an option to the HDRP asset to increase the resolution of volumetric lighting.
- Add additional ligth unit support for punctual light (Lumens, Candela) and area lights (Lumens, Luminance)
- Add dedicated Gizmo for the box Influence volume of HDReflectionProbe / PlanarReflectionProbe

### Changed
- Re-enable shadow mask mode in debug view
- SSS and Transmission code have been refactored to be able to share it between various material. Guidelines are in SubsurfaceScattering.hlsl
- Change code in area light with LTC for Lit shader. Magnitude is now take from FGD texture instead of a separate texture
- Improve camera relative rendering: We now apply camera translation on the model matrix, so before the TransformObjectToWorld(). Note: unity_WorldToObject and unity_ObjectToWorld must never be used directly.
- Rename positionWS to positionRWS (Camera relative world position) at a lot of places (mainly in interpolator and FragInputs). In case of custom shader user will be required to update their code.
- Rename positionWS, capturePositionWS, proxyPositionWS, influencePositionWS to positionRWS, capturePositionRWS, proxyPositionRWS, influencePositionRWS (Camera relative world position) in LightDefinition struct.
- Improve the quality of trilinear filtering of density volume textures.
- Improve UI for HDReflectionProbe / PlanarReflectionProbe

### Fixed
- Fixed a shader preprocessor issue when compiling DebugViewMaterialGBuffer.shader against Metal target
- Added a temporary workaround to Lit.hlsl to avoid broken lighting code with Metal/AMD
- Fixed issue when using more than one volume texture mask with density volumes.
- Fixed an error which prevented volumetric lighting from working if no density volumes with 3D textures were present.
- Fix contact shadows applied on transmission
- Fix issue with forward opaque lit shader variant being removed by the shader preprocessor
- Fixed compilation errors on Nintendo Switch (limited XRSetting support).
- Fixed apply range attenuation option on punctual light
- Fixed issue with color temperature not take correctly into account with static lighting
- Don't display fog when diffuse lighting, specular lighting, or lux meter debug mode are enabled.

## [2.0.4-preview] - 2018-01-01

### Fixed
- Fix issue when disabling rough refraction and building a player. Was causing a crash.

## [2.0.3-preview] - 2018-01-01

### Added
- Increased debug color picker limit up to 260k lux

## [2.0.2-preview] - 2018-01-01

### Added
- Add Light -> Planar Reflection Probe command
- Added a false color mode in rendering debug
- Add support for mesh decals
- Add flag to disable projector decals on transparent geometry to save performance and decal texture atlas space
- Add ability to use decal diffuse map as mask only
- Add visualize all shadow masks in lighting debug
- Add export of normal and roughness buffer for forwardOnly and when in supportOnlyForward mode for forward
- Provide a define in lit.hlsl (FORWARD_MATERIAL_READ_FROM_WRITTEN_NORMAL_BUFFER) when output buffer normal is used to read the normal and roughness instead of caclulating it (can save performance, but lower quality due to compression)
- Add color swatch to decal material

### Changed
- Change Render -> Planar Reflection creation to 3D Object -> Mirror
- Change "Enable Reflector" name on SpotLight to "Angle Affect Intensity"
- Change prototype of BSDFData ConvertSurfaceDataToBSDFData(SurfaceData surfaceData) to BSDFData ConvertSurfaceDataToBSDFData(uint2 positionSS, SurfaceData surfaceData)

### Fixed
- Fix issue with StackLit in deferred mode with deferredDirectionalShadow due to GBuffer not being cleared. Gbuffer is still not clear and issue was fix with the new Output of normal buffer.
- Fixed an issue where interpolation volumes were not updated correctly for reflection captures.
- Fixed an exception in Light Loop settings UI

## [2.0.1-preview] - 2018-01-01

### Added
- Add stripper of shader variant when building a player. Save shader compile time.
- Disable per-object culling that was executed in C++ in HD whereas it was not used (Optimization)
- Enable texture streaming debugging (was not working before 2018.2)
- Added Screen Space Reflection with Proxy Projection Model
- Support correctly scene selection for alpha tested object
- Add per light shadow mask mode control (i.e shadow mask distance and shadow mask). It use the option NonLightmappedOnly
- Add geometric filtering to Lit shader (allow to reduce specular aliasing)
- Add shortcut to create DensityVolume and PlanarReflection in hierarchy
- Add a DefaultHDMirrorMaterial material for PlanarReflection
- Added a script to be able to upgrade material to newer version of HDRP
- Removed useless duplication of ForwardError passes.
- Add option to not compile any DEBUG_DISPLAY shader in the player (Faster build) call Support Runtime Debug display

### Changed
- Changed SupportForwardOnly to SupportOnlyForward in render pipeline settings
- Changed versioning variable name in HDAdditionalXXXData from m_version to version
- Create unique name when creating a game object in the rendering menu (i.e Density Volume(2))
- Re-organize various files and folder location to clean the repository
- Change Debug windows name and location. Now located at:  Windows -> General -> Render Pipeline Debug

### Removed
- Removed GlobalLightLoopSettings.maxPlanarReflectionProbes and instead use value of GlobalLightLoopSettings.planarReflectionProbeCacheSize
- Remove EmissiveIntensity parameter and change EmissiveColor to be HDR (Matching Builtin Unity behavior) - Data need to be updated - Launch Edit -> Single Step Upgrade Script -> Upgrade all Materials emissionColor

### Fixed
- Fix issue with LOD transition and instancing
- Fix discrepency between object motion vector and camera motion vector
- Fix issue with spot and dir light gizmo axis not highlighted correctly
- Fix potential crash while register debug windows inputs at startup
- Fix warning when creating Planar reflection
- Fix specular lighting debug mode (was rendering black)
- Allow projector decal with null material to allow to configure decal when HDRP is not set
- Decal atlas texture offset/scale is updated after allocations (used to be before so it was using date from previous frame)

## [0.0.0-preview] - 2018-01-01

### Added
- Configure the VolumetricLightingSystem code path to be on by default
- Trigger a build exception when trying to build an unsupported platform
- Introduce the VolumetricLightingController component, which can (and should) be placed on the camera, and allows one to control the near and the far plane of the V-Buffer (volumetric "froxel" buffer) along with the depth distribution (from logarithmic to linear)
- Add 3D texture support for DensityVolumes
- Add a better mapping of roughness to mipmap for planar reflection
- The VolumetricLightingSystem now uses RTHandles, which allows to save memory by sharing buffers between different cameras (history buffers are not shared), and reduce reallocation frequency by reallocating buffers only if the rendering resolution increases (and suballocating within existing buffers if the rendering resolution decreases)
- Add a Volumetric Dimmer slider to lights to control the intensity of the scattered volumetric lighting
- Add UV tiling and offset support for decals.
- Add mipmapping support for volume 3D mask textures

### Changed
- Default number of planar reflection change from 4 to 2
- Rename _MainDepthTexture to _CameraDepthTexture
- The VolumetricLightingController has been moved to the Interpolation Volume framework and now functions similarly to the VolumetricFog settings
- Update of UI of cookie, CubeCookie, Reflection probe and planar reflection probe to combo box
- Allow enabling/disabling shadows for area lights when they are set to baked.
- Hide applyRangeAttenuation and FadeDistance for directional shadow as they are not used

### Removed
- Remove Resource folder of PreIntegratedFGD and add the resource to RenderPipeline Asset

### Fixed
- Fix ConvertPhysicalLightIntensityToLightIntensity() function used when creating light from script to match HDLightEditor behavior
- Fix numerical issues with the default value of mean free path of volumetric fog
- Fix the bug preventing decals from coexisting with density volumes
- Fix issue with alpha tested geometry using planar/triplanar mapping not render correctly or flickering (due to being wrongly alpha tested in depth prepass)
- Fix meta pass with triplanar (was not handling correctly the normal)
- Fix preview when a planar reflection is present
- Fix Camera preview, it is now a Preview cameraType (was a SceneView)
- Fix handling unknown GPUShadowTypes in the shadow manager.
- Fix area light shapes sent as point lights to the baking backends when they are set to baked.
- Fix unnecessary division by PI for baked area lights.
- Fix line lights sent to the lightmappers. The backends don't support this light type.
- Fix issue with shadow mask framesettings not correctly taken into account when shadow mask is enabled for lighting.
- Fix directional light and shadow mask transition, they are now matching making smooth transition
- Fix banding issues caused by high intensity volumetric lighting
- Fix the debug window being emptied on SRP asset reload
- Fix issue with debug mode not correctly clearing the GBuffer in editor after a resize
- Fix issue with ResetMaterialKeyword not resetting correctly ToggleOff/Roggle Keyword
- Fix issue with motion vector not render correctly if there is no depth prepass in deferred

## [0.0.0-preview] - 2018-01-01

### Added
- Screen Space Refraction projection model (Proxy raycasting, HiZ raymarching)
- Screen Space Refraction settings as volume component
- Added buffered frame history per camera
- Port Global Density Volumes to the Interpolation Volume System.
- Optimize ImportanceSampleLambert() to not require the tangent frame.
- Generalize SampleVBuffer() to handle different sampling and reconstruction methods.
- Improve the quality of volumetric lighting reprojection.
- Optimize Morton Order code in the Subsurface Scattering pass.
- Planar Reflection Probe support roughness (gaussian convolution of captured probe)
- Use an atlas instead of a texture array for cluster transparent decals
- Add a debug view to visualize the decal atlas
- Only store decal textures to atlas if decal is visible, debounce out of memory decal atlas warning.
- Add manipulator gizmo on decal to improve authoring workflow
- Add a minimal StackLit material (work in progress, this version can be used as template to add new material)

### Changed
- EnableShadowMask in FrameSettings (But shadowMaskSupport still disable by default)
- Forced Planar Probe update modes to (Realtime, Every Update, Mirror Camera)
- Screen Space Refraction proxy model uses the proxy of the first environment light (Reflection probe/Planar probe) or the sky
- Moved RTHandle static methods to RTHandles
- Renamed RTHandle to RTHandleSystem.RTHandle
- Move code for PreIntegratedFDG (Lit.shader) into its dedicated folder to be share with other material
- Move code for LTCArea (Lit.shader) into its dedicated folder to be share with other material

### Removed
- Removed Planar Probe mirror plane position and normal fields in inspector, always display mirror plane and normal gizmos

### Fixed
- Fix fog flags in scene view is now taken into account
- Fix sky in preview windows that were disappearing after a load of a new level
- Fix numerical issues in IntersectRayAABB().
- Fix alpha blending of volumetric lighting with transparent objects.
- Fix the near plane of the V-Buffer causing out-of-bounds look-ups in the clustered data structure.
- Depth and color pyramid are properly computed and sampled when the camera renders inside a viewport of a RTHandle.
- Fix decal atlas debug view to work correctly when shadow atlas view is also enabled<|MERGE_RESOLUTION|>--- conflicted
+++ resolved
@@ -575,15 +575,12 @@
 - DXR: Fixed shader compilation error with shader graph and pathtracer
 - Fixed SceneView Draw Modes not being properly updated after opening new scene view panels or changing the editor layout.
 - Fixed issue with screen-space shadows not enabled properly when RT is disabled (case 1235821)
-<<<<<<< HEAD
-- Fixed XR tests 1219, 2008, 3003, 5001, 5002, 5003, 5008, 8101 and 8102
-=======
 - Fixed a performance issue with stochastic ray traced area shadows.
 - Fixed cookie texture not updated when changing an import settings (srgb for example).
 - Fixed flickering of the game/scene view when lookdev is running.
 - Fixed issue with reflection probes in realtime time mode with OnEnable baking having wrong lighting with sky set to dynamic (case 1238047).
 - Fixed transparent motion vectors not working when in MSAA.
->>>>>>> 93fd72d1
+- Fixed XR tests 1219, 2008, 3003, 5001, 5002, 5003, 5008, 8101 and 8102
 
 ### Changed
 - Improve MIP selection for decals on Transparents
