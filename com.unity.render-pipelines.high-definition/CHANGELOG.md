--- conflicted
+++ resolved
@@ -350,10 +350,6 @@
 - Improved a bit the GC calls generated during the rendering.
 - Material update is now only triggered when the relevant settings are touched in the shader graph master nodes
 - Changed the way Sky Intensity (on Sky volume components) is handled. It's now a combo box where users can choose between Exposure, Multiplier or Lux (for HDRI sky only) instead of both multiplier and exposure being applied all the time. Added a new menu item to convert old profiles.
-<<<<<<< HEAD
-- Removed the "slice distribution uniformity" parameter.
-- Improved the noise used by the volumetric lighting system.
-=======
 - Change how method for specular occlusions is decided on inspector shader (Lit, LitTesselation, LayeredLit, LayeredLitTessellation)
 - Unlocked SSS, SSR, Motion Vectors and Distortion frame settings for reflections probes.
 - Hide unused LOD settings in Quality Settings legacy window.
@@ -374,7 +370,8 @@
 - Disable Async for SSR, SSAO and Contact shadow when aggregated ray tracing frame setting is on.
 - Improved performance when entering play mode without domain reload by a factor of ~25
 - Renamened the camera profiling sample to include the camera name
->>>>>>> 24ccfaef
+- Removed the "slice distribution uniformity" parameter.
+- Improved the noise used by the volumetric lighting system.
 
 ## [7.1.1] - 2019-09-05
 
