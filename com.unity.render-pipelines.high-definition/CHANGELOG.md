--- conflicted
+++ resolved
@@ -18,6 +18,7 @@
 - Fixed HDRI sky intensity lux mode
 - Fixed dynamic resolution for XR
 - Fixed instance identifier semantic string used by Shader Graph
+- Fixed null culling result occuring when changing scene that was causing crashes
 - Fixed multi-edition light handles and inspector shapes
 - Fixed light's LightLayer field when multi-editing
 - Fixed normal blend edition handles on DensityVolume
@@ -26,13 +27,11 @@
 - Fixed multi-edition inspector's blend distances for HDReflectionProbe, PlanarReflectionProbe and DensityVolume
 - Fixed metric distance that changed along size in DensityVolume
 - Fixed DensityVolume shape handles that have not same behaviour in advance and normal edition mode
-
-### Changed
+- Fixed normal map blending in TerrainLit by only blending the derivatives### Changed
 - DensityVolume scripting API will no longuer allow to change between advance and normal edition mode
 - Disabled depth of field, lens distortion and panini projection in the scene view
-
-### Fixed
-- Fixed null culling result occuring when changing scene that was causing crashes
+- TerrainLit shaders and includes are reorganized and made simpler.
+- TerrainLit shader GUI now allows custom properties to be displayed in the Terrain fold-out section.
 
 ## [6.5.0-preview] - 2019-03-07
 
@@ -56,17 +55,10 @@
 - Fixed cascade shadows border sometime causing artefacts between cascades
 - Restored shadows in the Cascade Shadow debug visualization
 - `camera.RenderToCubemap` use proper face culling
-<<<<<<< HEAD
-=======
-- Fixed HDRI sky intensity lux mode
-- Fixed dynamic resolution for XR
-- Fixed normal map blending in TerrainLit by only blending the derivatives
->>>>>>> 968f9eb9
+
 
 ### Changed
 - When rendering reflection probe disable all specular lighting and for metals use fresnelF0 as diffuse color for bake lighting.
-- TerrainLit shaders and includes are reorganized and made simpler.
-- TerrainLit shader GUI now allows custom properties to be displayed in the Terrain fold-out section.
 
 ## [6.4.0-preview] - 2019-02-21
 
