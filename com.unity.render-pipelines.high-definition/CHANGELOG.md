# Changelog
All notable changes to this package will be documented in this file.

The format is based on [Keep a Changelog](http://keepachangelog.com/en/1.0.0/)
and this project adheres to [Semantic Versioning](http://semver.org/spec/v2.0.0.html).

## [Unreleased]

### Added
- Ray tracing support for VR single-pass
- Added sharpen filter shader parameter and UI for TemporalAA to control image quality instead of hardcoded value
- Added frame settings option for custom post process and custom passes as well as custom color buffer format option.
- Add check in wizard on SRP Batcher enabled.
- Added default implementations of OnPreprocessMaterialDescription for FBX, Obj, Sketchup and 3DS file formats.
- Added custom pass fade radius
- Added after post process injection point for custom passes
- Added basic alpha compositing support - Alpha is available afterpostprocess when using FP16 buffer format.
- Added falloff distance on Reflection Probe and Planar Reflection Probe
- Added Backplate projection from the HDRISky
- Added Shadow Matte in UnlitMasterNode, which only received shadow without lighting
- Added hability to name LightLayers in HDRenderPipelineAsset
- Added a range compression factor for Reflection Probe and Planar Reflection Probe to avoid saturation of colors.
- Added path tracing support for directional, point and spot lights, as well as emission from Lit and Unlit.
- Added non temporal version of SSAO.
- Added more detailed ray tracing stats in the debug window
- Added Disc area light (bake only)
- Added a warning in the material UI to prevent transparent + subsurface-scattering combination.
- Added XR single-pass setting into HDRP asset
- Added a penumbra tint option for lights
- Added support for depth copy with XR SDK
- Added debug setting to Render Pipeline Debug Window to list the active XR views
- Added an option to filter the result of the volumetric lighting (off by default).
- Added a transmission multiplier for directional lights
- Added XR single-pass test mode to Render Pipeline Debug Window
- Added debug setting to Render Pipeline Window to list the active XR views
- Added a new refraction mode for the Lit shader (thin). Which is a box refraction with small thickness values
- Added the code to support Barn Doors for Area Lights based on a shaderconfig option.
- Added HDRPCameraBinder property binder for Visual Effect Graph
- Added "Celestial Body" controls to the Directional Light
- Added new parameters to the Physically Based Sky
- Added Reflections to the DXR Wizard
- Added the possibility to have ray traced colored and semi-transparent shadows on directional lights.
- Added a check in the custom post process template to throw an error if the default shader is not found.
- Exposed the debug overlay ratio in the debug menu.
- Added a separate frame settings for tonemapping alongside color grading.
- Added the receive fog option in the material UI for ShaderGraphs.
- Added a public virtual bool in the custom post processes API to specify if a post processes should be executed in the scene view.
- Added a menu option that checks scene issues with ray tracing. Also removed the previously existing warning at runtime.
- Added Contrast Adaptive Sharpen (CAS) Upscaling effect.
- Added APIs to update probe settings at runtime.
- Added documentation for the rayTracingSupported method in HDRP
- Added user-selectable format for the post processing passes.
- Added support for alpha channel in some post-processing passes (DoF, TAA, Uber).
- Added warnings in FrameSettings inspector when using DXR and atempting to use Asynchronous Execution.
- Exposed Stencil bits that can be used by the user.
- Added history rejection based on velocity of intersected objects for directional, point and spot lights.
- Added a affectsVolumetric field to the HDAdditionalLightData API to know if light affects volumetric fog.
- Add OS and Hardware check in the Wizard fixes for DXR.
- Added option to exclude camera motion from motion blur.
- Added semi-transparent shadows for point and spot lights.
- Added support for semi-transparent shadow for unlit shader and unlit shader graph.
- Added the alpha clip enabled toggle to the material UI for all HDRP shader graphs.
- Added Material Samples to explain how to use the lit shader features
- Added an initial implementation of ray traced sub surface scattering
- Added AssetPostprocessors and Shadergraphs to handle Arnold Standard Surface and 3DsMax Physical material import from FBX.
- Added support for Smoothness Fade start work when enabling ray traced reflections.
- Added Contact shadow, Micro shadows and Screen space refraction API documentation.
- Added script documentation for SSR, SSAO (ray tracing), GI, Light Cluster, RayTracingSettings, Ray Counters, etc.
- Added path tracing support for refraction and internal reflections.
- Added support for Thin Refraction Model and Lit's Clear Coat in Path Tracing.
- Added the Tint parameter to Sky Colored Fog.
- Added of Screen Space Reflections for Transparent materials
- Added a fallback for ray traced area light shadows in case the material is forward or the lit mode is forward.
- Added a new debug mode for light layers.
- Added an "enable" toggle to the SSR volume component.
- Added support for anisotropic specular lobes in path tracing.
- Added support for alpha clipping in path tracing.
- Added support for light cookies in path tracing.
- Added support for transparent shadows in path tracing.
- Added support for iridescence in path tracing.
- Added support for background color in path tracing.
- Added a path tracing test to the test suite.
- Added a warning and workaround instructions that appear when you enable XR single-pass after the first frame with the XR SDK.
- Added the exposure sliders to the planar reflection probe preview
- Added support for subsurface scattering in path tracing.
- Added a new mode that improves the filtering of ray traced shadows (directional, point and spot) based on the distance to the occluder.
- Added support of cookie baking and add support on Disc light.
- Added support for fog attenuation in path tracing.
- Added a new debug panel for volumes
- Added XR setting to control camera jitter for temporal effects
- Added an error message in the DrawRenderers custom pass when rendering opaque objects with an HDRP asset in DeferredOnly mode.
- Added API to enable proper recording of path traced scenes (with the Unity recorder or other tools).
- Added support for fog in Recursive rendering, ray traced reflections and ray traced indirect diffuse.
- Added an alpha blend option for recursive rendering
- Added support for stack lit for ray tracing effects.
- Added support for hair for ray tracing effects.
- Added support for alpha to coverage for HDRP shaders and shader graph
- Added support for Quality Levels to Subsurface Scattering.
- Added option to disable XR rendering on the camera settings.
- Added support for specular AA from geometric curvature in AxF
- Added support for baked AO (no input for now) in AxF
- Added an info box to warn about depth test artifacts when rendering object twice in custom passes with MSAA.
- Added a frame setting for alpha to mask.
- Added support for custom passes in the AOV API
- Added Light decomposition lighting debugging modes and support in AOV
- Added exposure compensation to Fixed exposure mode
- Added support for rasterized area light shadows in StackLit
<<<<<<< HEAD
- Added CustomPassUtils API to simplify Blur, Copy and DrawRenderers custom passes.
=======
- Added an API in HDRP to override the camera within the rendering of a frame (mainly for custom pass).
>>>>>>> 4cb6126b

### Fixed
- Fix when rescale probe all direction below zero (1219246)
- Update documentation of HDRISky-Backplate, precise how to have Ambient Occlusion on the Backplate
- Sorting, undo, labels, layout in the Lighting Explorer.
- Fixed sky settings and materials in Shader Graph Samples package
- Fix/workaround a probable graphics driver bug in the GTAO shader.
- Fixed Hair and PBR shader graphs double sided modes
- Fixed an issue where updating an HDRP asset in the Quality setting panel would not recreate the pipeline.
- Fixed issue with point lights being considered even when occupying less than a pixel on screen (case 1183196)
- Fix a potential NaN source with iridescence (case 1183216)
- Fixed issue of spotlight breaking when minimizing the cone angle via the gizmo (case 1178279)
- Fixed issue that caused decals not to modify the roughness in the normal buffer, causing SSR to not behave correctly (case 1178336)
- Fixed lit transparent refraction with XR single-pass rendering
- Removed extra jitter for TemporalAA in VR
- Fixed ShaderGraph time in main preview
- Fixed issue on some UI elements in HDRP asset not expanding when clicking the arrow (case 1178369)
- Fixed alpha blending in custom post process
- Fixed the modification of the _AlphaCutoff property in the material UI when exposed with a ShaderGraph parameter.
- Fixed HDRP test `1218_Lit_DiffusionProfiles` on Vulkan.
- Fixed an issue where building a player in non-dev mode would generate render target error logs every frame
- Fixed crash when upgrading version of HDRP
- Fixed rendering issues with material previews
- Fixed NPE when using light module in Shuriken particle systems (1173348).
- Refresh cached shadow on editor changes
- Fixed light supported units caching (1182266)
- Fixed an issue where SSAO (that needs temporal reprojection) was still being rendered when Motion Vectors were not available (case 1184998)
- Fixed a nullref when modifying the height parameters inside the layered lit shader UI.
- Fixed Decal gizmo that become white after exiting play mode
- Fixed Decal pivot position to behave like a spotlight
- Fixed an issue where using the LightingOverrideMask would break sky reflection for regular cameras
- Fix DebugMenu FrameSettingsHistory persistency on close
- Fix DensityVolume, ReflectionProbe aned PlanarReflectionProbe advancedControl display
- Fix DXR scene serialization in wizard
- Fixed an issue where Previews would reallocate History Buffers every frame
- Fixed the SetLightLayer function in HDAdditionalLightData setting the wrong light layer
- Fix error first time a preview is created for planar
- Fixed an issue where SSR would use an incorrect roughness value on ForwardOnly (StackLit, AxF, Fabric, etc.) materials when the pipeline is configured to also allow deferred Lit.
- Fixed issues with light explorer (cases 1183468, 1183269)
- Fix dot colors in LayeredLit material inspector
- Fix undo not resetting all value when undoing the material affectation in LayerLit material
- Fix for issue that caused gizmos to render in render textures (case 1174395)
- Fixed the light emissive mesh not updated when the light was disabled/enabled
- Fixed light and shadow layer sync when setting the HDAdditionalLightData.lightlayersMask property
- Fixed a nullref when a custom post process component that was in the HDRP PP list is removed from the project
- Fixed issue that prevented decals from modifying specular occlusion (case 1178272).
- Fixed exposure of volumetric reprojection
- Fixed multi selection support for Scalable Settings in lights
- Fixed font shaders in test projects for VR by using a Shader Graph version
- Fixed refresh of baked cubemap by incrementing updateCount at the end of the bake (case 1158677).
- Fixed issue with rectangular area light when seen from the back
- Fixed decals not affecting lightmap/lightprobe
- Fixed zBufferParams with XR single-pass rendering
- Fixed moving objects not rendered in custom passes
- Fixed abstract classes listed in the + menu of the custom pass list
- Fixed custom pass that was rendered in previews
- Fixed precision error in zero value normals when applying decals (case 1181639)
- Fixed issue that triggered No Scene Lighting view in game view as well (case 1156102)
- Assign default volume profile when creating a new HDRP Asset
- Fixed fov to 0 in planar probe breaking the projection matrix (case 1182014)
- Fixed bugs with shadow caching
- Reassign the same camera for a realtime probe face render request to have appropriate history buffer during realtime probe rendering.
- Fixed issue causing wrong shading when normal map mode is Object space, no normal map is set, but a detail map is present (case 1143352)
- Fixed issue with decal and htile optimization
- Fixed TerrainLit shader compilation error regarding `_Control0_TexelSize` redefinition (case 1178480).
- Fixed warning about duplicate HDRuntimeReflectionSystem when configuring play mode without domain reload.
- Fixed an editor crash when multiple decal projectors were selected and some had null material
- Added all relevant fix actions to FixAll button in Wizard
- Moved FixAll button on top of the Wizard
- Fixed an issue where fog color was not pre-exposed correctly
- Fix priority order when custom passes are overlapping
- Fix cleanup not called when the custom pass GameObject is destroyed
- Replaced most instances of GraphicsSettings.renderPipelineAsset by GraphicsSettings.currentRenderPipeline. This should fix some parameters not working on Quality Settings overrides.
- Fixed an issue with Realtime GI not working on upgraded projects.
- Fixed issue with screen space shadows fallback texture was not set as a texture array.
- Fixed Pyramid Lights bounding box
- Fixed terrain heightmap default/null values and epsilons
- Fixed custom post-processing effects breaking when an abstract class inherited from `CustomPostProcessVolumeComponent`
- Fixed XR single-pass rendering in Editor by using ShaderConfig.s_XrMaxViews to allocate matrix array
- Multiple different skies rendered at the same time by different cameras are now handled correctly without flickering
- Fixed flickering issue happening when different volumes have shadow settings and multiple cameras are present.
- Fixed issue causing planar probes to disappear if there is no light in the scene.
- Fixed a number of issues with the prefab isolation mode (Volumes leaking from the main scene and reflection not working properly)
- Fixed an issue with fog volume component upgrade not working properly
- Fixed Spot light Pyramid Shape has shadow artifacts on aspect ratio values lower than 1
- Fixed issue with AO upsampling in XR
- Fixed camera without HDAdditionalCameraData component not rendering
- Removed the macro ENABLE_RAYTRACING for most of the ray tracing code
- Fixed prefab containing camera reloading in loop while selected in the Project view
- Fixed issue causing NaN wheh the Z scale of an object is set to 0.
- Fixed DXR shader passes attempting to render before pipeline loaded
- Fixed black ambient sky issue when importing a project after deleting Library.
- Fixed issue when upgrading a Standard transparent material (case 1186874)
- Fixed area light cookies not working properly with stack lit
- Fixed material render queue not updated when the shader is changed in the material inspector.
- Fixed a number of issues with full screen debug modes not reseting correctly when setting another mutually exclusive mode
- Fixed compile errors for platforms with no VR support
- Fixed an issue with volumetrics and RTHandle scaling (case 1155236)
- Fixed an issue where sky lighting might be updated uselessly
- Fixed issue preventing to allow setting decal material to none (case 1196129)
- Fixed XR multi-pass decals rendering
- Fixed several fields on Light Inspector that not supported Prefab overrides
- Fixed EOL for some files
- Fixed scene view rendering with volumetrics and XR enabled
- Fixed decals to work with multiple cameras
- Fixed optional clear of GBuffer (Was always on)
- Fixed render target clears with XR single-pass rendering
- Fixed HDRP samples file hierarchy
- Fixed Light units not matching light type
- Fixed QualitySettings panel not displaying HDRP Asset
- Fixed black reflection probes the first time loading a project
- Fixed y-flip in scene view with XR SDK
- Fixed Decal projectors do not immediately respond when parent object layer mask is changed in editor.
- Fixed y-flip in scene view with XR SDK
- Fixed a number of issues with Material Quality setting
- Fixed the transparent Cull Mode option in HD unlit master node settings only visible if double sided is ticked.
- Fixed an issue causing shadowed areas by contact shadows at the edge of far clip plane if contact shadow length is very close to far clip plane.
- Fixed editing a scalable settings will edit all loaded asset in memory instead of targetted asset.
- Fixed Planar reflection default viewer FOV
- Fixed flickering issues when moving the mouse in the editor with ray tracing on.
- Fixed the ShaderGraph main preview being black after switching to SSS in the master node settings
- Fixed custom fullscreen passes in VR
- Fixed camera culling masks not taken in account in custom pass volumes
- Fixed object not drawn in custom pass when using a DrawRenderers with an HDRP shader in a build.
- Fixed injection points for Custom Passes (AfterDepthAndNormal and BeforePreRefraction were missing)
- Fixed a enum to choose shader tags used for drawing objects (DepthPrepass or Forward) when there is no override material.
- Fixed lit objects in the BeforePreRefraction, BeforeTransparent and BeforePostProcess.
- Fixed the None option when binding custom pass render targets to allow binding only depth or color.
- Fixed custom pass buffers allocation so they are not allocated if they're not used.
- Fixed the Custom Pass entry in the volume create asset menu items.
- Fixed Prefab Overrides workflow on Camera.
- Fixed alignment issue in Preset for Camera.
- Fixed alignment issue in Physical part for Camera.
- Fixed FrameSettings multi-edition.
- Fixed a bug happening when denoising multiple ray traced light shadows
- Fixed minor naming issues in ShaderGraph settings
- VFX: Removed z-fight glitches that could appear when using deferred depth prepass and lit quad primitives
- VFX: Preserve specular option for lit outputs (matches HDRP lit shader)
- Fixed an issue with Metal Shader Compiler and GTAO shader for metal
- Fixed resources load issue while upgrading HDRP package.
- Fix LOD fade mask by accounting for field of view
- Fixed spot light missing from ray tracing indirect effects.
- Fixed a UI bug in the diffusion profile list after fixing them from the wizard.
- Fixed the hash collision when creating new diffusion profile assets.
- Fixed a light leaking issue with box light casting shadows (case 1184475)
- Fixed Cookie texture type in the cookie slot of lights (Now displays a warning because it is not supported).
- Fixed a nullref that happens when using the Shuriken particle light module
- Fixed alignment in Wizard
- Fixed text overflow in Wizard's helpbox
- Fixed Wizard button fix all that was not automatically grab all required fixes
- Fixed VR tab for MacOS in Wizard
- Fixed local config package workflow in Wizard
- Fixed issue with contact shadows shifting when MSAA is enabled.
- Fixed EV100 in the PBR sky
- Fixed an issue In URP where sometime the camera is not passed to the volume system and causes a null ref exception (case 1199388)
- Fixed nullref when releasing HDRP with custom pass disabled
- Fixed performance issue derived from copying stencil buffer.
- Fixed an editor freeze when importing a diffusion profile asset from a unity package.
- Fixed an exception when trying to reload a builtin resource.
- Fixed the light type intensity unit reset when switching the light type.
- Fixed compilation error related to define guards and CreateLayoutFromXrSdk()
- Fixed documentation link on CustomPassVolume.
- Fixed player build when HDRP is in the project but not assigned in the graphic settings.
- Fixed an issue where ambient probe would be black for the first face of a baked reflection probe
- VFX: Fixed Missing Reference to Visual Effect Graph Runtime Assembly
- Fixed an issue where rendering done by users in EndCameraRendering would be executed before the main render loop.
- Fixed Prefab Override in main scope of Volume.
- Fixed alignment issue in Presset of main scope of Volume.
- Fixed persistence of ShowChromeGizmo and moved it to toolbar for coherency in ReflectionProbe and PlanarReflectionProbe.
- Fixed Alignement issue in ReflectionProbe and PlanarReflectionProbe.
- Fixed Prefab override workflow issue in ReflectionProbe and PlanarReflectionProbe.
- Fixed empty MoreOptions and moved AdvancedManipulation in a dedicated location for coherency in ReflectionProbe and PlanarReflectionProbe.
- Fixed Prefab override workflow issue in DensityVolume.
- Fixed empty MoreOptions and moved AdvancedManipulation in a dedicated location for coherency in DensityVolume.
- Fix light limit counts specified on the HDRP asset
- Fixed Quality Settings for SSR, Contact Shadows and Ambient Occlusion volume components
- Fixed decalui deriving from hdshaderui instead of just shaderui
- Use DelayedIntField instead of IntField for scalable settings
- Fixed init of debug for FrameSettingsHistory on SceneView camera
- Added a fix script to handle the warning 'referenced script in (GameObject 'SceneIDMap') is missing'
- Fix Wizard load when none selected for RenderPipelineAsset
- Fixed TerrainLitGUI when per-pixel normal property is not present.
- Fixed rendering errors when enabling debug modes with custom passes
- Fix an issue that made PCSS dependent on Atlas resolution (not shadow map res)
- Fixing a bug whith histories when n>4 for ray traced shadows
- Fixing wrong behavior in ray traced shadows for mesh renderers if their cast shadow is shadow only or double sided
- Only tracing rays for shadow if the point is inside the code for spotlight shadows
- Only tracing rays if the point is inside the range for point lights
- Fixing ghosting issues when the screen space shadow  indexes change for a light with ray traced shadows
- Fixed an issue with stencil management and Xbox One build that caused corrupted output in deferred mode.
- Fixed a mismatch in behavior between the culling of shadow maps and ray traced point and spot light shadows
- Fixed recursive ray tracing not working anymore after intermediate buffer refactor.
- Fixed ray traced shadow denoising not working (history rejected all the time).
- Fixed shader warning on xbox one
- Fixed cookies not working for spot lights in ray traced reflections, ray traced GI and recursive rendering
- Fixed an inverted handling of CoatSmoothness for SSR in StackLit.
- Fixed missing distortion inputs in Lit and Unlit material UI.
- Fixed issue that propagated NaNs across multiple frames through the exposure texture.
- Fixed issue with Exclude from TAA stencil ignored.
- Fixed ray traced reflection exposure issue.
- Fixed issue with TAA history not initialising corretly scale factor for first frame
- Fixed issue with stencil test of material classification not using the correct Mask (causing false positive and bad performance with forward material in deferred)
- Fixed issue with History not reset when chaning antialiasing mode on camera
- Fixed issue with volumetric data not being initialized if default settings have volumetric and reprojection off.
- Fixed ray tracing reflection denoiser not applied in tier 1
- Fixed the vibility of ray tracing related methods.
- Fixed the diffusion profile list not saved when clicking the fix button in the material UI.
- Fixed crash when pushing bounce count higher than 1 for ray traced GI or reflections
- Fixed PCSS softness scale so that it better match ray traced reference for punctual lights.
- Fixed exposure management for the path tracer
- Fixed AxF material UI containing two advanced options settings.
- Fixed an issue where cached sky contexts were being destroyed wrongly, breaking lighting in the LookDev
- Fixed issue that clamped PCSS softness too early and not after distance scale.
- Fixed fog affect transparent on HD unlit master node
- Fixed custom post processes re-ordering not saved.
- Fixed NPE when using scalable settings
- Fixed an issue where PBR sky precomputation was reset incorrectly in some cases causing bad performance.
- Fixed a bug due to depth history begin overriden too soon
- Fixed CustomPassSampleCameraColor scale issue when called from Before Transparent injection point.
- Fixed corruption of AO in baked probes.
- Fixed issue with upgrade of projects that still had Very High as shadow filtering quality.
- Fixed issue that caused Distortion UI to appear in Lit.
- Fixed several issues with decal duplicating when editing them.
- Fixed initialization of volumetric buffer params (1204159)
- Fixed an issue where frame count was incorrectly reset for the game view, causing temporal processes to fail.
- Fixed Culling group was not disposed error.
- Fixed issues on some GPU that do not support gathers on integer textures.
- Fixed an issue with ambient probe not being initialized for the first frame after a domain reload for volumetric fog.
- Fixed the scene visibility of decal projectors and density volumes
- Fixed a leak in sky manager.
- Fixed an issue where entering playmode while the light editor is opened would produce null reference exceptions.
- Fixed the debug overlay overlapping the debug menu at runtime.
- Fixed an issue with the framecount when changing scene.
- Fixed errors that occurred when using invalid near and far clip plane values for planar reflections.
- Fixed issue with motion blur sample weighting function.
- Fixed motion vectors in MSAA.
- Fixed sun flare blending (case 1205862).
- Fixed a lot of issues related to ray traced screen space shadows.
- Fixed memory leak caused by apply distortion material not being disposed.
- Fixed Reflection probe incorrectly culled when moving its parent (case 1207660)
- Fixed a nullref when upgrading the Fog volume components while the volume is opened in the inspector.
- Fix issues where decals on PS4 would not correctly write out the tile mask causing bits of the decal to go missing.
- Use appropriate label width and text content so the label is completely visible
- Fixed an issue where final post process pass would not output the default alpha value of 1.0 when using 11_11_10 color buffer format.
- Fixed SSR issue after the MSAA Motion Vector fix.
- Fixed an issue with PCSS on directional light if punctual shadow atlas was not allocated.
- Fixed an issue where shadow resolution would be wrong on the first face of a baked reflection probe.
- Fixed issue with PCSS softness being incorrect for cascades different than the first one.
- Fixed custom post process not rendering when using multiple HDRP asset in quality settings
- Fixed probe gizmo missing id (case 1208975)
- Fixed a warning in raytracingshadowfilter.compute
- Fixed issue with AO breaking with small near plane values.
- Fixed custom post process Cleanup function not called in some cases.
- Fixed shader warning in AO code.
- Fixed a warning in simpledenoiser.compute
- Fixed tube and rectangle light culling to use their shape instead of their range as a bounding box.
- Fixed caused by using gather on a UINT texture in motion blur.
- Fix issue with ambient occlusion breaking when dynamic resolution is active.
- Fixed some possible NaN causes in Depth of Field.
- Fixed Custom Pass nullref due to the new Profiling Sample API changes
- Fixed the black/grey screen issue on after post process Custom Passes in non dev builds.
- Fixed particle lights.
- Improved behavior of lights and probe going over the HDRP asset limits.
- Fixed issue triggered when last punctual light is disabled and more than one camera is used.
- Fixed Custom Pass nullref due to the new Profiling Sample API changes
- Fixed the black/grey screen issue on after post process Custom Passes in non dev builds.
- Fixed XR rendering locked to vsync of main display with Standalone Player.
- Fixed custom pass cleanup not called at the right time when using multiple volumes.
- Fixed an issue on metal with edge of decal having artifact by delaying discard of fragments during decal projection
- Fixed various shader warning
- Fixing unnecessary memory allocations in the ray tracing cluster build
- Fixed duplicate column labels in LightEditor's light tab
- Fixed white and dark flashes on scenes with very high or very low exposure when Automatic Exposure is being used.
- Fixed an issue where passing a null ProfilingSampler would cause a null ref exception.
- Fixed memory leak in Sky when in matcap mode.
- Fixed compilation issues on platform that don't support VR.
- Fixed migration code called when we create a new HDRP asset.
- Fixed RemoveComponent on Camera contextual menu to not remove Camera while a component depend on it.
- Fixed an issue where ambient occlusion and screen space reflections editors would generate null ref exceptions when HDRP was not set as the current pipeline.
- Fixed a null reference exception in the probe UI when no HDRP asset is present.
- Fixed the outline example in the doc (sampling range was dependent on screen resolution)
- Fixed a null reference exception in the HDRI Sky editor when no HDRP asset is present.
- Fixed an issue where Decal Projectors created from script where rotated around the X axis by 90°.
- Fixed frustum used to compute Density Volumes visibility when projection matrix is oblique.
- Fixed a null reference exception in Path Tracing, Recursive Rendering and raytraced Global Illumination editors when no HDRP asset is present.
- Fix for NaNs on certain geometry with Lit shader -- [case 1210058](https://fogbugz.unity3d.com/f/cases/1210058/)
- Fixed an issue where ambient occlusion and screen space reflections editors would generate null ref exceptions when HDRP was not set as the current pipeline.
- Fixed a null reference exception in the probe UI when no HDRP asset is present.
- Fixed the outline example in the doc (sampling range was dependent on screen resolution)
- Fixed a null reference exception in the HDRI Sky editor when no HDRP asset is present.
- Fixed an issue where materials newly created from the contextual menu would have an invalid state, causing various problems until it was edited.
- Fixed transparent material created with ZWrite enabled (now it is disabled by default for new transparent materials)
- Fixed mouseover on Move and Rotate tool while DecalProjector is selected.
- Fixed wrong stencil state on some of the pixel shader versions of deferred shader.
- Fixed an issue where creating decals at runtime could cause a null reference exception.
- Fixed issue that displayed material migration dialog on the creation of new project.
- Fixed various issues with time and animated materials (cases 1210068, 1210064).
- Updated light explorer with latest changes to the Fog and fixed issues when no visual environment was present.
- Fixed not handleling properly the recieve SSR feature with ray traced reflections
- Shadow Atlas is no longer allocated for area lights when they are disabled in the shader config file.
- Avoid MRT Clear on PS4 as it is not implemented yet.
- Fixed runtime debug menu BitField control.
- Fixed the radius value used for ray traced directional light.
- Fixed compilation issues with the layered lit in ray tracing shaders.
- Fixed XR autotests viewport size rounding
- Fixed mip map slider knob displayed when cubemap have no mipmap
- Remove unnecessary skip of material upgrade dialog box.
- Fixed the profiling sample mismatch errors when enabling the profiler in play mode
- Fixed issue that caused NaNs in reflection probes on consoles.
- Fixed adjusting positive axis of Blend Distance slides the negative axis in the density volume component.
- Fixed the blend of reflections based on the weight.
- Fixed fallback for ray traced reflections when denoising is enabled.
- Fixed error spam issue with terrain detail terrainDetailUnsupported (cases 1211848)
- Fixed hardware dynamic resolution causing cropping/scaling issues in scene view (case 1158661)
- Fixed Wizard check order for `Hardware and OS` and `Direct3D12`
- Fix AO issue turning black when Far/Near plane distance is big.
- Fixed issue when opening lookdev and the lookdev volume have not been assigned yet.
- Improved memory usage of the sky system.
- Updated label in HDRP quality preference settings (case 1215100)
- Fixed Decal Projector gizmo not undoing properly (case 1216629)
- Fix a leak in the denoising of ray traced reflections.
- Fixed Alignment issue in Light Preset
- Fixed Environment Header in LightingWindow
- Fixed an issue where hair shader could write garbage in the diffuse lighting buffer, causing NaNs.
- Fixed an exposure issue with ray traced sub-surface scattering.
- Fixed runtime debug menu light hierarchy None not doing anything.
- Fixed the broken ShaderGraph preview when creating a new Lit graph.
- Fix indentation issue in preset of LayeredLit material.
- Fixed minor issues with cubemap preview in the inspector.
- Fixed wrong build error message when building for android on mac.
- Fixed an issue related to denoising ray trace area shadows.
- Fixed wrong build error message when building for android on mac.
- Fixed Wizard persistency of Direct3D12 change on domain reload.
- Fixed Wizard persistency of FixAll on domain reload.
- Fixed Wizard behaviour on domain reload.
- Fixed a potential source of NaN in planar reflection probe atlas.
- Fixed an issue with MipRatio debug mode showing _DebugMatCapTexture not being set.
- Fixed missing initialization of input params in Blit for VR.
- Fix Inf source in LTC for area lights.
- Fix issue with AO being misaligned when multiple view are visible.
- Fix issue that caused the clamp of camera rotation motion for motion blur to be ineffective.
- Fixed issue with AssetPostprocessors dependencies causing models to be imported twice when upgrading the package version.
- Fixed culling of lights with XR SDK
- Fixed memory stomp in shadow caching code, leading to overflow of Shadow request array and runtime errors.
- Fixed an issue related to transparent objects reading the ray traced indirect diffuse buffer
- Fixed an issue with filtering ray traced area lights when the intensity is high or there is an exposure.
- Fixed ill-formed include path in Depth Of Field shader.
- Fixed shader graph and ray tracing after the shader target PR.
- Fixed a bug in semi-transparent shadows (object further than the light casting shadows)
- Fix state enabled of default volume profile when in package.
- Fixed removal of MeshRenderer and MeshFilter on adding Light component.
- Fixed Ray Traced SubSurface Scattering not working with ray traced area lights
- Fixed Ray Traced SubSurface Scattering not working in forward mode.
- Fixed a bug in debug light volumes.
- Fixed a bug related to ray traced area light shadow history.
- Fixed an issue where fog sky color mode could sample NaNs in the sky cubemap.
- Fixed a leak in the PBR sky renderer.
- Added a tooltip to the Ambient Mode parameter in the Visual Envionment volume component.
- Static lighting sky now takes the default volume into account (this fixes discrepancies between baked and realtime lighting).
- Fixed a leak in the sky system.
- Removed MSAA Buffers allocation when lit shader mode is set to "deferred only".
- Fixed invalid cast for realtime reflection probes (case 1220504)
- Fixed invalid game view rendering when disabling all cameras in the scene (case 1105163)
- Hide reflection probes in the renderer components.
- Fixed infinite reload loop while displaying Light's Shadow's Link Light Layer in Inspector of Prefab Asset.
- Fixed the culling was not disposed error in build log.
- Fixed the cookie atlas size and planar atlas size being too big after an upgrade of the HDRP asset.
- Fixed transparent SSR for shader graph.
- Fixed an issue with emissive light meshes not being in the RAS.
- Fixed DXR player build
- Fixed the HDRP asset migration code not being called after an upgrade of the package
- Fixed draw renderers custom pass out of bound exception
- Fixed the PBR shader rendering in deferred
- Fixed some typos in debug menu (case 1224594)
- Fixed ray traced point and spot lights shadows not rejecting istory when semi-transparent or colored.
- Fixed a warning due to StaticLightingSky when reloading domain in some cases.
- Fixed the MaxLightCount being displayed when the light volume debug menu is on ColorAndEdge.
- Fixed issue with unclear naming of debug menu for decals.
- Fixed z-fighting in scene view when scene lighting is off (case 1203927)
- Fixed issue that prevented cubemap thumbnails from rendering.
- Fixed ray tracing with VR single-pass
- Fix an exception in ray tracing that happens if two LOD levels are using the same mesh renderer.
- Fixed error in the console when switching shader to decal in the material UI.
- Fixed an issue with refraction model and ray traced recursive rendering (case 1198578).
- Fixed an issue where a dynamic sky changing any frame may not update the ambient probe.
- Fixed cubemap thumbnail generation at project load time.
- Fixed cubemap thumbnail generation at project load time. 
- Fixed XR culling with multiple cameras
- Fixed XR single-pass with Mock HMD plugin
- Fixed sRGB mismatch with XR SDK
- Fixed an issue where default volume would not update when switching profile.
- Fixed issue with uncached reflection probe cameras reseting the debug mode (case 1224601) 
- Fixed an issue where AO override would not override specular occlusion.
- Fixed an issue where Volume inspector might not refresh correctly in some cases.
- Fixed render texture with XR
- Fixed issue with resources being accessed before initialization process has been performed completely. 
- Half fixed shuriken particle light that cast shadows (only the first one will be correct)
- Fixed issue with atmospheric fog turning black if a planar reflection probe is placed below ground level. (case 1226588)
- Fixed custom pass GC alloc issue in CustomPassVolume.GetActiveVolumes().
- Fixed a bug where instanced shadergraph shaders wouldn't compile on PS4.
- Fixed an issue related to the envlightdatasrt not being bound in recursive rendering.
- Fixed shadow cascade tooltip when using the metric mode (case 1229232)
- Fixed how the area light influence volume is computed to match rasterization.
- Focus on Decal uses the extends of the projectors
- Fixed usage of light size data that are not available at runtime.
- Fixed the depth buffer copy made before custom pass after opaque and normal injection point.
- Fix for issue that prevented scene from being completely saved when baked reflection probes are present and lighting is set to auto generate.
- Fixed drag area width at left of Light's intensity field in Inspector.
- Fixed light type resolution when performing a reset on HDAdditionalLightData (case 1220931)
- Fixed reliance on atan2 undefined behavior in motion vector debug shader.
- Fixed an usage of a a compute buffer not bound (1229964)
- Fixed an issue where changing the default volume profile from another inspector would not update the default volume editor.
- Fix issues in the post process system with RenderTexture being invalid in some cases, causing rendering problems.
- Fixed an issue where unncessarily serialized members in StaticLightingSky component would change each time the scene is changed.
- Fixed a weird behavior in the scalable settings drawing when the space becomes tiny (1212045).
- Fixed a regression in the ray traced indirect diffuse due to the new probe system.
- Fix for range compression factor for probes going negative (now clamped to positive values).
- Fixed path validation when creating new volume profile (case 1229933)
- Fix reflection hierarchy for CARPAINT in AxF.
- Fix precise fresnel for delta lights for SVBRDF in AxF.
- Fixed the debug exposure mode for display sky reflection and debug view baked lighting
- Fixed MSAA depth resolve when there is no motion vectors
- Fixed various object leaks in HDRP.
- Fixed compile error with XR SubsystemManager.
- Fix for assertion triggering sometimes when saving a newly created lit shader graph (case 1230996)
- Fixed culling of planar reflection probes that change position (case 1218651)
- Fixed null reference when processing lightprobe (case 1235285)
- Fix issue causing wrong planar reflection rendering when more than one camera is present.
- Fix black screen in XR when HDRP package is present but not used.
- Fixed an issue with the specularFGD term being used when the material has a clear coat (lit shader).
- Fixed white flash happening with auto-exposure in some cases (case 1223774)
- Fixed NaN which can appear with real time reflection and inf value
- Fixed an issue that was collapsing the volume components in the HDRP default settings

### Changed
- Color buffer pyramid is not allocated anymore if neither refraction nor distortion are enabled
- Rename Emission Radius to Radius in UI in Point, Spot
- Angular Diameter parameter for directional light is no longuer an advanced property
- DXR: Remove Light Radius and Angular Diamater of Raytrace shadow. Angular Diameter and Radius are used instead.
- Remove MaxSmoothness parameters from UI for point, spot and directional light. The MaxSmoothness is now deduce from Radius Parameters
- DXR: Remove the Ray Tracing Environement Component. Add a Layer Mask to the ray Tracing volume components to define which objects are taken into account for each effect.
- Removed second cubemaps used for shadowing in lookdev
- Disable Physically Based Sky below ground
- Increase max limit of area light and reflection probe to 128
- Change default texture for detailmap to grey
- Optimize Shadow RT load on Tile based architecture platforms.
- Improved quality of SSAO.
- Moved RequestShadowMapRendering() back to public API.
- Update HDRP DXR Wizard with an option to automatically clone the hdrp config package and setup raytracing to 1 in shaders file.
- Added SceneSelection pass for TerrainLit shader.
- Simplified Light's type API regrouping the logic in one place (Check type in HDAdditionalLightData)
- The support of LOD CrossFade (Dithering transition) in master nodes now required to enable it in the master node settings (Save variant)
- Improved shadow bias, by removing constant depth bias and substituting it with slope-scale bias.
- Fix the default stencil values when a material is created from a SSS ShaderGraph.
- Tweak test asset to be compatible with XR: unlit SG material for canvas and double-side font material
- Slightly tweaked the behaviour of bloom when resolution is low to reduce artifacts.
- Hidden fields in Light Inspector that is not relevant while in BakingOnly mode.
- Changed parametrization of PCSS, now softness is derived from angular diameter (for directional lights) or shape radius (for point/spot lights) and min filter size is now in the [0..1] range.
- Moved the copy of the geometry history buffers to right after the depth mip chain generation.
- Rename "Luminance" to "Nits" in UX for physical light unit
- Rename FrameSettings "SkyLighting" to "SkyReflection"
- Reworked XR automated tests
- The ray traced screen space shadow history for directional, spot and point lights is discarded if the light transform has changed.
- Changed the behavior for ray tracing in case a mesh renderer has both transparent and opaque submeshes.
- Improve history buffer management
- Replaced PlayerSettings.virtualRealitySupported with XRGraphics.tryEnable.
- Remove redundant FrameSettings RealTimePlanarReflection
- Improved a bit the GC calls generated during the rendering.
- Material update is now only triggered when the relevant settings are touched in the shader graph master nodes
- Changed the way Sky Intensity (on Sky volume components) is handled. It's now a combo box where users can choose between Exposure, Multiplier or Lux (for HDRI sky only) instead of both multiplier and exposure being applied all the time. Added a new menu item to convert old profiles.
- Change how method for specular occlusions is decided on inspector shader (Lit, LitTesselation, LayeredLit, LayeredLitTessellation)
- Unlocked SSS, SSR, Motion Vectors and Distortion frame settings for reflections probes.
- Hide unused LOD settings in Quality Settings legacy window.
- Reduced the constrained distance for temporal reprojection of ray tracing denoising
- Removed shadow near plane from the Directional Light Shadow UI.
- Improved the performances of custom pass culling.
- The scene view camera now replicates the physical parameters from the camera tagged as "MainCamera".
- Reduced the number of GC.Alloc calls, one simple scene without plarnar / probes, it should be 0B.
- Renamed ProfilingSample to ProfilingScope and unified API. Added GPU Timings.
- Updated macros to be compatible with the new shader preprocessor.
- Ray tracing reflection temporal filtering is now done in pre-exposed space
- Search field selects the appropriate fields in both project settings panels 'HDRP Default Settings' and 'Quality/HDRP'
- Disabled the refraction and transmission map keywords if the material is opaque.
- Keep celestial bodies outside the atmosphere.
- Updated the MSAA documentation to specify what features HDRP supports MSAA for and what features it does not.
- Shader use for Runtime Debug Display are now correctly stripper when doing a release build
- Now each camera has its own Volume Stack. This allows Volume Parameters to be updated as early as possible and be ready for the whole frame without conflicts between cameras.
- Disable Async for SSR, SSAO and Contact shadow when aggregated ray tracing frame setting is on.
- Improved performance when entering play mode without domain reload by a factor of ~25
- Renamed the camera profiling sample to include the camera name
- Discarding the ray tracing history for AO, reflection, diffuse shadows and GI when the viewport size changes.
- Renamed the camera profiling sample to include the camera name
- Renamed the post processing graphic formats to match the new convention.
- The restart in Wizard for DXR will always be last fix from now on
- Refactoring pre-existing materials to share more shader code between rasterization and ray tracing.
- Setting a material's Refraction Model to Thin does not overwrite the Thickness and Transmission Absorption Distance anymore.
- Removed Wind textures from runtime as wind is no longer built into the pipeline
- Changed Shader Graph titles of master nodes to be more easily searchable ("HDRP/x" -> "x (HDRP)")
- Expose StartSinglePass() and StopSinglePass() as public interface for XRPass
- Replaced the Texture array for 2D cookies (spot, area and directional lights) and for planar reflections by an atlas.
- Moved the tier defining from the asset to the concerned volume components.
- Changing from a tier management to a "mode" management for reflection and GI and removing the ability to enable/disable deferred and ray bining (they are now implied by performance mode)
- The default FrameSettings for ScreenSpaceShadows is set to true for Camera in order to give a better workflow for DXR.
- Refactor internal usage of Stencil bits.
- Changed how the material upgrader works and added documentation for it.
- Custom passes now disable the stencil when overwriting the depth and not writing into it.
- Renamed the camera profiling sample to include the camera name
- Changed the way the shadow casting property of transparent and tranmissive materials is handeled for ray tracing.
- Changed inspector materials stencil setting code to have more sharing.
- Updated the default scene and default DXR scene and DefaultVolumeProfile.
- Changed the way the length parameter is used for ray traced contact shadows.
- Improved the coherency of PCSS blur between cascades.
- Updated VR checks in Wizard to reflect new XR System.
- Removing unused alpha threshold depth prepass and post pass for fabric shader graph.
- Transform result from CIE XYZ to sRGB color space in EvalSensitivity for iridescence.
- Moved BeginCameraRendering callback right before culling.
- Changed the visibility of the Indirect Lighting Controller component to public.
- Renamed the cubemap used for diffuse convolution to a more explicit name for the memory profiler.
- Improved behaviour of transmission color on transparent surfaces in path tracing.
- Light dimmer can now get values higher than one and was renamed to multiplier in the UI.
- Removed info box requesting volume component for Visual Environment and updated the documentation with the relevant information.
- Improved light selection oracle for light sampling in path tracing.
- Stripped ray tracing subsurface passes with ray tracing is not enabled.
- Remove LOD cross fade code for ray tracing shaders
- Removed legacy VR code
- Add range-based clipping to box lights (case 1178780)
- Improve area light culling (case 1085873)
- Light Hierarchy debug mode can now adjust Debug Exposure for visualizing high exposure scenes.
- Rejecting history for ray traced reflections based on a threshold evaluated on the neighborhood of the sampled history.
- Renamed "Environment" to "Reflection Probes" in tile/cluster debug menu.
- Utilities namespace is obsolete, moved its content to UnityEngine.Rendering (case 1204677)
- Obsolete Utilities namespace was removed, instead use UnityEngine.Rendering (case 1204677)
- Moved most of the compute shaders to the multi_compile API instead of multiple kernels.
- Use multi_compile API for deferred compute shader with shadow mask.
- Remove the raytracing rendering queue system to make recursive raytraced material work when raytracing is disabled
- Changed a few resources used by ray tracing shaders to be global resources (using register space1) for improved CPU performance.
- All custom pass volumes are now executed for one injection point instead of the first one.
- Hidden unsupported choice in emission in Materials
- Temporal Anti aliasing improvements.
- Optimized PrepareLightsForGPU (cost reduced by over 25%) and PrepareGPULightData (around twice as fast now).
- Moved scene view camera settings for HDRP from the preferences window to the scene view camera settings window.
- Updated shaders to be compatible with Microsoft's DXC.
- Debug exposure in debug menu have been replace to debug exposure compensation in EV100 space and is always visible.

## [7.1.1] - 2019-09-05

### Added
- Transparency Overdraw debug mode. Allows to visualize transparent objects draw calls as an "heat map".
- Enabled single-pass instancing support for XR SDK with new API cmd.SetInstanceMultiplier()
- XR settings are now available in the HDRP asset
- Support for Material Quality in Shader Graph
- Material Quality support selection in HDRP Asset
- Renamed XR shader macro from UNITY_STEREO_ASSIGN_COMPUTE_EYE_INDEX to UNITY_XR_ASSIGN_VIEW_INDEX
- Raytracing ShaderGraph node for HDRP shaders
- Custom passes volume component with 3 injection points: Before Rendering, Before Transparent and Before Post Process
- Alpha channel is now properly exported to camera render textures when using FP16 color buffer format
- Support for XR SDK mirror view modes
- HD Master nodes in Shader Graph now support Normal and Tangent modification in vertex stage.
- DepthOfFieldCoC option in the fullscreen debug modes.
- Added override Ambient Occlusion option on debug windows
- Added Custom Post Processes with 3 injection points: Before Transparent, Before Post Process and After Post Process
- Added draft of minimal interactive path tracing (experimental) based on DXR API - Support only 4 area light, lit and unlit shader (non-shadergraph)
- Small adjustments to TAA anti flicker (more aggressive on high values).

### Fixed
- Fixed wizard infinite loop on cancellation
- Fixed with compute shader error about too many threads in threadgroup on low GPU
- Fixed invalid contact shadow shaders being created on metal
- Fixed a bug where if Assembly.GetTypes throws an exception due to mis-versioned dlls, then no preprocessors are used in the shader stripper
- Fixed typo in AXF decal property preventing to compile
- Fixed reflection probe with XR single-pass and FPTL
- Fixed force gizmo shown when selecting camera in hierarchy
- Fixed issue with XR occlusion mesh and dynamic resolution
- Fixed an issue where lighting compute buffers were re-created with the wrong size when resizing the window, causing tile artefacts at the top of the screen.
- Fix FrameSettings names and tooltips
- Fixed error with XR SDK when the Editor is not in focus
- Fixed errors with RenderGraph, XR SDK and occlusion mesh
- Fixed shadow routines compilation errors when "real" type is a typedef on "half".
- Fixed toggle volumetric lighting in the light UI
- Fixed post-processing history reset handling rt-scale incorrectly
- Fixed crash with terrain and XR multi-pass
- Fixed ShaderGraph material synchronization issues
- Fixed a null reference exception when using an Emissive texture with Unlit shader (case 1181335)
- Fixed an issue where area lights and point lights where not counted separately with regards to max lights on screen (case 1183196)
- Fixed an SSR and Subsurface Scattering issue (appearing black) when using XR.

### Changed
- Update Wizard layout.
- Remove almost all Garbage collection call within a frame.
- Rename property AdditionalVeclocityChange to AddPrecomputeVelocity
- Call the End/Begin camera rendering callbacks for camera with customRender enabled
- Changeg framesettings migration order of postprocess flags as a pr for reflection settings flags have been backported to 2019.2
- Replaced usage of ENABLE_VR in XRSystem.cs by version defines based on the presence of the built-in VR and XR modules
- Added an update virtual function to the SkyRenderer class. This is called once per frame. This allows a given renderer to amortize heavy computation at the rate it chooses. Currently only the physically based sky implements this.
- Removed mandatory XRPass argument in HDCamera.GetOrCreate()
- Restored the HDCamera parameter to the sky rendering builtin parameters.
- Removed usage of StructuredBuffer for XR View Constants
- Expose Direct Specular Lighting control in FrameSettings
- Deprecated ExponentialFog and VolumetricFog volume components. Now there is only one exponential fog component (Fog) which can add Volumetric Fog as an option. Added a script in Edit -> Render Pipeline -> Upgrade Fog Volume Components.

## [7.0.1] - 2019-07-25

### Added
- Added option in the config package to disable globally Area Lights and to select shadow quality settings for the deferred pipeline.
- When shader log stripping is enabled, shader stripper statistics will be written at `Temp/shader-strip.json`
- Occlusion mesh support from XR SDK

### Fixed
- Fixed XR SDK mirror view blit, cleanup some XRTODO and removed XRDebug.cs
- Fixed culling for volumetrics with XR single-pass rendering
- Fix shadergraph material pass setup not called
- Fixed documentation links in component's Inspector header bar
- Cookies using the render texture output from a camera are now properly updated
- Allow in ShaderGraph to enable pre/post pass when the alpha clip is disabled

### Changed
- RenderQueue for Opaque now start at Background instead of Geometry.
- Clamp the area light size for scripting API when we change the light type
- Added a warning in the material UI when the diffusion profile assigned is not in the HDRP asset


## [7.0.0] - 2019-07-17

### Added
- `Fixed`, `Viewer`, and `Automatic` modes to compute the FOV used when rendering a `PlanarReflectionProbe`
- A checkbox to toggle the chrome gizmo of `ReflectionProbe`and `PlanarReflectionProbe`
- Added a Light layer in shadows that allow for objects to cast shadows without being affected by light (and vice versa).
- You can now access ShaderGraph blend states from the Material UI (for example, **Surface Type**, **Sorting Priority**, and **Blending Mode**). This change may break Materials that use a ShaderGraph, to fix them, select **Edit > Render Pipeline > Reset all ShaderGraph Scene Materials BlendStates**. This syncs the blendstates of you ShaderGraph master nodes with the Material properties.
- You can now control ZTest, ZWrite, and CullMode for transparent Materials.
- Materials that use Unlit Shaders or Unlit Master Node Shaders now cast shadows.
- Added an option to enable the ztest on **After Post Process** materials when TAA is disabled.
- Added a new SSAO (based on Ground Truth Ambient Occlusion algorithm) to replace the previous one.
- Added support for shadow tint on light
- BeginCameraRendering and EndCameraRendering callbacks are now called with probes
- Adding option to update shadow maps only On Enable and On Demand.
- Shader Graphs that use time-dependent vertex modification now generate correct motion vectors.
- Added option to allow a custom spot angle for spot light shadow maps.
- Added frame settings for individual post-processing effects
- Added dither transition between cascades for Low and Medium quality settings
- Added single-pass instancing support with XR SDK
- Added occlusion mesh support with XR SDK
- Added support of Alembic velocity to various shaders
- Added support for more than 2 views for single-pass instancing
- Added support for per punctual/directional light min roughness in StackLit
- Added mirror view support with XR SDK
- Added VR verification in HDRPWizard
- Added DXR verification in HDRPWizard
- Added feedbacks in UI of Volume regarding skies
- Cube LUT support in Tonemapping. Cube LUT helpers for external grading are available in the Post-processing Sample package.

### Fixed
- Fixed an issue with history buffers causing effects like TAA or auto exposure to flicker when more than one camera was visible in the editor
- The correct preview is displayed when selecting multiple `PlanarReflectionProbe`s
- Fixed volumetric rendering with camera-relative code and XR stereo instancing
- Fixed issue with flashing cyan due to async compilation of shader when selecting a mesh
- Fix texture type mismatch when the contact shadow are disabled (causing errors on IOS devices)
- Fixed Generate Shader Includes while in package
- Fixed issue when texture where deleted in ShadowCascadeGUI
- Fixed issue in FrameSettingsHistory when disabling a camera several time without enabling it in between.
- Fixed volumetric reprojection with camera-relative code and XR stereo instancing
- Added custom BaseShaderPreprocessor in HDEditorUtils.GetBaseShaderPreprocessorList()
- Fixed compile issue when USE_XR_SDK is not defined
- Fixed procedural sky sun disk intensity for high directional light intensities
- Fixed Decal mip level when using texture mip map streaming to avoid dropping to lowest permitted mip (now loading all mips)
- Fixed deferred shading for XR single-pass instancing after lightloop refactor
- Fixed cluster and material classification debug (material classification now works with compute as pixel shader lighting)
- Fixed IOS Nan by adding a maximun epsilon definition REAL_EPS that uses HALF_EPS when fp16 are used
- Removed unnecessary GC allocation in motion blur code
- Fixed locked UI with advanded influence volume inspector for probes
- Fixed invalid capture direction when rendering planar reflection probes
- Fixed Decal HTILE optimization with platform not supporting texture atomatic (Disable it)
- Fixed a crash in the build when the contact shadows are disabled
- Fixed camera rendering callbacks order (endCameraRendering was being called before the actual rendering)
- Fixed issue with wrong opaque blending settings for After Postprocess
- Fixed issue with Low resolution transparency on PS4
- Fixed a memory leak on volume profiles
- Fixed The Parallax Occlusion Mappping node in shader graph and it's UV input slot
- Fixed lighting with XR single-pass instancing by disabling deferred tiles
- Fixed the Bloom prefiltering pass
- Fixed post-processing effect relying on Unity's random number generator
- Fixed camera flickering when using TAA and selecting the camera in the editor
- Fixed issue with single shadow debug view and volumetrics
- Fixed most of the problems with light animation and timeline
- Fixed indirect deferred compute with XR single-pass instancing
- Fixed a slight omission in anisotropy calculations derived from HazeMapping in StackLit
- Improved stack computation numerical stability in StackLit
- Fix PBR master node always opaque (wrong blend modes for forward pass)
- Fixed TAA with XR single-pass instancing (missing macros)
- Fixed an issue causing Scene View selection wire gizmo to not appear when using HDRP Shader Graphs.
- Fixed wireframe rendering mode (case 1083989)
- Fixed the renderqueue not updated when the alpha clip is modified in the material UI.
- Fixed the PBR master node preview
- Remove the ReadOnly flag on Reflection Probe's cubemap assets during bake when there are no VCS active.
- Fixed an issue where setting a material debug view would not reset the other exclusive modes
- Spot light shapes are now correctly taken into account when baking
- Now the static lighting sky will correctly take the default values for non-overridden properties
- Fixed material albedo affecting the lux meter
- Extra test in deferred compute shading to avoid shading pixels that were not rendered by the current camera (for camera stacking)

### Changed
- Optimization: Reduce the group size of the deferred lighting pass from 16x16 to 8x8
- Replaced HDCamera.computePassCount by viewCount
- Removed xrInstancing flag in RTHandles (replaced by TextureXR.slices and TextureXR.dimensions)
- Refactor the HDRenderPipeline and lightloop code to preprare for high level rendergraph
- Removed the **Back Then Front Rendering** option in the fabric Master Node settings. Enabling this option previously did nothing.
- Shader type Real translates to FP16 precision on Nintendo Switch.
- Shader framework refactor: Introduce CBSDF, EvaluateBSDF, IsNonZeroBSDF to replace BSDF functions
- Shader framework refactor:  GetBSDFAngles, LightEvaluation and SurfaceShading functions
- Replace ComputeMicroShadowing by GetAmbientOcclusionForMicroShadowing
- Rename WorldToTangent to TangentToWorld as it was incorrectly named
- Remove SunDisk and Sun Halo size from directional light
- Remove all obsolete wind code from shader
- Renamed DecalProjectorComponent into DecalProjector for API alignment.
- Improved the Volume UI and made them Global by default
- Remove very high quality shadow option
- Change default for shadow quality in Deferred to Medium
- Enlighten now use inverse squared falloff (before was using builtin falloff)
- Enlighten is now deprecated. Please use CPU or GPU lightmaper instead.
- Remove the name in the diffusion profile UI
- Changed how shadow map resolution scaling with distance is computed. Now it uses screen space area rather than light range.
- Updated MoreOptions display in UI
- Moved Display Area Light Emissive Mesh script API functions in the editor namespace
- direct strenght properties in ambient occlusion now affect direct specular as well
- Removed advanced Specular Occlusion control in StackLit: SSAO based SO control is hidden and fixed to behave like Lit, SPTD is the only HQ technique shown for baked SO.
- Shader framework refactor: Changed ClampRoughness signature to include PreLightData access.
- HDRPWizard window is now in Window > General > HD Render Pipeline Wizard
- Moved StaticLightingSky to LightingWindow
- Removes the current "Scene Settings" and replace them with "Sky & Fog Settings" (with Physically Based Sky and Volumetric Fog).
- Changed how cached shadow maps are placed inside the atlas to minimize re-rendering of them.

## [6.7.0-preview] - 2019-05-16

### Added
- Added ViewConstants StructuredBuffer to simplify XR rendering
- Added API to render specific settings during a frame
- Added stadia to the supported platforms (2019.3)
- Enabled cascade blends settings in the HD Shadow component
- Added Hardware Dynamic Resolution support.
- Added MatCap debug view to replace the no scene lighting debug view.
- Added clear GBuffer option in FrameSettings (default to false)
- Added preview for decal shader graph (Only albedo, normal and emission)
- Added exposure weight control for decal
- Screen Space Directional Shadow under a define option. Activated for ray tracing
- Added a new abstraction for RendererList that will help transition to Render Graph and future RendererList API
- Added multipass support for VR
- Added XR SDK integration (multipass only)
- Added Shader Graph samples for Hair, Fabric and Decal master nodes.
- Add fade distance, shadow fade distance and light layers to light explorer
- Add method to draw light layer drawer in a rect to HDEditorUtils

### Fixed
- Fixed deserialization crash at runtime
- Fixed for ShaderGraph Unlit masternode not writing velocity
- Fixed a crash when assiging a new HDRP asset with the 'Verify Saving Assets' option enabled
- Fixed exposure to properly support TEXTURE2D_X
- Fixed TerrainLit basemap texture generation
- Fixed a bug that caused nans when material classification was enabled and a tile contained one standard material + a material with transmission.
- Fixed gradient sky hash that was not using the exposure hash
- Fixed displayed default FrameSettings in HDRenderPipelineAsset wrongly updated on scripts reload.
- Fixed gradient sky hash that was not using the exposure hash.
- Fixed visualize cascade mode with exposure.
- Fixed (enabled) exposure on override lighting debug modes.
- Fixed issue with LightExplorer when volume have no profile
- Fixed issue with SSR for negative, infinite and NaN history values
- Fixed LightLayer in HDReflectionProbe and PlanarReflectionProbe inspector that was not displayed as a mask.
- Fixed NaN in transmission when the thickness and a color component of the scattering distance was to 0
- Fixed Light's ShadowMask multi-edition.
- Fixed motion blur and SMAA with VR single-pass instancing
- Fixed NaNs generated by phase functionsin volumetric lighting
- Fixed NaN issue with refraction effect and IOR of 1 at extreme grazing angle
- Fixed nan tracker not using the exposure
- Fixed sorting priority on lit and unlit materials
- Fixed null pointer exception when there are no AOVRequests defined on a camera
- Fixed dirty state of prefab using disabled ReflectionProbes
- Fixed an issue where gizmos and editor grid were not correctly depth tested
- Fixed created default scene prefab non editable due to wrong file extension.
- Fixed an issue where sky convolution was recomputed for nothing when a preview was visible (causing extreme slowness when fabric convolution is enabled)
- Fixed issue with decal that wheren't working currently in player
- Fixed missing stereo rendering macros in some fragment shaders
- Fixed exposure for ReflectionProbe and PlanarReflectionProbe gizmos
- Fixed single-pass instancing on PSVR
- Fixed Vulkan shader issue with Texture2DArray in ScreenSpaceShadow.compute by re-arranging code (workaround)
- Fixed camera-relative issue with lights and XR single-pass instancing
- Fixed single-pass instancing on Vulkan
- Fixed htile synchronization issue with shader graph decal
- Fixed Gizmos are not drawn in Camera preview
- Fixed pre-exposure for emissive decal
- Fixed wrong values computed in PreIntegrateFGD and in the generation of volumetric lighting data by forcing the use of fp32.
- Fixed NaNs arising during the hair lighting pass
- Fixed synchronization issue in decal HTile that occasionally caused rendering artifacts around decal borders
- Fixed QualitySettings getting marked as modified by HDRP (and thus checked out in Perforce)
- Fixed a bug with uninitialized values in light explorer
- Fixed issue with LOD transition
- Fixed shader warnings related to raytracing and TEXTURE2D_X

### Changed
- Refactor PixelCoordToViewDirWS to be VR compatible and to compute it only once per frame
- Modified the variants stripper to take in account multiple HDRP assets used in the build.
- Improve the ray biasing code to avoid self-intersections during the SSR traversal
- Update Pyramid Spot Light to better match emitted light volume.
- Moved _XRViewConstants out of UnityPerPassStereo constant buffer to fix issues with PSSL
- Removed GetPositionInput_Stereo() and single-pass (double-wide) rendering mode
- Changed label width of the frame settings to accommodate better existing options.
- SSR's Default FrameSettings for camera is now enable.
- Re-enabled the sharpening filter on Temporal Anti-aliasing
- Exposed HDEditorUtils.LightLayerMaskDrawer for integration in other packages and user scripting.
- Rename atmospheric scattering in FrameSettings to Fog
- The size modifier in the override for the culling sphere in Shadow Cascades now defaults to 0.6, which is the same as the formerly hardcoded value.
- Moved LOD Bias and Maximum LOD Level from Frame Setting section `Other` to `Rendering`
- ShaderGraph Decal that affect only emissive, only draw in emissive pass (was drawing in dbuffer pass too)
- Apply decal projector fade factor correctly on all attribut and for shader graph decal
- Move RenderTransparentDepthPostpass after all transparent
- Update exposure prepass to interleave XR single-pass instancing views in a checkerboard pattern
- Removed ScriptRuntimeVersion check in wizard.

## [6.6.0-preview] - 2019-04-01

### Added
- Added preliminary changes for XR deferred shading
- Added support of 111110 color buffer
- Added proper support for Recorder in HDRP
- Added depth offset input in shader graph master nodes
- Added a Parallax Occlusion Mapping node
- Added SMAA support
- Added Homothety and Symetry quick edition modifier on volume used in ReflectionProbe, PlanarReflectionProbe and DensityVolume
- Added multi-edition support for DecalProjectorComponent
- Improve hair shader
- Added the _ScreenToTargetScaleHistory uniform variable to be used when sampling HDRP RTHandle history buffers.
- Added settings in `FrameSettings` to change `QualitySettings.lodBias` and `QualitySettings.maximumLODLevel` during a rendering
- Added an exposure node to retrieve the current, inverse and previous frame exposure value.
- Added an HD scene color node which allow to sample the scene color with mips and a toggle to remove the exposure.
- Added safeguard on HD scene creation if default scene not set in the wizard
- Added Low res transparency rendering pass.

### Fixed
- Fixed HDRI sky intensity lux mode
- Fixed dynamic resolution for XR
- Fixed instance identifier semantic string used by Shader Graph
- Fixed null culling result occuring when changing scene that was causing crashes
- Fixed multi-edition light handles and inspector shapes
- Fixed light's LightLayer field when multi-editing
- Fixed normal blend edition handles on DensityVolume
- Fixed an issue with layered lit shader and height based blend where inactive layers would still have influence over the result
- Fixed multi-selection handles color for DensityVolume
- Fixed multi-edition inspector's blend distances for HDReflectionProbe, PlanarReflectionProbe and DensityVolume
- Fixed metric distance that changed along size in DensityVolume
- Fixed DensityVolume shape handles that have not same behaviour in advance and normal edition mode
- Fixed normal map blending in TerrainLit by only blending the derivatives
- Fixed Xbox One rendering just a grey screen instead of the scene
- Fixed probe handles for multiselection
- Fixed baked cubemap import settings for convolution
- Fixed regression causing crash when attempting to open HDRenderPipelineWizard without an HDRenderPipelineAsset setted
- Fixed FullScreenDebug modes: SSAO, SSR, Contact shadow, Prerefraction Color Pyramid, Final Color Pyramid
- Fixed volumetric rendering with stereo instancing
- Fixed shader warning
- Fixed missing resources in existing asset when updating package
- Fixed PBR master node preview in forward rendering or transparent surface
- Fixed deferred shading with stereo instancing
- Fixed "look at" edition mode of Rotation tool for DecalProjectorComponent
- Fixed issue when switching mode in ReflectionProbe and PlanarReflectionProbe
- Fixed issue where migratable component version where not always serialized when part of prefab's instance
- Fixed an issue where shadow would not be rendered properly when light layer are not enabled
- Fixed exposure weight on unlit materials
- Fixed Light intensity not played in the player when recorded with animation/timeline
- Fixed some issues when multi editing HDRenderPipelineAsset
- Fixed emission node breaking the main shader graph preview in certain conditions.
- Fixed checkout of baked probe asset when baking probes.
- Fixed invalid gizmo position for rotated ReflectionProbe
- Fixed multi-edition of material's SurfaceType and RenderingPath
- Fixed whole pipeline reconstruction on selecting for the first time or modifying other than the currently used HDRenderPipelineAsset
- Fixed single shadow debug mode
- Fixed global scale factor debug mode when scale > 1
- Fixed debug menu material overrides not getting applied to the Terrain Lit shader
- Fixed typo in computeLightVariants
- Fixed deferred pass with XR instancing by disabling ComputeLightEvaluation
- Fixed bloom resolution independence
- Fixed lens dirt intensity not behaving properly
- Fixed the Stop NaN feature
- Fixed some resources to handle more than 2 instanced views for XR
- Fixed issue with black screen (NaN) produced on old GPU hardware or intel GPU hardware with gaussian pyramid
- Fixed issue with disabled punctual light would still render when only directional light is present

### Changed
- DensityVolume scripting API will no longuer allow to change between advance and normal edition mode
- Disabled depth of field, lens distortion and panini projection in the scene view
- TerrainLit shaders and includes are reorganized and made simpler.
- TerrainLit shader GUI now allows custom properties to be displayed in the Terrain fold-out section.
- Optimize distortion pass with stencil
- Disable SceneSelectionPass in shader graph preview
- Control punctual light and area light shadow atlas separately
- Move SMAA anti-aliasing option to after Temporal Anti Aliasing one, to avoid problem with previously serialized project settings
- Optimize rendering with static only lighting and when no cullable lights/decals/density volumes are present.
- Updated handles for DecalProjectorComponent for enhanced spacial position readability and have edition mode for better SceneView management
- DecalProjectorComponent are now scale independent in order to have reliable metric unit (see new Size field for changing the size of the volume)
- Restructure code from HDCamera.Update() by adding UpdateAntialiasing() and UpdateViewConstants()
- Renamed velocity to motion vectors
- Objects rendered during the After Post Process pass while TAA is enabled will not benefit from existing depth buffer anymore. This is done to fix an issue where those object would wobble otherwise
- Removed usage of builtin unity matrix for shadow, shadow now use same constant than other view
- The default volume layer mask for cameras & probes is now `Default` instead of `Everything`

## [6.5.0-preview] - 2019-03-07

### Added
- Added depth-of-field support with stereo instancing
- Adding real time area light shadow support
- Added a new FrameSettings: Specular Lighting to toggle the specular during the rendering

### Fixed
- Fixed diffusion profile upgrade breaking package when upgrading to a new version
- Fixed decals cropped by gizmo not updating correctly if prefab
- Fixed an issue when enabling SSR on multiple view
- Fixed edition of the intensity's unit field while selecting multiple lights
- Fixed wrong calculation in soft voxelization for density volume
- Fixed gizmo not working correctly with pre-exposure
- Fixed issue with setting a not available RT when disabling motion vectors
- Fixed planar reflection when looking at mirror normal
- Fixed mutiselection issue with HDLight Inspector
- Fixed HDAdditionalCameraData data migration
- Fixed failing builds when light explorer window is open
- Fixed cascade shadows border sometime causing artefacts between cascades
- Restored shadows in the Cascade Shadow debug visualization
- `camera.RenderToCubemap` use proper face culling

### Changed
- When rendering reflection probe disable all specular lighting and for metals use fresnelF0 as diffuse color for bake lighting.

## [6.4.0-preview] - 2019-02-21

### Added
- VR: Added TextureXR system to selectively expand TEXTURE2D macros to texture array for single-pass stereo instancing + Convert textures call to these macros
- Added an unit selection dropdown next to shutter speed (camera)
- Added error helpbox when trying to use a sub volume component that require the current HDRenderPipelineAsset to support a feature that it is not supporting.
- Add mesh for tube light when display emissive mesh is enabled

### Fixed
- Fixed Light explorer. The volume explorer used `profile` instead of `sharedProfile` which instantiate a custom volume profile instead of editing the asset itself.
- Fixed UI issue where all is displayed using metric unit in shadow cascade and Percent is set in the unit field (happening when opening the inspector).
- Fixed inspector event error when double clicking on an asset (diffusion profile/material).
- Fixed nullref on layered material UI when the material is not an asset.
- Fixed nullref exception when undo/redo a light property.
- Fixed visual bug when area light handle size is 0.

### Changed
- Update UI for 32bit/16bit shadow precision settings in HDRP asset
- Object motion vectors have been disabled in all but the game view. Camera motion vectors are still enabled everywhere, allowing TAA and Motion Blur to work on static objects.
- Enable texture array by default for most rendering code on DX11 and unlock stereo instancing (DX11 only for now)

## [6.3.0-preview] - 2019-02-18

### Added
- Added emissive property for shader graph decals
- Added a diffusion profile override volume so the list of diffusion profile assets to use can be chanaged without affecting the HDRP asset
- Added a "Stop NaNs" option on cameras and in the Scene View preferences.
- Added metric display option in HDShadowSettings and improve clamping
- Added shader parameter mapping in DebugMenu
- Added scripting API to configure DebugData for DebugMenu

### Fixed
- Fixed decals in forward
- Fixed issue with stencil not correctly setup for various master node and shader for the depth pass, motion vector pass and GBuffer/Forward pass
- Fixed SRP batcher and metal
- Fixed culling and shadows for Pyramid, Box, Rectangle and Tube lights
- Fixed an issue where scissor render state leaking from the editor code caused partially black rendering

### Changed
- When a lit material has a clear coat mask that is not null, we now use the clear coat roughness to compute the screen space reflection.
- Diffusion profiles are now limited to one per asset and can be referenced in materials, shader graphs and vfx graphs. Materials will be upgraded automatically except if they are using a shader graph, in this case it will display an error message.

## [6.2.0-preview] - 2019-02-15

### Added
- Added help box listing feature supported in a given HDRenderPipelineAsset alongs with the drawbacks implied.
- Added cascade visualizer, supporting disabled handles when not overriding.

### Fixed
- Fixed post processing with stereo double-wide
- Fixed issue with Metal: Use sign bit to find the cache type instead of lowest bit.
- Fixed invalid state when creating a planar reflection for the first time
- Fix FrameSettings's LitShaderMode not restrained by supported LitShaderMode regression.

### Changed
- The default value roughness value for the clearcoat has been changed from 0.03 to 0.01
- Update default value of based color for master node
- Update Fabric Charlie Sheen lighting model - Remove Fresnel component that wasn't part of initial model + Remap smoothness to [0.0 - 0.6] range for more artist friendly parameter

### Changed
- Code refactor: all macros with ARGS have been swapped with macros with PARAM. This is because the ARGS macros were incorrectly named.

## [6.1.0-preview] - 2019-02-13

### Added
- Added support for post-processing anti-aliasing in the Scene View (FXAA and TAA). These can be set in Preferences.
- Added emissive property for decal material (non-shader graph)

### Fixed
- Fixed a few UI bugs with the color grading curves.
- Fixed "Post Processing" in the scene view not toggling post-processing effects
- Fixed bake only object with flag `ReflectionProbeStaticFlag` when baking a `ReflectionProbe`

### Changed
- Removed unsupported Clear Depth checkbox in Camera inspector
- Updated the toggle for advanced mode in inspectors.

## [6.0.0-preview] - 2019-02-23

### Added
- Added new API to perform a camera rendering
- Added support for hair master node (Double kajiya kay - Lambert)
- Added Reset behaviour in DebugMenu (ingame mapping is right joystick + B)
- Added Default HD scene at new scene creation while in HDRP
- Added Wizard helping to configure HDRP project
- Added new UI for decal material to allow remapping and scaling of some properties
- Added cascade shadow visualisation toggle in HD shadow settings
- Added icons for assets
- Added replace blending mode for distortion
- Added basic distance fade for density volumes
- Added decal master node for shader graph
- Added HD unlit master node (Cross Pipeline version is name Unlit)
- Added new Rendering Queue in materials
- Added post-processing V3 framework embed in HDRP, remove postprocess V2 framework
- Post-processing now uses the generic volume framework
-   New depth-of-field, bloom, panini projection effects, motion blur
-   Exposure is now done as a pre-exposition pass, the whole system has been revamped
-   Exposure now use EV100 everywhere in the UI (Sky, Emissive Light)
- Added emissive intensity (Luminance and EV100 control) control for Emissive
- Added pre-exposure weigth for Emissive
- Added an emissive color node and a slider to control the pre-exposure percentage of emission color
- Added physical camera support where applicable
- Added more color grading tools
- Added changelog level for Shader Variant stripping
- Added Debug mode for validation of material albedo and metalness/specularColor values
- Added a new dynamic mode for ambient probe and renamed BakingSky to StaticLightingSky
- Added command buffer parameter to all Bind() method of material
- Added Material validator in Render Pipeline Debug
- Added code to future support of DXR (not enabled)
- Added support of multiviewport
- Added HDRenderPipeline.RequestSkyEnvironmentUpdate function to force an update from script when sky is set to OnDemand
- Added a Lighting and BackLighting slots in Lit, StackLit, Fabric and Hair master nodes
- Added support for overriding terrain detail rendering shaders, via the render pipeline editor resources asset
- Added xrInstancing flag support to RTHandle
- Added support for cullmask for decal projectors
- Added software dynamic resolution support
- Added support for "After Post-Process" render pass for unlit shader
- Added support for textured rectangular area lights
- Added stereo instancing macros to MSAA shaders
- Added support for Quarter Res Raytraced Reflections (not enabled)
- Added fade factor for decal projectors.
- Added stereo instancing macros to most shaders used in VR
- Added multi edition support for HDRenderPipelineAsset

### Fixed
- Fixed logic to disable FPTL with stereo rendering
- Fixed stacklit transmission and sun highlight
- Fixed decals with stereo rendering
- Fixed sky with stereo rendering
- Fixed flip logic for postprocessing + VR
- Fixed copyStencilBuffer pass for Switch
- Fixed point light shadow map culling that wasn't taking into account far plane
- Fixed usage of SSR with transparent on all master node
- Fixed SSR and microshadowing on fabric material
- Fixed blit pass for stereo rendering
- Fixed lightlist bounds for stereo rendering
- Fixed windows and in-game DebugMenu sync.
- Fixed FrameSettings' LitShaderMode sync when opening DebugMenu.
- Fixed Metal specific issues with decals, hitting a sampler limit and compiling AxF shader
- Fixed an issue with flipped depth buffer during postprocessing
- Fixed normal map use for shadow bias with forward lit - now use geometric normal
- Fixed transparent depth prepass and postpass access so they can be use without alpha clipping for lit shader
- Fixed support of alpha clip shadow for lit master node
- Fixed unlit master node not compiling
- Fixed issue with debug display of reflection probe
- Fixed issue with phong tessellations not working with lit shader
- Fixed issue with vertex displacement being affected by heightmap setting even if not heightmap where assign
- Fixed issue with density mode on Lit terrain producing NaN
- Fixed issue when going back and forth from Lit to LitTesselation for displacement mode
- Fixed issue with ambient occlusion incorrectly applied to emissiveColor with light layers in deferred
- Fixed issue with fabric convolution not using the correct convolved texture when fabric convolution is enabled
- Fixed issue with Thick mode for Transmission that was disabling transmission with directional light
- Fixed shutdown edge cases with HDRP tests
- Fixed slowdow when enabling Fabric convolution in HDRP asset
- Fixed specularAA not compiling in StackLit Master node
- Fixed material debug view with stereo rendering
- Fixed material's RenderQueue edition in default view.
- Fixed banding issues within volumetric density buffer
- Fixed missing multicompile for MSAA for AxF
- Fixed camera-relative support for stereo rendering
- Fixed remove sync with render thread when updating decal texture atlas.
- Fixed max number of keyword reach [256] issue. Several shader feature are now local
- Fixed Scene Color and Depth nodes
- Fixed SSR in forward
- Fixed custom editor of Unlit, HD Unlit and PBR shader graph master node
- Fixed issue with NewFrame not correctly calculated in Editor when switching scene
- Fixed issue with TerrainLit not compiling with depth only pass and normal buffer
- Fixed geometric normal use for shadow bias with PBR master node in forward
- Fixed instancing macro usage for decals
- Fixed error message when having more than one directional light casting shadow
- Fixed error when trying to display preview of Camera or PlanarReflectionProbe
- Fixed LOAD_TEXTURE2D_ARRAY_MSAA macro
- Fixed min-max and amplitude clamping value in inspector of vertex displacement materials
- Fixed issue with alpha shadow clip (was incorrectly clipping object shadow)
- Fixed an issue where sky cubemap would not be cleared correctly when setting the current sky to None
- Fixed a typo in Static Lighting Sky component UI
- Fixed issue with incorrect reset of RenderQueue when switching shader in inspector GUI
- Fixed issue with variant stripper stripping incorrectly some variants
- Fixed a case of ambient lighting flickering because of previews
- Fixed Decals when rendering multiple camera in a single frame
- Fixed cascade shadow count in shader
- Fixed issue with Stacklit shader with Haze effect
- Fixed an issue with the max sample count for the TAA
- Fixed post-process guard band for XR
- Fixed exposure of emissive of Unlit
- Fixed depth only and motion vector pass for Unlit not working correctly with MSAA
- Fixed an issue with stencil buffer copy causing unnecessary compute dispatches for lighting
- Fixed multi edition issue in FrameSettings
- Fixed issue with SRP batcher and DebugDisplay variant of lit shader
- Fixed issue with debug material mode not doing alpha test
- Fixed "Attempting to draw with missing UAV bindings" errors on Vulkan
- Fixed pre-exposure incorrectly apply to preview
- Fixed issue with duplicate 3D texture in 3D texture altas of volumetric?
- Fixed Camera rendering order (base on the depth parameter)
- Fixed shader graph decals not being cropped by gizmo
- Fixed "Attempting to draw with missing UAV bindings" errors on Vulkan.


### Changed
- ColorPyramid compute shader passes is swapped to pixel shader passes on platforms where the later is faster (Nintendo Switch).
- Removing the simple lightloop used by the simple lit shader
- Whole refactor of reflection system: Planar and reflection probe
- Separated Passthrough from other RenderingPath
- Update several properties naming and caption based on feedback from documentation team
- Remove tile shader variant for transparent backface pass of lit shader
- Rename all HDRenderPipeline to HDRP folder for shaders
- Rename decal property label (based on doc team feedback)
- Lit shader mode now default to Deferred to reduce build time
- Update UI of Emission parameters in shaders
- Improve shader variant stripping including shader graph variant
- Refactored render loop to render realtime probes visible per camera
- Enable SRP batcher by default
- Shader code refactor: Rename LIGHTLOOP_SINGLE_PASS => LIGHTLOOP_DISABLE_TILE_AND_CLUSTER and clean all usage of LIGHTLOOP_TILE_PASS
- Shader code refactor: Move pragma definition of vertex and pixel shader inside pass + Move SURFACE_GRADIENT definition in XXXData.hlsl
- Micro-shadowing in Lit forward now use ambientOcclusion instead of SpecularOcclusion
- Upgraded FrameSettings workflow, DebugMenu and Inspector part relative to it
- Update build light list shader code to support 32 threads in wavefronts on Switch
- LayeredLit layers' foldout are now grouped in one main foldout per layer
- Shadow alpha clip can now be enabled on lit shader and haor shader enven for opaque
- Temporal Antialiasing optimization for Xbox One X
- Parameter depthSlice on SetRenderTarget functions now defaults to -1 to bind the entire resource
- Rename SampleCameraDepth() functions to LoadCameraDepth() and SampleCameraDepth(), same for SampleCameraColor() functions
- Improved Motion Blur quality.
- Update stereo frame settings values for single-pass instancing and double-wide
- Rearrange FetchDepth functions to prepare for stereo-instancing
- Remove unused _ComputeEyeIndex
- Updated HDRenderPipelineAsset inspector
- Re-enable SRP batcher for metal

## [5.2.0-preview] - 2018-11-27

### Added
- Added option to run Contact Shadows and Volumetrics Voxelization stage in Async Compute
- Added camera freeze debug mode - Allow to visually see culling result for a camera
- Added support of Gizmo rendering before and after postprocess in Editor
- Added support of LuxAtDistance for punctual lights

### Fixed
- Fixed Debug.DrawLine and Debug.Ray call to work in game view
- Fixed DebugMenu's enum resetted on change
- Fixed divide by 0 in refraction causing NaN
- Fixed disable rough refraction support
- Fixed refraction, SSS and atmospheric scattering for VR
- Fixed forward clustered lighting for VR (double-wide).
- Fixed Light's UX to not allow negative intensity
- Fixed HDRenderPipelineAsset inspector broken when displaying its FrameSettings from project windows.
- Fixed forward clustered lighting for VR (double-wide).
- Fixed HDRenderPipelineAsset inspector broken when displaying its FrameSettings from project windows.
- Fixed Decals and SSR diable flags for all shader graph master node (Lit, Fabric, StackLit, PBR)
- Fixed Distortion blend mode for shader graph master node (Lit, StackLit)
- Fixed bent Normal for Fabric master node in shader graph
- Fixed PBR master node lightlayers
- Fixed shader stripping for built-in lit shaders.

### Changed
- Rename "Regular" in Diffusion profile UI "Thick Object"
- Changed VBuffer depth parametrization for volumetric from distanceRange to depthExtent - Require update of volumetric settings - Fog start at near plan
- SpotLight with box shape use Lux unit only

## [5.1.0-preview] - 2018-11-19

### Added

- Added a separate Editor resources file for resources Unity does not take when it builds a Player.
- You can now disable SSR on Materials in Shader Graph.
- Added support for MSAA when the Supported Lit Shader Mode is set to Both. Previously HDRP only supported MSAA for Forward mode.
- You can now override the emissive color of a Material when in debug mode.
- Exposed max light for Light Loop Settings in HDRP asset UI.
- HDRP no longer performs a NormalDBuffer pass update if there are no decals in the Scene.
- Added distant (fall-back) volumetric fog and improved the fog evaluation precision.
- Added an option to reflect sky in SSR.
- Added a y-axis offset for the PlanarReflectionProbe and offset tool.
- Exposed the option to run SSR and SSAO on async compute.
- Added support for the _GlossMapScale parameter in the Legacy to HDRP Material converter.
- Added wave intrinsic instructions for use in Shaders (for AMD GCN).


### Fixed
- Fixed sphere shaped influence handles clamping in Reflection Probes.
- Fixed Reflection Probe data migration for projects created before using HDRP.
- Fixed UI of Layered Material where Unity previously rendered the scrollbar above the Copy button.
- Fixed Material tessellations parameters Start fade distance and End fade distance. Originally, Unity clamped these values when you modified them.
- Fixed various distortion and refraction issues - handle a better fall-back.
- Fixed SSR for multiple views.
- Fixed SSR issues related to self-intersections.
- Fixed shape density volume handle speed.
- Fixed density volume shape handle moving too fast.
- Fixed the Camera velocity pass that we removed by mistake.
- Fixed some null pointer exceptions when disabling motion vectors support.
- Fixed viewports for both the Subsurface Scattering combine pass and the transparent depth prepass.
- Fixed the blend mode pop-up in the UI. It previously did not appear when you enabled pre-refraction.
- Fixed some null pointer exceptions that previously occurred when you disabled motion vectors support.
- Fixed Layered Lit UI issue with scrollbar.
- Fixed cubemap assignation on custom ReflectionProbe.
- Fixed Reflection Probes’ capture settings' shadow distance.
- Fixed an issue with the SRP batcher and Shader variables declaration.
- Fixed thickness and subsurface slots for fabric Shader master node that wasn't appearing with the right combination of flags.
- Fixed d3d debug layer warning.
- Fixed PCSS sampling quality.
- Fixed the Subsurface and transmission Material feature enabling for fabric Shader.
- Fixed the Shader Graph UV node’s dimensions when using it in a vertex Shader.
- Fixed the planar reflection mirror gizmo's rotation.
- Fixed HDRenderPipelineAsset's FrameSettings not showing the selected enum in the Inspector drop-down.
- Fixed an error with async compute.
- MSAA now supports transparency.
- The HDRP Material upgrader tool now converts metallic values correctly.
- Volumetrics now render in Reflection Probes.
- Fixed a crash that occurred whenever you set a viewport size to 0.
- Fixed the Camera physic parameter that the UI previously did not display.
- Fixed issue in pyramid shaped spotlight handles manipulation

### Changed

- Renamed Line shaped Lights to Tube Lights.
- HDRP now uses mean height fog parametrization.
- Shadow quality settings are set to All when you use HDRP (This setting is not visible in the UI when using SRP). This avoids Legacy Graphics Quality Settings disabling the shadows and give SRP full control over the Shadows instead.
- HDRP now internally uses premultiplied alpha for all fog.
- Updated default FrameSettings used for realtime Reflection Probes when you create a new HDRenderPipelineAsset.
- Remove multi-camera support. LWRP and HDRP will not support multi-camera layered rendering.
- Updated Shader Graph subshaders to use the new instancing define.
- Changed fog distance calculation from distance to plane to distance to sphere.
- Optimized forward rendering using AMD GCN by scalarizing the light loop.
- Changed the UI of the Light Editor.
- Change ordering of includes in HDRP Materials in order to reduce iteration time for faster compilation.
- Added a StackLit master node replacing the InspectorUI version. IMPORTANT: All previously authored StackLit Materials will be lost. You need to recreate them with the master node.

## [5.0.0-preview] - 2018-09-28

### Added
- Added occlusion mesh to depth prepass for VR (VR still disabled for now)
- Added a debug mode to display only one shadow at once
- Added controls for the highlight created by directional lights
- Added a light radius setting to punctual lights to soften light attenuation and simulate fill lighting
- Added a 'minRoughness' parameter to all non-area lights (was previously only available for certain light types)
- Added separate volumetric light/shadow dimmers
- Added per-pixel jitter to volumetrics to reduce aliasing artifacts
- Added a SurfaceShading.hlsl file, which implements material-agnostic shading functionality in an efficient manner
- Added support for shadow bias for thin object transmission
- Added FrameSettings to control realtime planar reflection
- Added control for SRPBatcher on HDRP Asset
- Added an option to clear the shadow atlases in the debug menu
- Added a color visualization of the shadow atlas rescale in debug mode
- Added support for disabling SSR on materials
- Added intrinsic for XBone
- Added new light volume debugging tool
- Added a new SSR debug view mode
- Added translaction's scale invariance on DensityVolume
- Added multiple supported LitShadermode and per renderer choice in case of both Forward and Deferred supported
- Added custom specular occlusion mode to Lit Shader Graph Master node

### Fixed
- Fixed a normal bias issue with Stacklit (Was causing light leaking)
- Fixed camera preview outputing an error when both scene and game view where display and play and exit was call
- Fixed override debug mode not apply correctly on static GI
- Fixed issue where XRGraphicsConfig values set in the asset inspector GUI weren't propagating correctly (VR still disabled for now)
- Fixed issue with tangent that was using SurfaceGradient instead of regular normal decoding
- Fixed wrong error message display when switching to unsupported target like IOS
- Fixed an issue with ambient occlusion texture sometimes not being created properly causing broken rendering
- Shadow near plane is no longer limited at 0.1
- Fixed decal draw order on transparent material
- Fixed an issue where sometime the lookup texture used for GGX convolution was broken, causing broken rendering
- Fixed an issue where you wouldn't see any fog for certain pipeline/scene configurations
- Fixed an issue with volumetric lighting where the anisotropy value of 0 would not result in perfectly isotropic lighting
- Fixed shadow bias when the atlas is rescaled
- Fixed shadow cascade sampling outside of the atlas when cascade count is inferior to 4
- Fixed shadow filter width in deferred rendering not matching shader config
- Fixed stereo sampling of depth texture in MSAA DepthValues.shader
- Fixed box light UI which allowed negative and zero sizes, thus causing NaNs
- Fixed stereo rendering in HDRISky.shader (VR)
- Fixed normal blend and blend sphere influence for reflection probe
- Fixed distortion filtering (was point filtering, now trilinear)
- Fixed contact shadow for large distance
- Fixed depth pyramid debug view mode
- Fixed sphere shaped influence handles clamping in reflection probes
- Fixed reflection probes data migration for project created before using hdrp
- Fixed ambient occlusion for Lit Master Node when slot is connected

### Changed
- Use samplerunity_ShadowMask instead of samplerunity_samplerLightmap for shadow mask
- Allow to resize reflection probe gizmo's size
- Improve quality of screen space shadow
- Remove support of projection model for ScreenSpaceLighting (SSR always use HiZ and refraction always Proxy)
- Remove all the debug mode from SSR that are obsolete now
- Expose frameSettings and Capture settings for reflection and planar probe
- Update UI for reflection probe, planar probe, camera and HDRP Asset
- Implement proper linear blending for volumetric lighting via deep compositing as described in the paper "Deep Compositing Using Lie Algebras"
- Changed  planar mapping to match terrain convention (XZ instead of ZX)
- XRGraphicsConfig is no longer Read/Write. Instead, it's read-only. This improves consistency of XR behavior between the legacy render pipeline and SRP
- Change reflection probe data migration code (to update old reflection probe to new one)
- Updated gizmo for ReflectionProbes
- Updated UI and Gizmo of DensityVolume

## [4.0.0-preview] - 2018-09-28

### Added
- Added a new TerrainLit shader that supports rendering of Unity terrains.
- Added controls for linear fade at the boundary of density volumes
- Added new API to control decals without monobehaviour object
- Improve Decal Gizmo
- Implement Screen Space Reflections (SSR) (alpha version, highly experimental)
- Add an option to invert the fade parameter on a Density Volume
- Added a Fabric shader (experimental) handling cotton and silk
- Added support for MSAA in forward only for opaque only
- Implement smoothness fade for SSR
- Added support for AxF shader (X-rite format - require special AxF importer from Unity not part of HDRP)
- Added control for sundisc on directional light (hack)
- Added a new HD Lit Master node that implements Lit shader support for Shader Graph
- Added Micro shadowing support (hack)
- Added an event on HDAdditionalCameraData for custom rendering
- HDRP Shader Graph shaders now support 4-channel UVs.

### Fixed
- Fixed an issue where sometimes the deferred shadow texture would not be valid, causing wrong rendering.
- Stencil test during decals normal buffer update is now properly applied
- Decals corectly update normal buffer in forward
- Fixed a normalization problem in reflection probe face fading causing artefacts in some cases
- Fix multi-selection behavior of Density Volumes overwriting the albedo value
- Fixed support of depth texture for RenderTexture. HDRP now correctly output depth to user depth buffer if RenderTexture request it.
- Fixed multi-selection behavior of Density Volumes overwriting the albedo value
- Fixed support of depth for RenderTexture. HDRP now correctly output depth to user depth buffer if RenderTexture request it.
- Fixed support of Gizmo in game view in the editor
- Fixed gizmo for spot light type
- Fixed issue with TileViewDebug mode being inversed in gameview
- Fixed an issue with SAMPLE_TEXTURECUBE_SHADOW macro
- Fixed issue with color picker not display correctly when game and scene view are visible at the same time
- Fixed an issue with reflection probe face fading
- Fixed camera motion vectors shader and associated matrices to update correctly for single-pass double-wide stereo rendering
- Fixed light attenuation functions when range attenuation is disabled
- Fixed shadow component algorithm fixup not dirtying the scene, so changes can be saved to disk.
- Fixed some GC leaks for HDRP
- Fixed contact shadow not affected by shadow dimmer
- Fixed GGX that works correctly for the roughness value of 0 (mean specular highlgiht will disappeard for perfect mirror, we rely on maxSmoothness instead to always have a highlight even on mirror surface)
- Add stereo support to ShaderPassForward.hlsl. Forward rendering now seems passable in limited test scenes with camera-relative rendering disabled.
- Add stereo support to ProceduralSky.shader and OpaqueAtmosphericScattering.shader.
- Added CullingGroupManager to fix more GC.Alloc's in HDRP
- Fixed rendering when multiple cameras render into the same render texture

### Changed
- Changed the way depth & color pyramids are built to be faster and better quality, thus improving the look of distortion and refraction.
- Stabilize the dithered LOD transition mask with respect to the camera rotation.
- Avoid multiple depth buffer copies when decals are present
- Refactor code related to the RT handle system (No more normal buffer manager)
- Remove deferred directional shadow and move evaluation before lightloop
- Add a function GetNormalForShadowBias() that material need to implement to return the normal used for normal shadow biasing
- Remove Jimenez Subsurface scattering code (This code was disabled by default, now remove to ease maintenance)
- Change Decal API, decal contribution is now done in Material. Require update of material using decal
- Move a lot of files from CoreRP to HDRP/CoreRP. All moved files weren't used by Ligthweight pipeline. Long term they could move back to CoreRP after CoreRP become out of preview
- Updated camera inspector UI
- Updated decal gizmo
- Optimization: The objects that are rendered in the Motion Vector Pass are not rendered in the prepass anymore
- Removed setting shader inclue path via old API, use package shader include paths
- The default value of 'maxSmoothness' for punctual lights has been changed to 0.99
- Modified deferred compute and vert/frag shaders for first steps towards stereo support
- Moved material specific Shader Graph files into corresponding material folders.
- Hide environment lighting settings when enabling HDRP (Settings are control from sceneSettings)
- Update all shader includes to use absolute path (allow users to create material in their Asset folder)
- Done a reorganization of the files (Move ShaderPass to RenderPipeline folder, Move all shadow related files to Lighting/Shadow and others)
- Improved performance and quality of Screen Space Shadows

## [3.3.0-preview] - 2018-01-01

### Added
- Added an error message to say to use Metal or Vulkan when trying to use OpenGL API
- Added a new Fabric shader model that supports Silk and Cotton/Wool
- Added a new HDRP Lighting Debug mode to visualize Light Volumes for Point, Spot, Line, Rectangular and Reflection Probes
- Add support for reflection probe light layers
- Improve quality of anisotropic on IBL

### Fixed
- Fix an issue where the screen where darken when rendering camera preview
- Fix display correct target platform when showing message to inform user that a platform is not supported
- Remove workaround for metal and vulkan in normal buffer encoding/decoding
- Fixed an issue with color picker not working in forward
- Fixed an issue where reseting HDLight do not reset all of its parameters
- Fixed shader compile warning in DebugLightVolumes.shader

### Changed
- Changed default reflection probe to be 256x256x6 and array size to be 64
- Removed dependence on the NdotL for thickness evaluation for translucency (based on artist's input)
- Increased the precision when comparing Planar or HD reflection probe volumes
- Remove various GC alloc in C#. Slightly better performance

## [3.2.0-preview] - 2018-01-01

### Added
- Added a luminance meter in the debug menu
- Added support of Light, reflection probe, emissive material, volume settings related to lighting to Lighting explorer
- Added support for 16bit shadows

### Fixed
- Fix issue with package upgrading (HDRP resources asset is now versionned to worarkound package manager limitation)
- Fix HDReflectionProbe offset displayed in gizmo different than what is affected.
- Fix decals getting into a state where they could not be removed or disabled.
- Fix lux meter mode - The lux meter isn't affected by the sky anymore
- Fix area light size reset when multi-selected
- Fix filter pass number in HDUtils.BlitQuad
- Fix Lux meter mode that was applying SSS
- Fix planar reflections that were not working with tile/cluster (olbique matrix)
- Fix debug menu at runtime not working after nested prefab PR come to trunk
- Fix scrolling issue in density volume

### Changed
- Shader code refactor: Split MaterialUtilities file in two parts BuiltinUtilities (independent of FragInputs) and MaterialUtilities (Dependent of FragInputs)
- Change screen space shadow rendertarget format from ARGB32 to RG16

## [3.1.0-preview] - 2018-01-01

### Added
- Decal now support per channel selection mask. There is now two mode. One with BaseColor, Normal and Smoothness and another one more expensive with BaseColor, Normal, Smoothness, Metal and AO. Control is on HDRP Asset. This may require to launch an update script for old scene: 'Edit/Render Pipeline/Single step upgrade script/Upgrade all DecalMaterial MaskBlendMode'.
- Decal now supports depth bias for decal mesh, to prevent z-fighting
- Decal material now supports draw order for decal projectors
- Added LightLayers support (Base on mask from renderers name RenderingLayers and mask from light name LightLayers - if they match, the light apply) - cost an extra GBuffer in deferred (more bandwidth)
- When LightLayers is enabled, the AmbientOclusion is store in the GBuffer in deferred path allowing to avoid double occlusion with SSAO. In forward the double occlusion is now always avoided.
- Added the possibility to add an override transform on the camera for volume interpolation
- Added desired lux intensity and auto multiplier for HDRI sky
- Added an option to disable light by type in the debug menu
- Added gradient sky
- Split EmissiveColor and bakeDiffuseLighting in forward avoiding the emissiveColor to be affect by SSAO
- Added a volume to control indirect light intensity
- Added EV 100 intensity unit for area lights
- Added support for RendererPriority on Renderer. This allow to control order of transparent rendering manually. HDRP have now two stage of sorting for transparent in addition to bact to front. Material have a priority then Renderer have a priority.
- Add Coupling of (HD)Camera and HDAdditionalCameraData for reset and remove in inspector contextual menu of Camera
- Add Coupling of (HD)ReflectionProbe and HDAdditionalReflectionData for reset and remove in inspector contextual menu of ReflectoinProbe
- Add macro to forbid unity_ObjectToWorld/unity_WorldToObject to be use as it doesn't handle camera relative rendering
- Add opacity control on contact shadow

### Fixed
- Fixed an issue with PreIntegratedFGD texture being sometimes destroyed and not regenerated causing rendering to break
- PostProcess input buffers are not copied anymore on PC if the viewport size matches the final render target size
- Fixed an issue when manipulating a lot of decals, it was displaying a lot of errors in the inspector
- Fixed capture material with reflection probe
- Refactored Constant Buffers to avoid hitting the maximum number of bound CBs in some cases.
- Fixed the light range affecting the transform scale when changed.
- Snap to grid now works for Decal projector resizing.
- Added a warning for 128x128 cookie texture without mipmaps
- Replace the sampler used for density volumes for correct wrap mode handling

### Changed
- Move Render Pipeline Debug "Windows from Windows->General-> Render Pipeline debug windows" to "Windows from Windows->Analysis-> Render Pipeline debug windows"
- Update detail map formula for smoothness and albedo, goal it to bright and dark perceptually and scale factor is use to control gradient speed
- Refactor the Upgrade material system. Now a material can be update from older version at any time. Call Edit/Render Pipeline/Upgrade all Materials to newer version
- Change name EnableDBuffer to EnableDecals at several place (shader, hdrp asset...), this require a call to Edit/Render Pipeline/Upgrade all Materials to newer version to have up to date material.
- Refactor shader code: BakeLightingData structure have been replace by BuiltinData. Lot of shader code have been remove/change.
- Refactor shader code: All GBuffer are now handled by the deferred material. Mean ShadowMask and LightLayers are control by lit material in lit.hlsl and not outside anymore. Lot of shader code have been remove/change.
- Refactor shader code: Rename GetBakedDiffuseLighting to ModifyBakedDiffuseLighting. This function now handle lighting model for transmission too. Lux meter debug mode is factor outisde.
- Refactor shader code: GetBakedDiffuseLighting is not call anymore in GBuffer or forward pass, including the ConvertSurfaceDataToBSDFData and GetPreLightData, this is done in ModifyBakedDiffuseLighting now
- Refactor shader code: Added a backBakeDiffuseLighting to BuiltinData to handle lighting for transmission
- Refactor shader code: Material must now call InitBuiltinData (Init all to zero + init bakeDiffuseLighting and backBakeDiffuseLighting ) and PostInitBuiltinData

## [3.0.0-preview] - 2018-01-01

### Fixed
- Fixed an issue with distortion that was using previous frame instead of current frame
- Fixed an issue where disabled light where not upgrade correctly to the new physical light unit system introduce in 2.0.5-preview

### Changed
- Update assembly definitions to output assemblies that match Unity naming convention (Unity.*).

## [2.0.5-preview] - 2018-01-01

### Added
- Add option supportDitheringCrossFade on HDRP Asset to allow to remove shader variant during player build if needed
- Add contact shadows for punctual lights (in additional shadow settings), only one light is allowed to cast contact shadows at the same time and so at each frame a dominant light is choosed among all light with contact shadows enabled.
- Add PCSS shadow filter support (from SRP Core)
- Exposed shadow budget parameters in HDRP asset
- Add an option to generate an emissive mesh for area lights (currently rectangle light only). The mesh fits the size, intensity and color of the light.
- Add an option to the HDRP asset to increase the resolution of volumetric lighting.
- Add additional ligth unit support for punctual light (Lumens, Candela) and area lights (Lumens, Luminance)
- Add dedicated Gizmo for the box Influence volume of HDReflectionProbe / PlanarReflectionProbe

### Changed
- Re-enable shadow mask mode in debug view
- SSS and Transmission code have been refactored to be able to share it between various material. Guidelines are in SubsurfaceScattering.hlsl
- Change code in area light with LTC for Lit shader. Magnitude is now take from FGD texture instead of a separate texture
- Improve camera relative rendering: We now apply camera translation on the model matrix, so before the TransformObjectToWorld(). Note: unity_WorldToObject and unity_ObjectToWorld must never be used directly.
- Rename positionWS to positionRWS (Camera relative world position) at a lot of places (mainly in interpolator and FragInputs). In case of custom shader user will be required to update their code.
- Rename positionWS, capturePositionWS, proxyPositionWS, influencePositionWS to positionRWS, capturePositionRWS, proxyPositionRWS, influencePositionRWS (Camera relative world position) in LightDefinition struct.
- Improve the quality of trilinear filtering of density volume textures.
- Improve UI for HDReflectionProbe / PlanarReflectionProbe

### Fixed
- Fixed a shader preprocessor issue when compiling DebugViewMaterialGBuffer.shader against Metal target
- Added a temporary workaround to Lit.hlsl to avoid broken lighting code with Metal/AMD
- Fixed issue when using more than one volume texture mask with density volumes.
- Fixed an error which prevented volumetric lighting from working if no density volumes with 3D textures were present.
- Fix contact shadows applied on transmission
- Fix issue with forward opaque lit shader variant being removed by the shader preprocessor
- Fixed compilation errors on Nintendo Switch (limited XRSetting support).
- Fixed apply range attenuation option on punctual light
- Fixed issue with color temperature not take correctly into account with static lighting
- Don't display fog when diffuse lighting, specular lighting, or lux meter debug mode are enabled.

## [2.0.4-preview] - 2018-01-01

### Fixed
- Fix issue when disabling rough refraction and building a player. Was causing a crash.

## [2.0.3-preview] - 2018-01-01

### Added
- Increased debug color picker limit up to 260k lux

## [2.0.2-preview] - 2018-01-01

### Added
- Add Light -> Planar Reflection Probe command
- Added a false color mode in rendering debug
- Add support for mesh decals
- Add flag to disable projector decals on transparent geometry to save performance and decal texture atlas space
- Add ability to use decal diffuse map as mask only
- Add visualize all shadow masks in lighting debug
- Add export of normal and roughness buffer for forwardOnly and when in supportOnlyForward mode for forward
- Provide a define in lit.hlsl (FORWARD_MATERIAL_READ_FROM_WRITTEN_NORMAL_BUFFER) when output buffer normal is used to read the normal and roughness instead of caclulating it (can save performance, but lower quality due to compression)
- Add color swatch to decal material

### Changed
- Change Render -> Planar Reflection creation to 3D Object -> Mirror
- Change "Enable Reflector" name on SpotLight to "Angle Affect Intensity"
- Change prototype of BSDFData ConvertSurfaceDataToBSDFData(SurfaceData surfaceData) to BSDFData ConvertSurfaceDataToBSDFData(uint2 positionSS, SurfaceData surfaceData)

### Fixed
- Fix issue with StackLit in deferred mode with deferredDirectionalShadow due to GBuffer not being cleared. Gbuffer is still not clear and issue was fix with the new Output of normal buffer.
- Fixed an issue where interpolation volumes were not updated correctly for reflection captures.
- Fixed an exception in Light Loop settings UI

## [2.0.1-preview] - 2018-01-01

### Added
- Add stripper of shader variant when building a player. Save shader compile time.
- Disable per-object culling that was executed in C++ in HD whereas it was not used (Optimization)
- Enable texture streaming debugging (was not working before 2018.2)
- Added Screen Space Reflection with Proxy Projection Model
- Support correctly scene selection for alpha tested object
- Add per light shadow mask mode control (i.e shadow mask distance and shadow mask). It use the option NonLightmappedOnly
- Add geometric filtering to Lit shader (allow to reduce specular aliasing)
- Add shortcut to create DensityVolume and PlanarReflection in hierarchy
- Add a DefaultHDMirrorMaterial material for PlanarReflection
- Added a script to be able to upgrade material to newer version of HDRP
- Removed useless duplication of ForwardError passes.
- Add option to not compile any DEBUG_DISPLAY shader in the player (Faster build) call Support Runtime Debug display

### Changed
- Changed SupportForwardOnly to SupportOnlyForward in render pipeline settings
- Changed versioning variable name in HDAdditionalXXXData from m_version to version
- Create unique name when creating a game object in the rendering menu (i.e Density Volume(2))
- Re-organize various files and folder location to clean the repository
- Change Debug windows name and location. Now located at:  Windows -> General -> Render Pipeline Debug

### Removed
- Removed GlobalLightLoopSettings.maxPlanarReflectionProbes and instead use value of GlobalLightLoopSettings.planarReflectionProbeCacheSize
- Remove EmissiveIntensity parameter and change EmissiveColor to be HDR (Matching Builtin Unity behavior) - Data need to be updated - Launch Edit -> Single Step Upgrade Script -> Upgrade all Materials emissionColor

### Fixed
- Fix issue with LOD transition and instancing
- Fix discrepency between object motion vector and camera motion vector
- Fix issue with spot and dir light gizmo axis not highlighted correctly
- Fix potential crash while register debug windows inputs at startup
- Fix warning when creating Planar reflection
- Fix specular lighting debug mode (was rendering black)
- Allow projector decal with null material to allow to configure decal when HDRP is not set
- Decal atlas texture offset/scale is updated after allocations (used to be before so it was using date from previous frame)

## [0.0.0-preview] - 2018-01-01

### Added
- Configure the VolumetricLightingSystem code path to be on by default
- Trigger a build exception when trying to build an unsupported platform
- Introduce the VolumetricLightingController component, which can (and should) be placed on the camera, and allows one to control the near and the far plane of the V-Buffer (volumetric "froxel" buffer) along with the depth distribution (from logarithmic to linear)
- Add 3D texture support for DensityVolumes
- Add a better mapping of roughness to mipmap for planar reflection
- The VolumetricLightingSystem now uses RTHandles, which allows to save memory by sharing buffers between different cameras (history buffers are not shared), and reduce reallocation frequency by reallocating buffers only if the rendering resolution increases (and suballocating within existing buffers if the rendering resolution decreases)
- Add a Volumetric Dimmer slider to lights to control the intensity of the scattered volumetric lighting
- Add UV tiling and offset support for decals.
- Add mipmapping support for volume 3D mask textures

### Changed
- Default number of planar reflection change from 4 to 2
- Rename _MainDepthTexture to _CameraDepthTexture
- The VolumetricLightingController has been moved to the Interpolation Volume framework and now functions similarly to the VolumetricFog settings
- Update of UI of cookie, CubeCookie, Reflection probe and planar reflection probe to combo box
- Allow enabling/disabling shadows for area lights when they are set to baked.
- Hide applyRangeAttenuation and FadeDistance for directional shadow as they are not used

### Removed
- Remove Resource folder of PreIntegratedFGD and add the resource to RenderPipeline Asset

### Fixed
- Fix ConvertPhysicalLightIntensityToLightIntensity() function used when creating light from script to match HDLightEditor behavior
- Fix numerical issues with the default value of mean free path of volumetric fog
- Fix the bug preventing decals from coexisting with density volumes
- Fix issue with alpha tested geometry using planar/triplanar mapping not render correctly or flickering (due to being wrongly alpha tested in depth prepass)
- Fix meta pass with triplanar (was not handling correctly the normal)
- Fix preview when a planar reflection is present
- Fix Camera preview, it is now a Preview cameraType (was a SceneView)
- Fix handling unknown GPUShadowTypes in the shadow manager.
- Fix area light shapes sent as point lights to the baking backends when they are set to baked.
- Fix unnecessary division by PI for baked area lights.
- Fix line lights sent to the lightmappers. The backends don't support this light type.
- Fix issue with shadow mask framesettings not correctly taken into account when shadow mask is enabled for lighting.
- Fix directional light and shadow mask transition, they are now matching making smooth transition
- Fix banding issues caused by high intensity volumetric lighting
- Fix the debug window being emptied on SRP asset reload
- Fix issue with debug mode not correctly clearing the GBuffer in editor after a resize
- Fix issue with ResetMaterialKeyword not resetting correctly ToggleOff/Roggle Keyword
- Fix issue with motion vector not render correctly if there is no depth prepass in deferred

## [0.0.0-preview] - 2018-01-01

### Added
- Screen Space Refraction projection model (Proxy raycasting, HiZ raymarching)
- Screen Space Refraction settings as volume component
- Added buffered frame history per camera
- Port Global Density Volumes to the Interpolation Volume System.
- Optimize ImportanceSampleLambert() to not require the tangent frame.
- Generalize SampleVBuffer() to handle different sampling and reconstruction methods.
- Improve the quality of volumetric lighting reprojection.
- Optimize Morton Order code in the Subsurface Scattering pass.
- Planar Reflection Probe support roughness (gaussian convolution of captured probe)
- Use an atlas instead of a texture array for cluster transparent decals
- Add a debug view to visualize the decal atlas
- Only store decal textures to atlas if decal is visible, debounce out of memory decal atlas warning.
- Add manipulator gizmo on decal to improve authoring workflow
- Add a minimal StackLit material (work in progress, this version can be used as template to add new material)

### Changed
- EnableShadowMask in FrameSettings (But shadowMaskSupport still disable by default)
- Forced Planar Probe update modes to (Realtime, Every Update, Mirror Camera)
- Screen Space Refraction proxy model uses the proxy of the first environment light (Reflection probe/Planar probe) or the sky
- Moved RTHandle static methods to RTHandles
- Renamed RTHandle to RTHandleSystem.RTHandle
- Move code for PreIntegratedFDG (Lit.shader) into its dedicated folder to be share with other material
- Move code for LTCArea (Lit.shader) into its dedicated folder to be share with other material

### Removed
- Removed Planar Probe mirror plane position and normal fields in inspector, always display mirror plane and normal gizmos

### Fixed
- Fix fog flags in scene view is now taken into account
- Fix sky in preview windows that were disappearing after a load of a new level
- Fix numerical issues in IntersectRayAABB().
- Fix alpha blending of volumetric lighting with transparent objects.
- Fix the near plane of the V-Buffer causing out-of-bounds look-ups in the clustered data structure.
- Depth and color pyramid are properly computed and sampled when the camera renders inside a viewport of a RTHandle.
- Fix decal atlas debug view to work correctly when shadow atlas view is also enabled<|MERGE_RESOLUTION|>--- conflicted
+++ resolved
@@ -105,11 +105,8 @@
 - Added Light decomposition lighting debugging modes and support in AOV
 - Added exposure compensation to Fixed exposure mode
 - Added support for rasterized area light shadows in StackLit
-<<<<<<< HEAD
 - Added CustomPassUtils API to simplify Blur, Copy and DrawRenderers custom passes.
-=======
 - Added an API in HDRP to override the camera within the rendering of a frame (mainly for custom pass).
->>>>>>> 4cb6126b
 
 ### Fixed
 - Fix when rescale probe all direction below zero (1219246)
