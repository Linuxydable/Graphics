﻿using System;
using System.Collections.Generic;
using System.Linq;
using UnityEngine;
using UnityEngine.Rendering;
using UnityEngine.Rendering.HighDefinition;
using UnityEditor.ShaderGraph;
using UnityEditor.ShaderGraph.Internal;
using UnityEngine.UIElements;
using static UnityEngine.Rendering.HighDefinition.HDMaterialProperties;

namespace UnityEditor.Rendering.HighDefinition.ShaderGraph
{
#region Enumerations
    enum MaterialType
    {
        Unlit,
        Lit,
        Eye,
        Fabric,
        Hair,
        StackLit,
    }

    enum AlphaMode
    {
        Alpha,
        Premultiply,
        Additive,
    }

    enum DistortionMode
    {
        Add,
        Multiply,
        Replace
    }

    enum DoubleSidedMode
    {
        Disabled,
        Enabled,
        FlippedNormals,
        MirroredNormals,
    }

    enum EmissionGIMode
    {
        Disabled,
        Realtime,
        Baked,
    }

    enum SpecularOcclusionMode
    {
        Off,
        FromAO,
        FromAOAndBentNormal,
        Custom
    }
#endregion

    class HDMeshTarget : ITargetImplementation
    {
#region Serialized Fields
        [SerializeField]
        MaterialType m_MaterialType;

        [SerializeField]
        SurfaceType m_SurfaceType;

        [SerializeField]
        AlphaMode m_AlphaMode;

        [SerializeField]
        HDRenderQueue.RenderQueueType m_RenderingPass = HDRenderQueue.RenderQueueType.Opaque;

        [SerializeField]
        bool m_TransparencyFog = true;

        [SerializeField]
        bool m_Distortion;

        [SerializeField]
        DistortionMode m_DistortionMode;

        [SerializeField]
        bool m_DistortionOnly = true;

        [SerializeField]
        bool m_DistortionDepthTest = true;

        [SerializeField]
        bool m_AlphaTest;

        [SerializeField]
        int m_SortPriority;

        [SerializeField]
        bool m_DoubleSided;

        [SerializeField]
        bool m_ZWrite = true;

        [SerializeField]
        TransparentCullMode m_TransparentCullMode = TransparentCullMode.Back;

        [SerializeField]
        CompareFunction m_ZTest = CompareFunction.LessEqual;

        [SerializeField]
        bool m_AddPrecomputedVelocity = false;

        [SerializeField]
        bool m_EnableShadowMatte = false;

        [SerializeField]
        bool m_DOTSInstancing = false;
#endregion

#region ITargetImplementation Properties
        public Type targetType => typeof(MeshTarget);
        public string displayName => "HDRP";
        public string passTemplatePath => string.Empty;
        public string sharedTemplateDirectory => $"{HDUtils.GetHDRenderPipelinePath()}Editor/ShaderGraph/Templates";
        public string renderTypeTag => GetRenderTypeTag();
        public string renderQueueTag => GetRenderQueueTag();
#endregion

#region Data Properties
        public MaterialType materialType
        {
            get => m_MaterialType;
            set => m_MaterialType = value;
        }

        public SurfaceType surfaceType
        {
            get => m_SurfaceType;
            set => m_SurfaceType = value;
        }

        public AlphaMode alphaMode
        {
            get => m_AlphaMode;
            set => m_AlphaMode = value;
        }

        public HDRenderQueue.RenderQueueType renderingPass
        {
            get => m_RenderingPass;
            set => m_RenderingPass = value;
        }

        public bool transparencyFog
        {
            get => m_TransparencyFog;
            set => m_TransparencyFog = value;
        }

        public bool distortion
        {
            get => m_Distortion;
            set => m_Distortion = value;
        }

        public DistortionMode distortionMode
        {
            get => m_DistortionMode;
            set => m_DistortionMode = value;
        }

        public bool distortionOnly
        {
            get => m_DistortionOnly;
            set => m_DistortionOnly = value;
        }

        public bool distortionDepthTest
        {
            get => m_DistortionDepthTest;
            set => m_DistortionDepthTest = value;
        }

        public bool alphaTest
        {
            get => m_AlphaTest;
            set => m_AlphaTest = value;
        }

        public int sortPriority
        {
            get => m_SortPriority;
            set => m_SortPriority = value;
        }

        public bool doubleSided
        {
            get => m_DoubleSided;
            set => m_DoubleSided = value;
        }

        public bool zWrite
        {
            get => m_ZWrite;
            set => m_ZWrite = value;
        }

        public TransparentCullMode transparentCullMode
        {
            get => m_TransparentCullMode;
            set => m_TransparentCullMode = value;
        }

        public CompareFunction zTest
        {
            get => m_ZTest;
            set => m_ZTest = value;
        }

        public bool addPrecomputedVelocity
        {
            get => m_AddPrecomputedVelocity;
            set => m_AddPrecomputedVelocity = value;
        }

        public bool enableShadowMatte
        {
<<<<<<< HEAD
            return GetSubShaderDescriptorFromMasterNode(masterNode) != null;
=======
            get => m_EnableShadowMatte;
            set => m_EnableShadowMatte = value;
>>>>>>> 6a9c18d0
        }

        public bool dotsInstancing
        {
            get => m_DOTSInstancing;
            set => m_DOTSInstancing = value;
        }
#endregion

#region Helper Properties
        bool activeDistortion => m_SurfaceType == SurfaceType.Transparent && m_Distortion;
        bool activeAlpha => m_SurfaceType == SurfaceType.Transparent || m_AlphaTest;
        bool activeAlphaTest => m_AlphaTest;
        bool activeShadowTint => m_EnableShadowMatte;
#endregion

#region Setup
        public void SetupTarget(ref TargetSetupContext context)
        {
            context.AddAssetDependencyPath(AssetDatabase.GUIDToAssetPath("7395c9320da217b42b9059744ceb1de6")); // MeshTarget
            context.AddAssetDependencyPath(AssetDatabase.GUIDToAssetPath("326a52113ee5a7d46bf9145976dcb7f6")); // HDRPMeshTarget

<<<<<<< HEAD
            var subShader = GetSubShaderDescriptorFromMasterNode(context.masterNode);
            if (subShader != null)
                context.SetupSubShader(subShader.Value);
        }

        public SubShaderDescriptor? GetSubShaderDescriptorFromMasterNode(IMasterNode masterNode)
        {
            switch (masterNode)
            {
                case PBRMasterNode _:
                    return HDSubShaders.PBR;
                case UnlitMasterNode _:
                    return HDSubShaders.Unlit;
                case HDUnlitMasterNode _:
                    return HDSubShaders.HDUnlit;
                case HDLitMasterNode _:
                    return HDSubShaders.HDLit;
                case EyeMasterNode _:
                    return HDSubShaders.Eye;
                case FabricMasterNode _:
                    return HDSubShaders.Fabric;
                case HairMasterNode _:
                    return HDSubShaders.Hair;
                case StackLitMasterNode _:
                    return HDSubShaders.StackLit;
                default:
                    return null;
=======
            switch(m_MaterialType)
            {
                case MaterialType.Unlit:
                    context.AddSubShader(HDSubShaders.HDUnlit);
                    break;
                case MaterialType.Lit:
                    context.AddSubShader(HDSubShaders.HDLit);
                    break;
                case MaterialType.Eye:
                    context.AddSubShader(HDSubShaders.Eye);
                    break;
                case MaterialType.Fabric:
                    context.AddSubShader(HDSubShaders.Fabric);
                    break;
                case MaterialType.Hair:
                    context.AddSubShader(HDSubShaders.Hair);
                    break;
                case MaterialType.StackLit:
                    context.AddSubShader(HDSubShaders.StackLit);
                    break;
>>>>>>> 6a9c18d0
            }
        }
#endregion

#region Active Blocks
        public void SetActiveBlocks(ref List<BlockFieldDescriptor> activeBlocks)
        {
            // Always supported Blocks
            activeBlocks.Add(BlockFields.VertexDescription.Position);
            activeBlocks.Add(BlockFields.VertexDescription.Normal);
            activeBlocks.Add(BlockFields.VertexDescription.Tangent);
            activeBlocks.Add(BlockFields.SurfaceDescription.BaseColor);
            activeBlocks.Add(BlockFields.SurfaceDescription.Emission);

            if(activeAlpha)
                activeBlocks.Add(BlockFields.SurfaceDescription.Alpha);

            if(activeAlphaTest)
                activeBlocks.Add(BlockFields.SurfaceDescription.AlphaClipThreshold);
            
            if(activeShadowTint)
                activeBlocks.Add(HDBlockFields.SurfaceDescription.ShadowTint);

            if(activeDistortion)
            {
                activeBlocks.Add(HDBlockFields.SurfaceDescription.Distortion);
                activeBlocks.Add(HDBlockFields.SurfaceDescription.DistortionBlur);
            }
        }
#endregion

#region Conditional Fields
        public ConditionalField[] GetConditionalFields(PassDescriptor pass, List<BlockFieldDescriptor> blocks)
        {
            return new ConditionalField[]
            {
                // Features
                new ConditionalField(Fields.GraphVertex,                    blocks.Contains(BlockFields.VertexDescription.Position) ||
                                                                                blocks.Contains(BlockFields.VertexDescription.Normal) ||
                                                                                blocks.Contains(BlockFields.VertexDescription.Tangent)),
                new ConditionalField(Fields.GraphPixel,                     true),

                // Distortion
                new ConditionalField(HDFields.DistortionDepthTest,          m_DistortionDepthTest),
                new ConditionalField(HDFields.DistortionAdd,                m_DistortionMode == DistortionMode.Add),
                new ConditionalField(HDFields.DistortionMultiply,           m_DistortionMode == DistortionMode.Multiply),
                new ConditionalField(HDFields.DistortionReplace,            m_DistortionMode == DistortionMode.Replace),
                new ConditionalField(HDFields.TransparentDistortion,        activeDistortion),
                
                // Misc
                new ConditionalField(Fields.AlphaTest,                      m_AlphaTest && pass.pixelBlocks.Contains(BlockFields.SurfaceDescription.AlphaClipThreshold)),
                new ConditionalField(HDFields.AlphaFog,                     m_SurfaceType != SurfaceType.Opaque && m_TransparencyFog),
                new ConditionalField(Fields.VelocityPrecomputed,            m_AddPrecomputedVelocity),
                new ConditionalField(HDFields.EnableShadowMatte,            m_EnableShadowMatte),
            };
        }
#endregion

#region Shader Properties
        public void CollectShaderProperties(PropertyCollector collector, GenerationMode generationMode)
        {
            // Trunk currently relies on checking material property "_EmissionColor" to allow emissive GI. If it doesn't find that property, or it is black, GI is forced off.
            // ShaderGraph doesn't use this property, so currently it inserts a dummy color (white). This dummy color may be removed entirely once the following PR has been merged in trunk: Pull request #74105
            // The user will then need to explicitly disable emissive GI if it is not needed.
            // To be able to automatically disable emission based on the ShaderGraph config when emission is black,
            // we will need a more general way to communicate this to the engine (not directly tied to a material property).
            collector.AddShaderProperty(new ColorShaderProperty()
            {
                overrideReferenceName = "_EmissionColor",
                hidden = true,
                value = new Color(1.0f, 1.0f, 1.0f, 1.0f)
            });

            // ShaderGraph only property used to send the RenderQueueType to the material
            collector.AddShaderProperty(new Vector1ShaderProperty
            {
                overrideReferenceName = "_RenderQueueType",
                hidden = true,
                value = (int)m_RenderingPass,
            });

            // See SG-ADDITIONALVELOCITY-NOTE
            if (m_AddPrecomputedVelocity)
            {
                collector.AddShaderProperty(new BooleanShaderProperty
                {
                    value  = true,
                    hidden = true,
                    overrideReferenceName = kAddPrecomputedVelocity,
                });
            }

            if (m_EnableShadowMatte)
            {
                uint mantissa = ((uint)LightFeatureFlags.Punctual | (uint)LightFeatureFlags.Directional | (uint)LightFeatureFlags.Area) & 0x007FFFFFu;
                uint exponent = 0b10000000u; // 0 as exponent
                collector.AddShaderProperty(new Vector1ShaderProperty
                {
                    hidden = true,
                    value = HDShadowUtils.Asfloat((exponent << 23) | mantissa),
                    overrideReferenceName = HDMaterialProperties.kShadowMatteFilter
                });
            }

            // Add all shader properties required by the inspector
            HDSubShaderUtilities.AddStencilShaderProperties(collector, false, false);
            HDSubShaderUtilities.AddBlendingStatesShaderProperties(
                collector,
                m_SurfaceType,
                HDSubShaderUtilities.ConvertAlphaModeToBlendMode(m_AlphaMode),
                m_SortPriority,
                m_ZWrite,
                m_TransparentCullMode,
                m_ZTest,
                false,
                m_TransparencyFog
            );
            HDSubShaderUtilities.AddAlphaCutoffShaderProperties(collector, m_AlphaTest, false);
            HDSubShaderUtilities.AddDoubleSidedProperty(collector, m_DoubleSided ? DoubleSidedMode.Enabled : DoubleSidedMode.Disabled);
        }
#endregion

#region Preview Material
        public void ProcessPreviewMaterial(Material material)
        {
            // Fixup the material settings:
            material.SetFloat(kSurfaceType, (int)m_SurfaceType);
            material.SetFloat(kDoubleSidedEnable, m_DoubleSided ? 1.0f : 0.0f);
            material.SetFloat(kAlphaCutoffEnabled, m_AlphaTest ? 1 : 0);
            material.SetFloat(kBlendMode, (int)HDSubShaderUtilities.ConvertAlphaModeToBlendMode(m_AlphaMode));
            material.SetFloat(kEnableFogOnTransparent, m_TransparencyFog ? 1.0f : 0.0f);
            material.SetFloat(kZTestTransparent, (int)m_ZTest);
            material.SetFloat(kTransparentCullMode, (int)m_TransparentCullMode);
            material.SetFloat(kZWrite, m_ZWrite ? 1.0f : 0.0f);

            // No sorting priority for shader graph preview
            material.renderQueue = (int)HDRenderQueue.ChangeType(m_RenderingPass, offset: 0, alphaTest: m_AlphaTest);

            HDUnlitGUI.SetupMaterialKeywordsAndPass(material);
        }
#endregion

#region Settings View
        public VisualElement GetSettings(Action onChange)
        {
            return new HDMeshTargetSettingsView(this, onChange);
        }
#endregion

#region Helpers
        string GetRenderTypeTag()
        {
            return HDRenderTypeTags.HDUnlitShader.ToString();
        }

        string GetRenderQueueTag()
        {
            int queue = HDRenderQueue.ChangeType(m_RenderingPass, m_SortPriority, m_AlphaTest);
            return HDRenderQueue.GetShaderTagValue(queue);
        }
#endregion
    }
}<|MERGE_RESOLUTION|>--- conflicted
+++ resolved
@@ -226,12 +226,8 @@
 
         public bool enableShadowMatte
         {
-<<<<<<< HEAD
-            return GetSubShaderDescriptorFromMasterNode(masterNode) != null;
-=======
             get => m_EnableShadowMatte;
             set => m_EnableShadowMatte = value;
->>>>>>> 6a9c18d0
         }
 
         public bool dotsInstancing
@@ -254,35 +250,6 @@
             context.AddAssetDependencyPath(AssetDatabase.GUIDToAssetPath("7395c9320da217b42b9059744ceb1de6")); // MeshTarget
             context.AddAssetDependencyPath(AssetDatabase.GUIDToAssetPath("326a52113ee5a7d46bf9145976dcb7f6")); // HDRPMeshTarget
 
-<<<<<<< HEAD
-            var subShader = GetSubShaderDescriptorFromMasterNode(context.masterNode);
-            if (subShader != null)
-                context.SetupSubShader(subShader.Value);
-        }
-
-        public SubShaderDescriptor? GetSubShaderDescriptorFromMasterNode(IMasterNode masterNode)
-        {
-            switch (masterNode)
-            {
-                case PBRMasterNode _:
-                    return HDSubShaders.PBR;
-                case UnlitMasterNode _:
-                    return HDSubShaders.Unlit;
-                case HDUnlitMasterNode _:
-                    return HDSubShaders.HDUnlit;
-                case HDLitMasterNode _:
-                    return HDSubShaders.HDLit;
-                case EyeMasterNode _:
-                    return HDSubShaders.Eye;
-                case FabricMasterNode _:
-                    return HDSubShaders.Fabric;
-                case HairMasterNode _:
-                    return HDSubShaders.Hair;
-                case StackLitMasterNode _:
-                    return HDSubShaders.StackLit;
-                default:
-                    return null;
-=======
             switch(m_MaterialType)
             {
                 case MaterialType.Unlit:
@@ -303,7 +270,6 @@
                 case MaterialType.StackLit:
                     context.AddSubShader(HDSubShaders.StackLit);
                     break;
->>>>>>> 6a9c18d0
             }
         }
 #endregion
