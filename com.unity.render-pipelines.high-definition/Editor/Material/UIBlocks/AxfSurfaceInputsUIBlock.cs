using System;
using System.Collections.Generic;
using UnityEngine;
using UnityEngine.Rendering.HighDefinition;
using System.Linq;

// Include material common properties names
using static UnityEngine.Rendering.HighDefinition.HDMaterialProperties;

namespace UnityEditor.Rendering.HighDefinition
{
    // We don't reuse the other surface option ui block, AxF is too different
    class AxfSurfaceInputsUIBlock : MaterialUIBlock
    {
        public class Config
        {
            public static bool s_ShowAdvanced = true;
        }
        public class Styles
        {
            public const string header = "Surface Inputs";

            /////////////////////////////////////////////////////////////////////////////////////////////////
            // SVBRDF Parameters
            public static GUIContent    diffuseColorMapText = new GUIContent("Diffuse Color");
            public static GUIContent    specularColorMapText = new GUIContent("Specular Color");
            public static GUIContent    specularLobeMapText = new GUIContent("Specular Lobe");
            public static GUIContent    specularLobeMapScaleText = new GUIContent("Specular Lobe Scale");
            public static GUIContent    fresnelMapText = new GUIContent("Fresnel");
            public static GUIContent    normalMapText = new GUIContent("Normal");

            // Alpha
            public static GUIContent    alphaMapText = new GUIContent("Alpha");

            // Displacement
            public static GUIContent    heightMapText = new GUIContent("Height");

            // Anisotropy
            public static GUIContent    anisoRotationMapText = new GUIContent("Anisotropy Angle");

            /////////////////////////////////////////////////////////////////////////////////////////////////
            // Car Paint Parameters
            public static GUIContent    BRDFColorMapText = new GUIContent("BRDF Color");
            public static GUIContent    BRDFColorMapScaleText = new GUIContent("BRDF Color Scale");
            public static GUIContent    BRDFColorMapUVScaleText = new GUIContent("BRDF Color Map UV scale restriction");

            public static GUIContent    BTFFlakesMapText = new GUIContent("BTF Flake Color Texture2DArray");
            public static GUIContent    BTFFlakesMapScaleText = new GUIContent("BTF Flakes Scale");
            public static GUIContent    FlakesTilingText = new GUIContent("Flakes Tiling");

            public static GUIContent    thetaFI_sliceLUTMapText = new GUIContent("ThetaFI Slice LUT");

            public static GUIContent    CarPaintIORText = new GUIContent("Clearcoat IOR");

            public static GUIContent    CarPaintCTDiffuseText = new GUIContent("Diffuse coeff");
            public static GUIContent    CarPaintLobeCountText = new GUIContent("CT Lobes count");
            public static GUIContent    CarPaintCTF0sText = new GUIContent("CT Lobes F0s");
            public static GUIContent    CarPaintCTCoeffsText = new GUIContent("CT Lobes coeffs");
            public static GUIContent    CarPaintCTSpreadsText = new GUIContent("CT Lobes spreads");

            public static GUIContent    CarPaintCTDiffuseText = new GUIContent("Diffuse coeff");
            public static GUIContent    CarPaintLobeCountText = new GUIContent("CT Lobes count");
            public static GUIContent    CarPaintCTF0sText = new GUIContent("CT Lobes F0s");
            public static GUIContent    CarPaintCTCoeffsText = new GUIContent("CT Lobes coeffs");
            public static GUIContent    CarPaintCTSpreadsText = new GUIContent("CT Lobes spreads");

            /////////////////////////////////////////////////////////////////////////////////////////////////
            // Generic

            // Clearcoat
            public static GUIContent    clearcoatColorMapText = new GUIContent("Clearcoat Color");
            public static GUIContent    clearcoatNormalMapText = new GUIContent("Clearcoat Normal");
            public static GUIContent    clearcoatIORMapText = new GUIContent("Clearcoat IOR");

<<<<<<< HEAD
            // Misc advanced:
            public const string advancedHeader = "Advanced Per Material Shading Controls";

            public static GUIContent    lightTypeDimmersText  = new GUIContent("Light Type Dimmers", "indirect diffuse (SH), indirect specular (IBL), LTC, SSR.");
            public static GUIContent    envSamplingModeQualityText  = new GUIContent("Env. Sampling Mode Quality", "0 disabled, up to 4");
            public static GUIContent    envSamplingFilteringAmountText = new GUIContent("Env. Sampling Filtering Amount", "0 to 1");
            public static GUIContent    ltcSamplingModeQualityText  = new GUIContent("Area Lights Sampling Mode Quality", "0 disabled, up to 4");
            public static GUIContent    ltcFlakeModeText  = new GUIContent("Area Lights Flake Mode", "Area Lights Flake Mode");
            public static GUIContent    ltcBRDFColorModeText  = new GUIContent("Area Lights BRDFColor Mode", "Area Lights BRDFColor Mode");
            public static GUIContent    environmentModeText =  new GUIContent("Environment Mode", "Environment Mode");

=======
>>>>>>> 689b5252
        }

        static readonly string[]    AxfBrdfTypeNames = Enum.GetNames(typeof(AxfBrdfType));

        enum    SvbrdfDiffuseType
        {
            LAMBERT = 0,
            OREN_NAYAR = 1,
        }
        static readonly string[]    SvbrdfDiffuseTypeNames = Enum.GetNames(typeof(SvbrdfDiffuseType));

        enum    SvbrdfSpecularType
        {
            WARD = 0,
            BLINN_PHONG = 1,
            COOK_TORRANCE = 2,
            GGX = 3,
            PHONG = 4,
        }
        static readonly string[]    SvbrdfSpecularTypeNames = Enum.GetNames(typeof(SvbrdfSpecularType));

        enum    SvbrdfSpecularVariantWard   // Ward variants
        {
            GEISLERMORODER,     // 2010 (albedo-conservative, should always be preferred!)
            DUER,               // 2006
            WARD,               // 1992 (original paper)
        }
        static readonly string[]    SvbrdfSpecularVariantWardNames = Enum.GetNames(typeof(SvbrdfSpecularVariantWard));
        enum    SvbrdfSpecularVariantBlinn  // Blinn-Phong variants
        {
            ASHIKHMIN_SHIRLEY,  // 2000
            BLINN,              // 1977 (original paper)
            VRAY,
            LEWIS,              // 1993
        }
        static readonly string[]    SvbrdfSpecularVariantBlinnNames = Enum.GetNames(typeof(SvbrdfSpecularVariantBlinn));

        enum    SvbrdfFresnelVariant
        {
            NO_FRESNEL,         // No fresnel
            FRESNEL,            // Full fresnel (1818)
            SCHLICK,            // Schlick's Approximation (1994)
        }
        static readonly string[]    SvbrdfFresnelVariantNames = Enum.GetNames(typeof(SvbrdfFresnelVariant));

        /////////////////////////////////////////////////////////////////////////////////////////////////
        // Generic Parameters
        static string               m_MaterialTilingUText = "_MaterialTilingU";
        MaterialProperty  m_MaterialTilingU;
        static string               m_MaterialTilingVText = "_MaterialTilingV";
        MaterialProperty  m_MaterialTilingV;

        static string               m_AxF_BRDFTypeText = "_AxF_BRDFType";
        MaterialProperty  m_AxF_BRDFType = null;

        static string               m_FlagsText = "_Flags";
        MaterialProperty  m_Flags;

        // Other advanced controls:
        static string               m_LightTypeDimmersText = "_LightTypeDimmers";
        MaterialProperty  m_LightTypeDimmers;

        static string               m_EnvSamplingModeQualityText = "_EnvSamplingModeQuality";
        MaterialProperty  m_EnvSamplingModeQuality;

        static string               m_EnvSamplingFilteringAmountText = "_EnvSamplingFilteringAmount";
        MaterialProperty  m_EnvSamplingFilteringAmount;

        static string               m_LTCSamplingModeQualityText = "_LTCSamplingModeQuality";
        MaterialProperty  m_LTCSamplingModeQuality;

        /////////////////////////////////////////////////////////////////////////////////////////////////
        // SVBRDF Parameters
        static string               m_SVBRDF_BRDFTypeText = "_SVBRDF_BRDFType";
        MaterialProperty  m_SVBRDF_BRDFType;
        static string               m_SVBRDF_BRDFVariantsText = "_SVBRDF_BRDFVariants";
        MaterialProperty  m_SVBRDF_BRDFVariants;
        static string               m_SVBRDF_HeightMapMaxMMText = "_SVBRDF_HeightMapMaxMM";
        MaterialProperty  m_SVBRDF_HeightMapMaxMM;

        // Regular maps
        static string               m_DiffuseColorMapText = "_SVBRDF_DiffuseColorMap";
        MaterialProperty  m_DiffuseColorMap = null;
        static string               m_SpecularColorMapText = "_SVBRDF_SpecularColorMap";
        MaterialProperty  m_SpecularColorMap = null;

        static string               m_SpecularLobeMapText = "_SVBRDF_SpecularLobeMap";
        MaterialProperty  m_SpecularLobeMap = null;
        static string               m_SpecularLobeMapScaleText = "_SVBRDF_SpecularLobeMapScale";
        MaterialProperty  m_SpecularLobeMapScale;

        static string               m_FresnelMapText = "_SVBRDF_FresnelMap";
        MaterialProperty  m_FresnelMap = null;
        static string               m_NormalMapText = "_SVBRDF_NormalMap";
        MaterialProperty  m_NormalMap = null;

        // Alpha
        static string               m_AlphaMapText = "_SVBRDF_AlphaMap";
        MaterialProperty  m_AlphaMap = null;

        // Displacement
        static string               m_HeightMapText = "_SVBRDF_HeightMap";
        MaterialProperty  m_HeightMap = null;

        // Anisotropy
        static string               m_AnisoRotationMapText = "_SVBRDF_AnisoRotationMap";
        MaterialProperty  m_AnisoRotationMap = null;


        /////////////////////////////////////////////////////////////////////////////////////////////////
        // Car Paint Parameters
        static string               m_CarPaint2_BRDFColorMapText = "_CarPaint2_BRDFColorMap";
        MaterialProperty  m_CarPaint2_BRDFColorMap = null;

        static string               m_CarPaint2_BRDFColorMapScaleText = "_CarPaint2_BRDFColorMapScale";
        MaterialProperty  m_CarPaint2_BRDFColorMapScale;

        static string               m_CarPaint2_BRDFColorMapUVScaleText = "_CarPaint2_BRDFColorMapUVScale";
        MaterialProperty  m_CarPaint2_BRDFColorMapUVScale;

        static string               m_CarPaint2_BTFFlakeMapText = "_CarPaint2_BTFFlakeMap";
        MaterialProperty  m_CarPaint2_BTFFlakeMap = null;

        static string               m_CarPaint2_BTFFlakeMapScaleText = "_CarPaint2_BTFFlakeMapScale";
        MaterialProperty  m_CarPaint2_BTFFlakeMapScale;

        static string               m_CarPaint2_FlakeTilingText = "_CarPaint2_FlakeTiling";
        MaterialProperty  m_CarPaint2_FlakeTiling;

        static string               m_CarPaint2_FlakeThetaFISliceLUTMapText = "_CarPaint2_FlakeThetaFISliceLUTMap";
        MaterialProperty  m_CarPaint2_FlakeThetaFISliceLUTMap;

        static string               m_CarPaint2_FlakeMaxThetaIText = "_CarPaint2_FlakeMaxThetaI";
        MaterialProperty  m_CarPaint2_FlakeMaxThetaI;
        static string               m_CarPaint2_FlakeNumThetaFText = "_CarPaint2_FlakeNumThetaF";
        MaterialProperty  m_CarPaint2_FlakeNumThetaF;
        static string               m_CarPaint2_FlakeNumThetaIText = "_CarPaint2_FlakeNumThetaI";
        MaterialProperty  m_CarPaint2_FlakeNumThetaI;

        static string               m_CarPaint2_ClearcoatIORText = "_CarPaint2_ClearcoatIOR";
        MaterialProperty  m_CarPaint2_ClearcoatIOR;

        static string               m_CarPaint2_CTDiffuseText = "_CarPaint2_CTDiffuse";
        MaterialProperty  m_CarPaint2_CTDiffuse;
        static string               m_CarPaint2_LobeCountText = "_CarPaint2_LobeCount";
        MaterialProperty  m_CarPaint2_LobeCount;
        static string               m_CarPaint2_CTF0sText = "_CarPaint2_CTF0s";
        MaterialProperty  m_CarPaint2_CTF0s;
        static string               m_CarPaint2_CTCoeffsText = "_CarPaint2_CTCoeffs";
        MaterialProperty  m_CarPaint2_CTCoeffs;
        static string               m_CarPaint2_CTSpreadsText = "_CarPaint2_CTSpreads";
        MaterialProperty  m_CarPaint2_CTSpreads;

        /////////////////////////////////////////////////////////////////////////////////////////////////
        // Clearcoat
        static string               m_ClearcoatColorMapText = "_SVBRDF_ClearcoatColorMap";
        MaterialProperty  m_ClearcoatColorMap = null;
        static string               m_ClearcoatNormalMapText = "_ClearcoatNormalMap";
        MaterialProperty  m_ClearcoatNormalMap = null;
        static string               m_ClearcoatIORMapText = "_SVBRDF_ClearcoatIORMap";
        MaterialProperty  m_ClearcoatIORMap = null;

        Expandable  m_ExpandableBit;

        public AxfSurfaceInputsUIBlock(Expandable expandableBit)
        {
            m_ExpandableBit = expandableBit;
        }

        public override void LoadMaterialProperties()
        {
            m_MaterialTilingU = FindProperty(m_MaterialTilingUText);
            m_MaterialTilingV = FindProperty(m_MaterialTilingVText);

            m_AxF_BRDFType = FindProperty(m_AxF_BRDFTypeText);

            m_Flags = FindProperty(m_FlagsText);

            m_LightTypeDimmers = FindProperty(m_LightTypeDimmersText);
            m_EnvSamplingModeQuality = FindProperty(m_EnvSamplingModeQualityText);
            m_EnvSamplingFilteringAmount = FindProperty(m_EnvSamplingFilteringAmountText);
            m_LTCSamplingModeQuality = FindProperty(m_LTCSamplingModeQualityText);

            //////////////////////////////////////////////////////////////////////////
            // SVBRDF
            m_SVBRDF_BRDFType = FindProperty(m_SVBRDF_BRDFTypeText);
            m_SVBRDF_BRDFVariants = FindProperty(m_SVBRDF_BRDFVariantsText);
            m_SVBRDF_HeightMapMaxMM = FindProperty(m_SVBRDF_HeightMapMaxMMText);

            // Regular maps
            m_DiffuseColorMap = FindProperty(m_DiffuseColorMapText);
            m_SpecularColorMap = FindProperty(m_SpecularColorMapText);
            m_SpecularLobeMap = FindProperty(m_SpecularLobeMapText);
            m_SpecularLobeMapScale = FindProperty(m_SpecularLobeMapScaleText);
            m_FresnelMap = FindProperty(m_FresnelMapText);
            m_NormalMap = FindProperty(m_NormalMapText);

            // Alpha
            m_AlphaMap = FindProperty(m_AlphaMapText);

            // Displacement
            m_HeightMap = FindProperty(m_HeightMapText);

            // Anisotropy
            m_AnisoRotationMap = FindProperty(m_AnisoRotationMapText);


            //////////////////////////////////////////////////////////////////////////
            // Car Paint
            m_CarPaint2_BRDFColorMap = FindProperty(m_CarPaint2_BRDFColorMapText);
            m_CarPaint2_BTFFlakeMap = FindProperty(m_CarPaint2_BTFFlakeMapText);
            m_CarPaint2_FlakeThetaFISliceLUTMap = FindProperty(m_CarPaint2_FlakeThetaFISliceLUTMapText);

            m_CarPaint2_BRDFColorMapScale = FindProperty(m_CarPaint2_BRDFColorMapScaleText);
            m_CarPaint2_BRDFColorMapUVScale = FindProperty(m_CarPaint2_BRDFColorMapUVScaleText);
            m_CarPaint2_BTFFlakeMapScale = FindProperty(m_CarPaint2_BTFFlakeMapScaleText);
            m_CarPaint2_FlakeTiling = FindProperty(m_CarPaint2_FlakeTilingText);

            m_CarPaint2_FlakeMaxThetaI = FindProperty(m_CarPaint2_FlakeMaxThetaIText);
            m_CarPaint2_FlakeNumThetaF = FindProperty(m_CarPaint2_FlakeNumThetaFText);
            m_CarPaint2_FlakeNumThetaI = FindProperty(m_CarPaint2_FlakeNumThetaIText);

            m_CarPaint2_ClearcoatIOR = FindProperty(m_CarPaint2_ClearcoatIORText);

            m_CarPaint2_CTDiffuse = FindProperty(m_CarPaint2_CTDiffuseText);
            m_CarPaint2_LobeCount = FindProperty(m_CarPaint2_LobeCountText);
            m_CarPaint2_CTF0s = FindProperty(m_CarPaint2_CTF0sText);
            m_CarPaint2_CTCoeffs = FindProperty(m_CarPaint2_CTCoeffsText);
            m_CarPaint2_CTSpreads = FindProperty(m_CarPaint2_CTSpreadsText);

            //////////////////////////////////////////////////////////////////////////
            // Clearcoat
            m_ClearcoatColorMap = FindProperty(m_ClearcoatColorMapText);
            m_ClearcoatNormalMap = FindProperty(m_ClearcoatNormalMapText);
            m_ClearcoatIORMap = FindProperty(m_ClearcoatIORMapText);
        }

        public override void OnGUI()
        {
            using (var header = new MaterialHeaderScope(Styles.header, (uint)m_ExpandableBit, materialEditor))
            {
                if (header.expanded)
                {
                    DrawAxfSurfaceOptionsGUI();
                }
            }
        }

<<<<<<< HEAD
        // https://stackoverflow.com/questions/15967240/fastest-implementation-of-log2int-and-log2float
        // http://aggregate.org/MAGIC/#Population%20Count%20(Ones%20Count)
        public static int NumBitsSet(uint x)
        {
            x -= ((x >> 1) & 0x55555555);
            x = (((x >> 2) & 0x33333333) + (x & 0x33333333));
            x = (((x >> 4) + x) & 0x0f0f0f0f);
            x += (x >> 8);
            x += (x >> 16);
            return (int)(x & 0x0000003f);
        }
        public static uint FloorLog2(uint x)
        {
            x |= (x >> 1);
            x |= (x >> 2);
            x |= (x >> 4);
            x |= (x >> 8);
            x |= (x >> 16);
            return (uint)(NumBitsSet(x) - 1);
        }

        public static uint GenFlags(bool anisotropy = false, bool clearcoat = false, bool clearcoatRefraction = false, bool useHeightMap = false, bool brdfColorDiagonalClamp = false,
                                    bool honorMinRoughness = false,
                                    bool ltcPseudoRefraction = false,
                                    uint ltcFlakeMode = 0, uint ltcBRDFColorMode = 0,
                                    uint environmentMode = 0)
=======
        public static uint GenFlags(bool anisotropy = false, bool clearcoat = false, bool clearcoatRefraction = false, bool useHeightMap = false, bool brdfColorDiagonalClamp = false,
                                    bool honorMinRoughness = false)
>>>>>>> 689b5252
        {
            uint flags = 0;
            flags |= anisotropy ? (uint) AxF.FeatureFlags.AxfAnisotropy : 0U;
            flags |= clearcoat ? (uint) AxF.FeatureFlags.AxfClearCoat : 0U;
            flags |= clearcoatRefraction ? (uint) AxF.FeatureFlags.AxfClearCoatRefraction : 0U;
            flags |= useHeightMap ? (uint) AxF.FeatureFlags.AxfUseHeightMap : 0U;
            flags |= brdfColorDiagonalClamp ? (uint) AxF.FeatureFlags.AxfBRDFColorDiagonalClamp : 0U;
            flags |= honorMinRoughness ? (uint) AxF.FeatureFlags.AxfHonorMinRoughness : 0U;
<<<<<<< HEAD
            flags |= ltcPseudoRefraction ? (uint) AxF.FeatureFlags.AxfLtcPseudoRefraction : 0U;
            flags |= ( (ltcFlakeMode & ((1U<<AxF.AxFDefinitions.s_AxfLtcFlakeModeNumbits)-1)) << (int)FloorLog2((uint)AxF.FeatureFlags.AxfLtcFlakeMode));
            flags |= ( (ltcBRDFColorMode & ((1U<<AxF.AxFDefinitions.s_AxfLtcBRDFColorModeNumbits)-1)) << (int)FloorLog2((uint)AxF.FeatureFlags.AxfLtcBRDFColorMode));
            //uint envModeMask = ((1U<<AxF.AxFDefinitions.s_AxfEnvironmentModeNumbits)-1);
            //int envModeOffset = (int)FloorLog2((uint)AxF.FeatureFlags.AxfEnvironmentMode);
            //environmentMode = environmentMode & envModeMask;
            //flags |= (environmentMode << envModeOffset);
            flags |= ( (environmentMode & ((1U<<AxF.AxFDefinitions.s_AxfEnvironmentModeNumbits)-1)) << (int)FloorLog2((uint)AxF.FeatureFlags.AxfEnvironmentMode));
=======
>>>>>>> 689b5252
            return flags;
        }

        public static void ExtractFlags(uint flags,
                                        out bool anisotropy, out bool clearcoat, out bool clearcoatRefraction, out bool useHeightMap, out bool brdfColorDiagonalClamp,
<<<<<<< HEAD
                                        out bool honorMinRoughness,
                                        out bool ltcPseudoRefraction,
                                        out uint ltcFlakeMode, out uint ltcBRDFColorMode,
                                        out uint environmentMode)
=======
                                        out bool honorMinRoughness)
>>>>>>> 689b5252
        {
            anisotropy             = (flags & (uint)AxF.FeatureFlags.AxfAnisotropy) != 0;
            clearcoat              = (flags & (uint)AxF.FeatureFlags.AxfClearCoat) != 0;
            clearcoatRefraction    = (flags & (uint)AxF.FeatureFlags.AxfClearCoatRefraction) != 0;
            useHeightMap           = (flags & (uint)AxF.FeatureFlags.AxfUseHeightMap) != 0;
            brdfColorDiagonalClamp = (flags & (uint)AxF.FeatureFlags.AxfBRDFColorDiagonalClamp) != 0;
            honorMinRoughness      = (flags & (uint)AxF.FeatureFlags.AxfHonorMinRoughness) != 0;
<<<<<<< HEAD
            ltcPseudoRefraction    = (flags & (uint)AxF.FeatureFlags.AxfLtcPseudoRefraction) != 0;
            ltcFlakeMode           = (flags >> (int)FloorLog2((uint)AxF.FeatureFlags.AxfLtcFlakeMode)) & ((1U<<AxF.AxFDefinitions.s_AxfLtcFlakeModeNumbits)-1);
            ltcBRDFColorMode       = (flags >> (int)FloorLog2((uint)AxF.FeatureFlags.AxfLtcBRDFColorMode)) & ((1U<<AxF.AxFDefinitions.s_AxfLtcBRDFColorModeNumbits)-1);
            environmentMode        = (flags >> (int)FloorLog2((uint)AxF.FeatureFlags.AxfEnvironmentMode)) & ((1U<<AxF.AxFDefinitions.s_AxfEnvironmentModeNumbits)-1);
=======
>>>>>>> 689b5252
        }

        void DrawAxfSurfaceOptionsGUI()
        {
            materialEditor.ShaderProperty(m_MaterialTilingU, "Material Tiling U");
            materialEditor.ShaderProperty(m_MaterialTilingV, "Material Tiling V");

            AxfBrdfType AxF_BRDFType = (AxfBrdfType)m_AxF_BRDFType.floatValue;
            AxF_BRDFType = (AxfBrdfType)EditorGUILayout.Popup("BRDF Type", (int)AxF_BRDFType, AxfBrdfTypeNames);
            m_AxF_BRDFType.floatValue = (float)AxF_BRDFType;

            // Extract flag:
            uint flags = (uint)m_Flags.floatValue;
<<<<<<< HEAD
            bool anisotropy;
            bool clearcoat;
            bool clearcoatRefraction;
            bool useHeightMap;
            bool brdfColorDiagonalClamp;
            bool honorMinRoughness;
            bool ltcPseudoRefraction;
            uint ltcFlakeMode;
            uint ltcBRDFColorMode;
            uint environmentMode;

            ExtractFlags(flags,
                         out anisotropy, out clearcoat, out clearcoatRefraction, out useHeightMap, out brdfColorDiagonalClamp,
                         out honorMinRoughness,
                         out ltcPseudoRefraction,
                         out ltcFlakeMode, out ltcBRDFColorMode,
                         out environmentMode);
=======
            ExtractFlags(flags,
                         out bool anisotropy, out bool clearcoat, out bool clearcoatRefraction, out bool useHeightMap, out bool brdfColorDiagonalClamp,
                         out bool honorMinRoughness);
>>>>>>> 689b5252

            switch (AxF_BRDFType)
            {
                case AxfBrdfType.SVBRDF:
                {
                    EditorGUILayout.Space();
                    ++EditorGUI.indentLevel;

                    // Read as compact flags
                    //uint    flags = (uint)m_Flags.floatValue;
                    uint    BRDFType = (uint)m_SVBRDF_BRDFType.floatValue;
                    uint    BRDFVariants = (uint)m_SVBRDF_BRDFVariants.floatValue;

                    SvbrdfDiffuseType diffuseType = (SvbrdfDiffuseType)(BRDFType & 0x1);
                    SvbrdfSpecularType specularType = (SvbrdfSpecularType)((BRDFType >> 1) & 0x7);
                    SvbrdfFresnelVariant fresnelVariant = (SvbrdfFresnelVariant)(BRDFVariants & 0x3);
                    SvbrdfSpecularVariantWard wardVariant = (SvbrdfSpecularVariantWard)((BRDFVariants >> 2) & 0x3);
                    SvbrdfSpecularVariantBlinn blinnVariant = (SvbrdfSpecularVariantBlinn)((BRDFVariants >> 4) & 0x3);

                    // Expand as user-friendly UI
//                     EditorGUILayout.LabelField( "Flags", EditorStyles.boldLabel );
                    EditorGUILayout.LabelField("BRDF Variants", EditorStyles.boldLabel);

                    diffuseType = (SvbrdfDiffuseType)EditorGUILayout.Popup("Diffuse Type", (int)diffuseType, SvbrdfDiffuseTypeNames);
                    specularType = (SvbrdfSpecularType)EditorGUILayout.Popup("Specular Type", (int)specularType, SvbrdfSpecularTypeNames);

                    if (specularType == SvbrdfSpecularType.WARD)
                    {
                        fresnelVariant = (SvbrdfFresnelVariant)EditorGUILayout.Popup("Fresnel Variant", (int)fresnelVariant, SvbrdfFresnelVariantNames);
                        wardVariant = (SvbrdfSpecularVariantWard)EditorGUILayout.Popup("Ward Variant", (int)wardVariant, SvbrdfSpecularVariantWardNames);
                    }
                    else if (specularType == SvbrdfSpecularType.BLINN_PHONG)
                    {
                        blinnVariant = (SvbrdfSpecularVariantBlinn)EditorGUILayout.Popup("Blinn Variant", (int)blinnVariant, SvbrdfSpecularVariantBlinnNames);
                    }

                    // Regular maps
                    materialEditor.TexturePropertySingleLine(Styles.diffuseColorMapText, m_DiffuseColorMap);
                    materialEditor.TexturePropertySingleLine(Styles.specularColorMapText, m_SpecularColorMap);
                    materialEditor.TexturePropertySingleLine(Styles.specularLobeMapText, m_SpecularLobeMap);
                    m_SpecularLobeMapScale.floatValue = EditorGUILayout.FloatField(Styles.specularLobeMapScaleText, m_SpecularLobeMapScale.floatValue);
                    materialEditor.TexturePropertySingleLine(Styles.fresnelMapText, m_FresnelMap);
                    materialEditor.TexturePropertySingleLine(Styles.normalMapText, m_NormalMap);

                    // Alpha
                    materialEditor.TexturePropertySingleLine(Styles.alphaMapText, m_AlphaMap);

                    // Displacement
<<<<<<< HEAD
                    useHeightMap = EditorGUILayout.Toggle("Enable Displacement Map", useHeightMap);
=======
                    //TODO: unsupported for now
                    //useHeightMap = EditorGUILayout.Toggle("Enable Displacement Map", useHeightMap);
                    useHeightMap = false;
>>>>>>> 689b5252
                    if (useHeightMap)
                    {
                        ++EditorGUI.indentLevel;
                        materialEditor.TexturePropertySingleLine(Styles.heightMapText, m_HeightMap);
                        materialEditor.ShaderProperty(m_SVBRDF_HeightMapMaxMM, "Max Displacement (mm)");
                        --EditorGUI.indentLevel;
                    }

                    // Anisotropy
                    anisotropy = EditorGUILayout.Toggle("Is Anisotropic", anisotropy);
                    if (anisotropy)
                    {
                        ++EditorGUI.indentLevel;
                        materialEditor.TexturePropertySingleLine(Styles.anisoRotationMapText, m_AnisoRotationMap);
                        --EditorGUI.indentLevel;
                    }

                    // Clearcoat
                    clearcoat = EditorGUILayout.Toggle("Enable Clearcoat", clearcoat);
                    if (clearcoat)
                    {
                        ++EditorGUI.indentLevel;
                        materialEditor.TexturePropertySingleLine(Styles.clearcoatColorMapText, m_ClearcoatColorMap);
                        materialEditor.TexturePropertySingleLine(Styles.clearcoatNormalMapText, m_ClearcoatNormalMap);
                        clearcoatRefraction = EditorGUILayout.Toggle("Enable Refraction", clearcoatRefraction);
                        // The IOR map is always required for the coat F0, while in the CAR_PAINT model, the IOR
                        // is given by a scalar value.
                        materialEditor.TexturePropertySingleLine(Styles.clearcoatIORMapText, m_ClearcoatIORMap);
                        --EditorGUI.indentLevel;
                    }

                    BRDFType = 0;
                    BRDFType |= (uint)diffuseType;
                    BRDFType |= ((uint)specularType) << 1;

                    BRDFVariants = 0;
                    BRDFVariants |= (uint)fresnelVariant;
                    BRDFVariants |= ((uint)wardVariant) << 2;
                    BRDFVariants |= ((uint)blinnVariant) << 4;

//                    cmd.SetGlobalFloat( HDShaderIDs._TexturingModeFlags, *(float*) &texturingModeFlags );
                    m_SVBRDF_BRDFType.floatValue = (float)BRDFType;
                    m_SVBRDF_BRDFVariants.floatValue = (float)BRDFVariants;

                    --EditorGUI.indentLevel;
                    break;
                }

                case AxfBrdfType.CAR_PAINT:
                {
                    EditorGUILayout.Space();
                    ++EditorGUI.indentLevel;

                    useHeightMap = false;

                    // Expand as user-friendly UI

                    // Regular maps
                    materialEditor.TexturePropertySingleLine(Styles.BRDFColorMapText, m_CarPaint2_BRDFColorMap);
                    m_CarPaint2_BRDFColorMapScale.floatValue = EditorGUILayout.FloatField(Styles.BRDFColorMapScaleText, m_CarPaint2_BRDFColorMapScale.floatValue);

                    brdfColorDiagonalClamp = EditorGUILayout.Toggle("BRDF Color Table Diagonal Clamping", brdfColorDiagonalClamp);
                    if (brdfColorDiagonalClamp)
                    {
                        ++EditorGUI.indentLevel;
                        m_CarPaint2_BRDFColorMapUVScale.vectorValue = EditorGUILayout.Vector2Field(Styles.BRDFColorMapUVScaleText, m_CarPaint2_BRDFColorMapUVScale.vectorValue);
                        --EditorGUI.indentLevel;
                    }


                    materialEditor.TexturePropertySingleLine(Styles.BTFFlakesMapText, m_CarPaint2_BTFFlakeMap);
                    //EditorGUILayout.LabelField( "Texture Dimension = " + m_CarPaint_BTFFlakesMap_sRGB.textureDimension );
                    //EditorGUILayout.LabelField( "Texture Format = " + m_CarPaint_BTFFlakesMap_sRGB.textureValue. );
                    m_CarPaint2_BTFFlakeMapScale.floatValue = EditorGUILayout.FloatField(Styles.BTFFlakesMapScaleText, m_CarPaint2_BTFFlakeMapScale.floatValue);
                    m_CarPaint2_FlakeTiling.floatValue = EditorGUILayout.FloatField(Styles.FlakesTilingText, m_CarPaint2_FlakeTiling.floatValue);

                    materialEditor.TexturePropertySingleLine(Styles.thetaFI_sliceLUTMapText, m_CarPaint2_FlakeThetaFISliceLUTMap);

                    //m_CarPaint2_FlakeMaxThetaI = FindProperty(m_CarPaint2_FlakeMaxThetaIText);
                    //m_CarPaint2_FlakeNumThetaF = FindProperty(m_CarPaint2_FlakeNumThetaFText);
                    //m_CarPaint2_FlakeNumThetaI = FindProperty(m_CarPaint2_FlakeNumThetaIText);

                    m_CarPaint2_CTDiffuse.floatValue = EditorGUILayout.FloatField(Styles.CarPaintCTDiffuseText, m_CarPaint2_CTDiffuse.floatValue);
                    m_CarPaint2_LobeCount.floatValue = Mathf.Floor(Mathf.Clamp(EditorGUILayout.FloatField(Styles.CarPaintLobeCountText, m_CarPaint2_LobeCount.floatValue), 0f, 3f));
                    m_CarPaint2_CTF0s.vectorValue = EditorGUILayout.Vector3Field(Styles.CarPaintCTF0sText, m_CarPaint2_CTF0s.vectorValue);
                    m_CarPaint2_CTCoeffs.vectorValue = EditorGUILayout.Vector3Field(Styles.CarPaintCTCoeffsText, m_CarPaint2_CTCoeffs.vectorValue);
                    m_CarPaint2_CTSpreads.vectorValue = EditorGUILayout.Vector3Field(Styles.CarPaintCTSpreadsText, m_CarPaint2_CTSpreads.vectorValue);
                    materialEditor.ShaderProperty(m_SVBRDF_HeightMapMaxMM, "Max Displacement (mm)");

                    // Clearcoat
                    clearcoat = EditorGUILayout.Toggle("Enable Clearcoat", clearcoat);
                    if (clearcoat)
                    {
                        ++EditorGUI.indentLevel;
//                        materialEditor.TexturePropertySingleLine( Styles.clearcoatColorMapText, m_ClearcoatColorMap );
                        materialEditor.TexturePropertySingleLine(Styles.clearcoatNormalMapText, m_ClearcoatNormalMap);
//                        materialEditor.TexturePropertySingleLine( Styles.clearcoatIORMapText, m_ClearcoatIORMap );
                        m_CarPaint2_ClearcoatIOR.floatValue = EditorGUILayout.FloatField(Styles.CarPaintIORText, m_CarPaint2_ClearcoatIOR.floatValue);
                        --EditorGUI.indentLevel;
                        clearcoatRefraction = EditorGUILayout.Toggle("Enable Refraction", clearcoatRefraction);
                    }

//                    cmd.SetGlobalFloat( HDShaderIDs._TexturingModeFlags, *(float*) &texturingModeFlags );

                    --EditorGUI.indentLevel;
                    break;
                }
            }

<<<<<<< HEAD
            // Draw other advanced options:
            if (Config.s_ShowAdvanced)
            {
                EditorGUILayout.Space();
                EditorGUILayout.LabelField(Styles.advancedHeader);
                EditorGUILayout.Space();

                ++EditorGUI.indentLevel;

                honorMinRoughness = EditorGUILayout.Toggle("Honor Min Roughness", honorMinRoughness);
                ltcPseudoRefraction = EditorGUILayout.Toggle("Area Lights Pseudo Refraction", ltcPseudoRefraction);
                //ltcFlakeMode = EditorGUILayout.IntField(Styles.ltcFlakeModeText, ltcFlakeMode);
                //ltcBRDFColorMode = EditorGUILayout.IntField(Styles.ltcBRDFColorModeText, ltcBRDFColorMode);
                environmentMode = (uint) EditorGUILayout.IntField(Styles.environmentModeText, (int)environmentMode);

                //m_EnvSamplingModeQuality.floatValue = (float) EditorGUILayout.IntSlider(Styles.envSamplingModeQualityText, (int) m_EnvSamplingModeQuality.floatValue, -4, 4);
                m_EnvSamplingModeQuality.floatValue = (float) EditorGUILayout.IntSlider(Styles.envSamplingModeQualityText, (int) m_EnvSamplingModeQuality.floatValue, 0, 4);
                //m_EnvSamplingModeQuality.floatValue = (float) EditorGUILayout.IntField(Styles.envSamplingModeQualityText, (int) m_EnvSamplingModeQuality.floatValue);
                //materialEditor.ShaderProperty(m_EnvSamplingModeQuality, Styles.envSamplingModeQualityText);
                materialEditor.ShaderProperty(m_EnvSamplingFilteringAmount, Styles.envSamplingFilteringAmountText);
                //m_LTCSamplingModeQuality.intValue = EditorGUILayout.IntField(Styles.ltcSamplingModeQualityText, m_LTCSamplingModeQuality.intValue);

                m_LightTypeDimmers.vectorValue = EditorGUILayout.Vector4Field(Styles.lightTypeDimmersText, m_LightTypeDimmers.vectorValue);

                --EditorGUI.indentLevel;
            }

            // Finally write back flags:
            flags = GenFlags(anisotropy, clearcoat, clearcoatRefraction, useHeightMap, brdfColorDiagonalClamp,
                             honorMinRoughness,
                             ltcPseudoRefraction,
                             ltcFlakeMode, ltcBRDFColorMode,
                             environmentMode);
=======
            // Finally write back flags:
            flags = GenFlags(anisotropy, clearcoat, clearcoatRefraction, useHeightMap, brdfColorDiagonalClamp,
                             honorMinRoughness);
>>>>>>> 689b5252
            m_Flags.floatValue = (float)flags;
        }//DrawAxfSurfaceOptionsGUI
    }
}<|MERGE_RESOLUTION|>--- conflicted
+++ resolved
@@ -58,12 +58,6 @@
             public static GUIContent    CarPaintCTCoeffsText = new GUIContent("CT Lobes coeffs");
             public static GUIContent    CarPaintCTSpreadsText = new GUIContent("CT Lobes spreads");
 
-            public static GUIContent    CarPaintCTDiffuseText = new GUIContent("Diffuse coeff");
-            public static GUIContent    CarPaintLobeCountText = new GUIContent("CT Lobes count");
-            public static GUIContent    CarPaintCTF0sText = new GUIContent("CT Lobes F0s");
-            public static GUIContent    CarPaintCTCoeffsText = new GUIContent("CT Lobes coeffs");
-            public static GUIContent    CarPaintCTSpreadsText = new GUIContent("CT Lobes spreads");
-
             /////////////////////////////////////////////////////////////////////////////////////////////////
             // Generic
 
@@ -72,20 +66,6 @@
             public static GUIContent    clearcoatNormalMapText = new GUIContent("Clearcoat Normal");
             public static GUIContent    clearcoatIORMapText = new GUIContent("Clearcoat IOR");
 
-<<<<<<< HEAD
-            // Misc advanced:
-            public const string advancedHeader = "Advanced Per Material Shading Controls";
-
-            public static GUIContent    lightTypeDimmersText  = new GUIContent("Light Type Dimmers", "indirect diffuse (SH), indirect specular (IBL), LTC, SSR.");
-            public static GUIContent    envSamplingModeQualityText  = new GUIContent("Env. Sampling Mode Quality", "0 disabled, up to 4");
-            public static GUIContent    envSamplingFilteringAmountText = new GUIContent("Env. Sampling Filtering Amount", "0 to 1");
-            public static GUIContent    ltcSamplingModeQualityText  = new GUIContent("Area Lights Sampling Mode Quality", "0 disabled, up to 4");
-            public static GUIContent    ltcFlakeModeText  = new GUIContent("Area Lights Flake Mode", "Area Lights Flake Mode");
-            public static GUIContent    ltcBRDFColorModeText  = new GUIContent("Area Lights BRDFColor Mode", "Area Lights BRDFColor Mode");
-            public static GUIContent    environmentModeText =  new GUIContent("Environment Mode", "Environment Mode");
-
-=======
->>>>>>> 689b5252
         }
 
         static readonly string[]    AxfBrdfTypeNames = Enum.GetNames(typeof(AxfBrdfType));
@@ -143,19 +123,6 @@
 
         static string               m_FlagsText = "_Flags";
         MaterialProperty  m_Flags;
-
-        // Other advanced controls:
-        static string               m_LightTypeDimmersText = "_LightTypeDimmers";
-        MaterialProperty  m_LightTypeDimmers;
-
-        static string               m_EnvSamplingModeQualityText = "_EnvSamplingModeQuality";
-        MaterialProperty  m_EnvSamplingModeQuality;
-
-        static string               m_EnvSamplingFilteringAmountText = "_EnvSamplingFilteringAmount";
-        MaterialProperty  m_EnvSamplingFilteringAmount;
-
-        static string               m_LTCSamplingModeQualityText = "_LTCSamplingModeQuality";
-        MaterialProperty  m_LTCSamplingModeQuality;
 
         /////////////////////////////////////////////////////////////////////////////////////////////////
         // SVBRDF Parameters
@@ -264,11 +231,6 @@
 
             m_Flags = FindProperty(m_FlagsText);
 
-            m_LightTypeDimmers = FindProperty(m_LightTypeDimmersText);
-            m_EnvSamplingModeQuality = FindProperty(m_EnvSamplingModeQualityText);
-            m_EnvSamplingFilteringAmount = FindProperty(m_EnvSamplingFilteringAmountText);
-            m_LTCSamplingModeQuality = FindProperty(m_LTCSamplingModeQualityText);
-
             //////////////////////////////////////////////////////////////////////////
             // SVBRDF
             m_SVBRDF_BRDFType = FindProperty(m_SVBRDF_BRDFTypeText);
@@ -334,37 +296,8 @@
             }
         }
 
-<<<<<<< HEAD
-        // https://stackoverflow.com/questions/15967240/fastest-implementation-of-log2int-and-log2float
-        // http://aggregate.org/MAGIC/#Population%20Count%20(Ones%20Count)
-        public static int NumBitsSet(uint x)
-        {
-            x -= ((x >> 1) & 0x55555555);
-            x = (((x >> 2) & 0x33333333) + (x & 0x33333333));
-            x = (((x >> 4) + x) & 0x0f0f0f0f);
-            x += (x >> 8);
-            x += (x >> 16);
-            return (int)(x & 0x0000003f);
-        }
-        public static uint FloorLog2(uint x)
-        {
-            x |= (x >> 1);
-            x |= (x >> 2);
-            x |= (x >> 4);
-            x |= (x >> 8);
-            x |= (x >> 16);
-            return (uint)(NumBitsSet(x) - 1);
-        }
-
-        public static uint GenFlags(bool anisotropy = false, bool clearcoat = false, bool clearcoatRefraction = false, bool useHeightMap = false, bool brdfColorDiagonalClamp = false,
-                                    bool honorMinRoughness = false,
-                                    bool ltcPseudoRefraction = false,
-                                    uint ltcFlakeMode = 0, uint ltcBRDFColorMode = 0,
-                                    uint environmentMode = 0)
-=======
         public static uint GenFlags(bool anisotropy = false, bool clearcoat = false, bool clearcoatRefraction = false, bool useHeightMap = false, bool brdfColorDiagonalClamp = false,
                                     bool honorMinRoughness = false)
->>>>>>> 689b5252
         {
             uint flags = 0;
             flags |= anisotropy ? (uint) AxF.FeatureFlags.AxfAnisotropy : 0U;
@@ -373,30 +306,12 @@
             flags |= useHeightMap ? (uint) AxF.FeatureFlags.AxfUseHeightMap : 0U;
             flags |= brdfColorDiagonalClamp ? (uint) AxF.FeatureFlags.AxfBRDFColorDiagonalClamp : 0U;
             flags |= honorMinRoughness ? (uint) AxF.FeatureFlags.AxfHonorMinRoughness : 0U;
-<<<<<<< HEAD
-            flags |= ltcPseudoRefraction ? (uint) AxF.FeatureFlags.AxfLtcPseudoRefraction : 0U;
-            flags |= ( (ltcFlakeMode & ((1U<<AxF.AxFDefinitions.s_AxfLtcFlakeModeNumbits)-1)) << (int)FloorLog2((uint)AxF.FeatureFlags.AxfLtcFlakeMode));
-            flags |= ( (ltcBRDFColorMode & ((1U<<AxF.AxFDefinitions.s_AxfLtcBRDFColorModeNumbits)-1)) << (int)FloorLog2((uint)AxF.FeatureFlags.AxfLtcBRDFColorMode));
-            //uint envModeMask = ((1U<<AxF.AxFDefinitions.s_AxfEnvironmentModeNumbits)-1);
-            //int envModeOffset = (int)FloorLog2((uint)AxF.FeatureFlags.AxfEnvironmentMode);
-            //environmentMode = environmentMode & envModeMask;
-            //flags |= (environmentMode << envModeOffset);
-            flags |= ( (environmentMode & ((1U<<AxF.AxFDefinitions.s_AxfEnvironmentModeNumbits)-1)) << (int)FloorLog2((uint)AxF.FeatureFlags.AxfEnvironmentMode));
-=======
->>>>>>> 689b5252
             return flags;
         }
 
         public static void ExtractFlags(uint flags,
                                         out bool anisotropy, out bool clearcoat, out bool clearcoatRefraction, out bool useHeightMap, out bool brdfColorDiagonalClamp,
-<<<<<<< HEAD
-                                        out bool honorMinRoughness,
-                                        out bool ltcPseudoRefraction,
-                                        out uint ltcFlakeMode, out uint ltcBRDFColorMode,
-                                        out uint environmentMode)
-=======
                                         out bool honorMinRoughness)
->>>>>>> 689b5252
         {
             anisotropy             = (flags & (uint)AxF.FeatureFlags.AxfAnisotropy) != 0;
             clearcoat              = (flags & (uint)AxF.FeatureFlags.AxfClearCoat) != 0;
@@ -404,13 +319,6 @@
             useHeightMap           = (flags & (uint)AxF.FeatureFlags.AxfUseHeightMap) != 0;
             brdfColorDiagonalClamp = (flags & (uint)AxF.FeatureFlags.AxfBRDFColorDiagonalClamp) != 0;
             honorMinRoughness      = (flags & (uint)AxF.FeatureFlags.AxfHonorMinRoughness) != 0;
-<<<<<<< HEAD
-            ltcPseudoRefraction    = (flags & (uint)AxF.FeatureFlags.AxfLtcPseudoRefraction) != 0;
-            ltcFlakeMode           = (flags >> (int)FloorLog2((uint)AxF.FeatureFlags.AxfLtcFlakeMode)) & ((1U<<AxF.AxFDefinitions.s_AxfLtcFlakeModeNumbits)-1);
-            ltcBRDFColorMode       = (flags >> (int)FloorLog2((uint)AxF.FeatureFlags.AxfLtcBRDFColorMode)) & ((1U<<AxF.AxFDefinitions.s_AxfLtcBRDFColorModeNumbits)-1);
-            environmentMode        = (flags >> (int)FloorLog2((uint)AxF.FeatureFlags.AxfEnvironmentMode)) & ((1U<<AxF.AxFDefinitions.s_AxfEnvironmentModeNumbits)-1);
-=======
->>>>>>> 689b5252
         }
 
         void DrawAxfSurfaceOptionsGUI()
@@ -424,29 +332,9 @@
 
             // Extract flag:
             uint flags = (uint)m_Flags.floatValue;
-<<<<<<< HEAD
-            bool anisotropy;
-            bool clearcoat;
-            bool clearcoatRefraction;
-            bool useHeightMap;
-            bool brdfColorDiagonalClamp;
-            bool honorMinRoughness;
-            bool ltcPseudoRefraction;
-            uint ltcFlakeMode;
-            uint ltcBRDFColorMode;
-            uint environmentMode;
-
-            ExtractFlags(flags,
-                         out anisotropy, out clearcoat, out clearcoatRefraction, out useHeightMap, out brdfColorDiagonalClamp,
-                         out honorMinRoughness,
-                         out ltcPseudoRefraction,
-                         out ltcFlakeMode, out ltcBRDFColorMode,
-                         out environmentMode);
-=======
             ExtractFlags(flags,
                          out bool anisotropy, out bool clearcoat, out bool clearcoatRefraction, out bool useHeightMap, out bool brdfColorDiagonalClamp,
                          out bool honorMinRoughness);
->>>>>>> 689b5252
 
             switch (AxF_BRDFType)
             {
@@ -495,13 +383,9 @@
                     materialEditor.TexturePropertySingleLine(Styles.alphaMapText, m_AlphaMap);
 
                     // Displacement
-<<<<<<< HEAD
-                    useHeightMap = EditorGUILayout.Toggle("Enable Displacement Map", useHeightMap);
-=======
                     //TODO: unsupported for now
                     //useHeightMap = EditorGUILayout.Toggle("Enable Displacement Map", useHeightMap);
                     useHeightMap = false;
->>>>>>> 689b5252
                     if (useHeightMap)
                     {
                         ++EditorGUI.indentLevel;
@@ -611,45 +495,9 @@
                 }
             }
 
-<<<<<<< HEAD
-            // Draw other advanced options:
-            if (Config.s_ShowAdvanced)
-            {
-                EditorGUILayout.Space();
-                EditorGUILayout.LabelField(Styles.advancedHeader);
-                EditorGUILayout.Space();
-
-                ++EditorGUI.indentLevel;
-
-                honorMinRoughness = EditorGUILayout.Toggle("Honor Min Roughness", honorMinRoughness);
-                ltcPseudoRefraction = EditorGUILayout.Toggle("Area Lights Pseudo Refraction", ltcPseudoRefraction);
-                //ltcFlakeMode = EditorGUILayout.IntField(Styles.ltcFlakeModeText, ltcFlakeMode);
-                //ltcBRDFColorMode = EditorGUILayout.IntField(Styles.ltcBRDFColorModeText, ltcBRDFColorMode);
-                environmentMode = (uint) EditorGUILayout.IntField(Styles.environmentModeText, (int)environmentMode);
-
-                //m_EnvSamplingModeQuality.floatValue = (float) EditorGUILayout.IntSlider(Styles.envSamplingModeQualityText, (int) m_EnvSamplingModeQuality.floatValue, -4, 4);
-                m_EnvSamplingModeQuality.floatValue = (float) EditorGUILayout.IntSlider(Styles.envSamplingModeQualityText, (int) m_EnvSamplingModeQuality.floatValue, 0, 4);
-                //m_EnvSamplingModeQuality.floatValue = (float) EditorGUILayout.IntField(Styles.envSamplingModeQualityText, (int) m_EnvSamplingModeQuality.floatValue);
-                //materialEditor.ShaderProperty(m_EnvSamplingModeQuality, Styles.envSamplingModeQualityText);
-                materialEditor.ShaderProperty(m_EnvSamplingFilteringAmount, Styles.envSamplingFilteringAmountText);
-                //m_LTCSamplingModeQuality.intValue = EditorGUILayout.IntField(Styles.ltcSamplingModeQualityText, m_LTCSamplingModeQuality.intValue);
-
-                m_LightTypeDimmers.vectorValue = EditorGUILayout.Vector4Field(Styles.lightTypeDimmersText, m_LightTypeDimmers.vectorValue);
-
-                --EditorGUI.indentLevel;
-            }
-
-            // Finally write back flags:
-            flags = GenFlags(anisotropy, clearcoat, clearcoatRefraction, useHeightMap, brdfColorDiagonalClamp,
-                             honorMinRoughness,
-                             ltcPseudoRefraction,
-                             ltcFlakeMode, ltcBRDFColorMode,
-                             environmentMode);
-=======
             // Finally write back flags:
             flags = GenFlags(anisotropy, clearcoat, clearcoatRefraction, useHeightMap, brdfColorDiagonalClamp,
                              honorMinRoughness);
->>>>>>> 689b5252
             m_Flags.floatValue = (float)flags;
         }//DrawAxfSurfaceOptionsGUI
     }
