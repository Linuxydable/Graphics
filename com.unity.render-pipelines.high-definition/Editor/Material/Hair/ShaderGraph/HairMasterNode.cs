--- conflicted
+++ resolved
@@ -933,43 +933,6 @@
             return validSlots.OfType<IMayRequirePosition>().Aggregate(NeededCoordinateSpace.None, (mask, node) => mask | node.RequiresPosition(stageCapability));
         }
 
-<<<<<<< HEAD
-=======
-        public override void ProcessPreviewMaterial(Material previewMaterial)
-        {
-            // Fixup the material settings:
-            previewMaterial.SetFloat(kSurfaceType, (int)(SurfaceType)surfaceType);
-            previewMaterial.SetFloat(kDoubleSidedNormalMode, (int)doubleSidedMode);
-            previewMaterial.SetFloat(kDoubleSidedEnable, doubleSidedMode != DoubleSidedMode.Disabled ? 1.0f : 0.0f);
-            previewMaterial.SetFloat(kAlphaCutoffEnabled, alphaTest.isOn ? 1 : 0);
-            previewMaterial.SetFloat(kBlendMode, (int)HDSubShaderUtilities.ConvertAlphaModeToBlendMode(alphaMode));
-            previewMaterial.SetFloat(kEnableFogOnTransparent, transparencyFog.isOn ? 1.0f : 0.0f);
-            previewMaterial.SetFloat(kZTestTransparent, (int)zTest);
-            previewMaterial.SetFloat(kTransparentCullMode, (int)transparentCullMode);
-            previewMaterial.SetFloat(kZWrite, zWrite.isOn ? 1.0f : 0.0f);
-            // No sorting priority for shader graph preview
-            var renderingPass = surfaceType == SurfaceType.Opaque ? HDRenderQueue.RenderQueueType.Opaque : HDRenderQueue.RenderQueueType.Transparent;
-            previewMaterial.renderQueue = (int)HDRenderQueue.ChangeType(renderingPass, offset: 0, alphaTest: alphaTest.isOn);
-
-            HairGUI.SetupMaterialKeywordsAndPass(previewMaterial);
-        }
-
-        public override object saveContext
-        {
-            get
-            {
-                int hash = ComputeMaterialNeedsUpdateHash();
-
-                bool needsUpdate = hash != m_MaterialNeedsUpdateHash;
-
-                if (needsUpdate)
-                    m_MaterialNeedsUpdateHash = hash;
-
-                return new HDSaveContext{ updateMaterials = needsUpdate };
-            }
-        }
-
->>>>>>> fd4b6e6b
         public override void CollectShaderProperties(PropertyCollector collector, GenerationMode generationMode)
         {
             // Trunk currently relies on checking material property "_EmissionColor" to allow emissive GI. If it doesn't find that property, or it is black, GI is forced off.
