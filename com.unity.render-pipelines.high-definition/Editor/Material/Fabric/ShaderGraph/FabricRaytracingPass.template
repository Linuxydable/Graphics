--- conflicted
+++ resolved
@@ -175,21 +175,20 @@
         surfaceData.tangentWS = normalize(fragInputs.tangentToWorld[0].xyz);    // The tangent is not normalize in tangentToWorld for mikkt. TODO: Check if it expected that we normalize with Morten. Tag: SURFACE_GRADIENT
         $Tangent: surfaceData.tangentWS = TransformTangentToWorld(surfaceDescription.Tangent, fragInputs.tangentToWorld);
 
-#if HAVE_DECALS
-        if (_EnableDecals)
-        {
-            // Both uses and modifies 'surfaceData.normalWS'.
-            DecalSurfaceData decalSurfaceData = GetDecalSurfaceData(posInput, surfaceDescription.Alpha);
-            ApplyDecalToSurfaceData(decalSurfaceData, surfaceData);
-        }
-#endif
+        #if HAVE_DECALS
+            if (_EnableDecals)
+            {
+                // Both uses and modifies 'surfaceData.normalWS'.
+                DecalSurfaceData decalSurfaceData = GetDecalSurfaceData(posInput, surfaceDescription.Alpha);
+                ApplyDecalToSurfaceData(decalSurfaceData, surfaceData);
+            }
+        #endif
 
         bentNormalWS = surfaceData.normalWS;
         $BentNormal: GetNormalWS(fragInputs, surfaceDescription.BentNormal, bentNormalWS, doubleSidedConstants);
 
         surfaceData.tangentWS = Orthonormalize(surfaceData.tangentWS, surfaceData.normalWS);
 
-<<<<<<< HEAD
         #if defined(_SPECULAR_OCCLUSION_CUSTOM)
             // Just use the value passed through via the slot (not active otherwise)
         #elif defined(_SPECULAR_OCCLUSION_FROM_AO_BENT_NORMAL)
@@ -197,16 +196,6 @@
             surfaceData.specularOcclusion = GetSpecularOcclusionFromBentAO(V, bentNormalWS, surfaceData.normalWS, surfaceData.ambientOcclusion, PerceptualSmoothnessToPerceptualRoughness(surfaceData.perceptualSmoothness));
         #elif defined(_AMBIENT_OCCLUSION) && defined(_SPECULAR_OCCLUSION_FROM_AO)
             surfaceData.specularOcclusion = GetSpecularOcclusionFromAmbientOcclusion(ClampNdotV(dot(surfaceData.normalWS, V)), surfaceData.ambientOcclusion, PerceptualSmoothnessToRoughness(surfaceData.perceptualSmoothness));
-        #else
-            surfaceData.specularOcclusion = 1.0;
-        #endif
-
-        #if HAVE_DECALS
-            if (_EnableDecals)
-            {
-                DecalSurfaceData decalSurfaceData = GetDecalSurfaceData(posInput, surfaceDescription.Alpha);
-                ApplyDecalToSurfaceData(decalSurfaceData, surfaceData);
-            }
         #endif
 
         #ifdef DEBUG_DISPLAY
@@ -219,27 +208,6 @@
             // as it can modify attribute use for static lighting
             ApplyDebugToSurfaceData(fragInputs.tangentToWorld, surfaceData);
         #endif
-=======
-#if defined(_SPECULAR_OCCLUSION_CUSTOM)
-        // Just use the value passed through via the slot (not active otherwise)
-#elif defined(_SPECULAR_OCCLUSION_FROM_AO_BENT_NORMAL)
-        // If we have bent normal and ambient occlusion, process a specular occlusion
-        surfaceData.specularOcclusion = GetSpecularOcclusionFromBentAO(V, bentNormalWS, surfaceData.normalWS, surfaceData.ambientOcclusion, PerceptualSmoothnessToPerceptualRoughness(surfaceData.perceptualSmoothness));
-#elif defined(_AMBIENT_OCCLUSION) && defined(_SPECULAR_OCCLUSION_FROM_AO)
-        surfaceData.specularOcclusion = GetSpecularOcclusionFromAmbientOcclusion(ClampNdotV(dot(surfaceData.normalWS, V)), surfaceData.ambientOcclusion, PerceptualSmoothnessToRoughness(surfaceData.perceptualSmoothness));
-#endif
-
-#ifdef DEBUG_DISPLAY
-        if (_DebugMipMapMode != DEBUGMIPMAPMODE_NONE)
-        {
-            // TODO: need to update mip info
-        }
-
-        // We need to call ApplyDebugToSurfaceData after filling the surfarcedata and before filling builtinData
-        // as it can modify attribute use for static lighting
-        ApplyDebugToSurfaceData(fragInputs.tangentToWorld, surfaceData);
-#endif
->>>>>>> 58396432
     }
 
     bool GetSurfaceDataFromIntersection(FragInputs fragInputs, float3 V, PositionInputs posInput, IntersectionVertex intersectionVertex, RayCone rayCone, out SurfaceData surfaceData, out BuiltinData builtinData)
