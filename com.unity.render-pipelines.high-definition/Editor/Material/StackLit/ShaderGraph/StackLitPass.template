--- conflicted
+++ resolved
@@ -20,17 +20,9 @@
     // Pragmas
     $splice(PassPragmas)
 
-<<<<<<< HEAD
     // Keywords
     $splice(PassKeywords)
     $splice(GraphKeywords)
-=======
-    #pragma shader_feature _SURFACE_TYPE_TRANSPARENT
-    #pragma shader_feature_local _DOUBLESIDED_ON
-    #pragma shader_feature_local _ _BLENDMODE_ALPHA _BLENDMODE_ADD _BLENDMODE_PRE_MULTIPLY
-    #pragma shader_feature_local _ENABLE_FOG_ON_TRANSPARENT
-    #pragma shader_feature_local _ALPHATEST_ON
->>>>>>> 0394f7cf
 
     //-------------------------------------------------------------------------------------
     // Variant Definitions
