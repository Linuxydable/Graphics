using System.Collections.Generic;
using Data.Util;
using UnityEditor.Graphing;
using UnityEditor.ShaderGraph;
using UnityEngine.Rendering.HighDefinition;
using UnityEngine.Rendering;

namespace UnityEditor.Rendering.HighDefinition
{
    [FormerName("UnityEditor.Experimental.Rendering.HDPipeline.HDUnlitSubShader")]
    class HDUnlitSubShader : IHDUnlitSubShader
    {
        Pass m_PassMETA = new Pass()
        {
            Name = "META",
            LightMode = "META",
            TemplateName = "HDUnlitPass.template",
            MaterialName = "Unlit",
            ShaderPassName = "SHADERPASS_LIGHT_TRANSPORT",
            CullOverride = "Cull Off",
            Includes = new List<string>()
            {
                "#include \"Packages/com.unity.render-pipelines.high-definition/Runtime/RenderPipeline/ShaderPass/ShaderPassLightTransport.hlsl\"",
            },
            RequiredFields = new List<string>()
            {
                "AttributesMesh.normalOS",
                "AttributesMesh.tangentOS",     // Always present as we require it also in case of Variants lighting
                "AttributesMesh.uv0",
                "AttributesMesh.uv1",
                "AttributesMesh.color",
                "AttributesMesh.uv2",           // SHADERPASS_LIGHT_TRANSPORT always uses uv2
            },
            PixelShaderSlots = new List<int>()
            {
                HDUnlitMasterNode.ColorSlotId,
                HDUnlitMasterNode.AlphaSlotId,
                HDUnlitMasterNode.AlphaThresholdSlotId,
                HDUnlitMasterNode.EmissionSlotId
            },
            VertexShaderSlots = new List<int>()
            {
                //HDUnlitMasterNode.PositionSlotId
            },
            UseInPreview = false
        };

        Pass m_SceneSelectionPass = new Pass()
        {
            Name = "SceneSelectionPass",
            LightMode = "SceneSelectionPass",
            TemplateName = "HDUnlitPass.template",
            MaterialName = "Unlit",
            ShaderPassName = "SHADERPASS_DEPTH_ONLY",
            ColorMaskOverride = "ColorMask 0",
            CullOverride = HDSubShaderUtilities.defaultCullMode,
            ZWriteOverride = HDSubShaderUtilities.zWriteOn,
            ExtraDefines = new List<string>()
            {
                "#define SCENESELECTIONPASS",
                "#pragma editor_sync_compilation",
            },
            Includes = new List<string>()
            {
                "#include \"Packages/com.unity.render-pipelines.high-definition/Runtime/RenderPipeline/ShaderPass/ShaderPassDepthOnly.hlsl\"",
            },
            PixelShaderSlots = new List<int>()
            {
                HDUnlitMasterNode.AlphaSlotId,
                HDUnlitMasterNode.AlphaThresholdSlotId
            },
            VertexShaderSlots = new List<int>()
            {
                HDUnlitMasterNode.PositionSlotId
            },
            UseInPreview = false,
        };

        Pass m_PassDepthForwardOnly = new Pass()
        {
            Name = "DepthForwardOnly",
            LightMode = "DepthForwardOnly",
            TemplateName = "HDUnlitPass.template",
            MaterialName = "Unlit",
            ShaderPassName = "SHADERPASS_DEPTH_ONLY",
            ZWriteOverride = HDSubShaderUtilities.zWriteOn,
            // Caution: When using MSAA we have normal and depth buffer bind.
            // Mean unlit object need to not write in it (or write 0) - Disable color mask for this RT
            // This is not a problem in no MSAA mode as there is no buffer bind
            ColorMaskOverride = "ColorMask 0 0",
            CullOverride = HDSubShaderUtilities.defaultCullMode,

            ExtraDefines = new List<string>()
            {
                "#pragma multi_compile _ WRITE_MSAA_DEPTH"
                // Note we don't need to define WRITE_NORMAL_BUFFER
            },

            Includes = new List<string>()
            {
                "#include \"Packages/com.unity.render-pipelines.high-definition/Runtime/RenderPipeline/ShaderPass/ShaderPassDepthOnly.hlsl\"",
            },
            PixelShaderSlots = new List<int>()
            {
                HDUnlitMasterNode.AlphaSlotId,
                HDUnlitMasterNode.AlphaThresholdSlotId
            },

            VertexShaderSlots = new List<int>()
            {
                HDUnlitMasterNode.PositionSlotId
            },
            UseInPreview = false,

            OnGeneratePassImpl = (IMasterNode node, ref Pass pass) =>
            {
                HDSubShaderUtilities.SetStencilStateForDepth(ref pass);
            }
        };

        Pass m_PassMotionVectors = new Pass()
        {
            Name = "MotionVectors",
            LightMode = "MotionVectors",
            TemplateName = "HDUnlitPass.template",
            MaterialName = "Unlit",
            ShaderPassName = "SHADERPASS_MOTION_VECTORS",
            CullOverride = HDSubShaderUtilities.defaultCullMode,
            ZWriteOverride = HDSubShaderUtilities.zWriteOn,
            // Caution: When using MSAA we have motion vector, normal and depth buffer bind.
            // Mean unlit object need to not write in it (or write 0) - Disable color mask for this RT
            // This is not a problem in no MSAA mode as there is no buffer bind
            ColorMaskOverride = "ColorMask 0 1",

            ExtraDefines = new List<string>()
            {
                "#pragma multi_compile _ WRITE_MSAA_DEPTH"
                // Note we don't need to define WRITE_NORMAL_BUFFER
            },
            Includes = new List<string>()
            {
                "#include \"Packages/com.unity.render-pipelines.high-definition/Runtime/RenderPipeline/ShaderPass/ShaderPassMotionVectors.hlsl\"",
            },
            RequiredFields = new List<string>()
            {
                "FragInputs.positionRWS",
            },
            PixelShaderSlots = new List<int>()
            {
                HDUnlitMasterNode.AlphaSlotId,
                HDUnlitMasterNode.AlphaThresholdSlotId
            },
            VertexShaderSlots = new List<int>()
            {
                HDUnlitMasterNode.PositionSlotId
            },
            UseInPreview = false,

            OnGeneratePassImpl = (IMasterNode node, ref Pass pass) =>
            {
                HDSubShaderUtilities.SetStencilStateForMotionVector(ref pass);
            }
        };

        Pass m_PassDistortion = new Pass()
        {
            Name = "DistortionVectors",
            LightMode = "DistortionVectors",
            TemplateName = "HDUnlitPass.template",
            MaterialName = "Unlit",
            ShaderPassName = "SHADERPASS_DISTORTION",
            CullOverride = HDSubShaderUtilities.defaultCullMode,
            ZWriteOverride = HDSubShaderUtilities.zWriteOff,
            Includes = new List<string>()
            {
                "#include \"Packages/com.unity.render-pipelines.high-definition/Runtime/RenderPipeline/ShaderPass/ShaderPassDistortion.hlsl\"",
            },
            PixelShaderSlots = new List<int>()
            {
                HDUnlitMasterNode.AlphaSlotId,
                HDUnlitMasterNode.AlphaThresholdSlotId,
                HDUnlitMasterNode.DistortionSlotId,
                HDUnlitMasterNode.DistortionBlurSlotId,
            },
            VertexShaderSlots = new List<int>()
            {
                HDUnlitMasterNode.PositionSlotId
            },
            UseInPreview = true,

            OnGeneratePassImpl = (IMasterNode node, ref Pass pass) =>
            {
                HDSubShaderUtilities.SetStencilStateForDistortionVector(ref pass);
                var masterNode = node as HDUnlitMasterNode;
                if (masterNode.distortionDepthTest.isOn)
                {
                    pass.ZTestOverride = "ZTest LEqual";
                }
                else
                {
                    pass.ZTestOverride = "ZTest Always";
                }
                if (masterNode.distortionMode == DistortionMode.Add)
                {
                    pass.BlendOverride = "Blend One One, One One";
                    pass.BlendOpOverride = "BlendOp Add, Add";
                }
                else if (masterNode.distortionMode == DistortionMode.Multiply)
                {
                    pass.BlendOverride = "Blend DstColor Zero, DstAlpha Zero";
                    pass.BlendOpOverride = "BlendOp Add, Add";
                }
                else // (masterNode.distortionMode == DistortionMode.Replace)
                {
                    pass.BlendOverride = "Blend One Zero, One Zero";
                    pass.BlendOpOverride = "BlendOp Add, Add";
                }
            }
        };

        Pass m_PassShadowCaster = new Pass()
        {
            Name = "ShadowCaster",
            LightMode = "ShadowCaster",
            TemplateName = "HDUnlitPass.template",
            MaterialName = "Unlit",
            ShaderPassName = "SHADERPASS_SHADOWS",
            ColorMaskOverride = "ColorMask 0",
            ZClipOverride = HDSubShaderUtilities.zClipShadowCaster,
            CullOverride = HDSubShaderUtilities.defaultCullMode,
            ZWriteOverride = HDSubShaderUtilities.zWriteOn,
            Includes = new List<string>()
            {
                "#include \"Packages/com.unity.render-pipelines.high-definition/Runtime/RenderPipeline/ShaderPass/ShaderPassDepthOnly.hlsl\"",
            },
            PixelShaderSlots = new List<int>()
            {
                HDUnlitMasterNode.AlphaSlotId,
                HDUnlitMasterNode.AlphaThresholdSlotId,
            },
            VertexShaderSlots = new List<int>()
            {
                HDUnlitMasterNode.PositionSlotId
            },
            UseInPreview = false,
        };

        Pass m_PassForwardOnly = new Pass()
        {
            Name = "ForwardOnly",
            LightMode = "ForwardOnly",
            TemplateName = "HDUnlitPass.template",
            MaterialName = "Unlit",
            ShaderPassName = "SHADERPASS_FORWARD_UNLIT",
            CullOverride = HDSubShaderUtilities.defaultCullMode,
            ZTestOverride = HDSubShaderUtilities.zTestTransparent,
            ZWriteOverride = HDSubShaderUtilities.ZWriteDefault,
            ExtraDefines = new List<string>()
            {
                "#pragma multi_compile _ DEBUG_DISPLAY"
            },
            Includes = new List<string>()
            {
                "#include \"Packages/com.unity.render-pipelines.high-definition/Runtime/RenderPipeline/ShaderPass/ShaderPassForwardUnlit.hlsl\"",
            },
            PixelShaderSlots = new List<int>()
            {
                HDUnlitMasterNode.ColorSlotId,
                HDUnlitMasterNode.AlphaSlotId,
                HDUnlitMasterNode.AlphaThresholdSlotId,
                HDUnlitMasterNode.EmissionSlotId
            },
            VertexShaderSlots = new List<int>()
            {
                HDUnlitMasterNode.PositionSlotId
            },
            UseInPreview = true,

            OnGeneratePassImpl = (IMasterNode node, ref Pass pass) =>
            {
                HDSubShaderUtilities.SetStencilStateForForward(ref pass);
                HDSubShaderUtilities.SetBlendModeForForward(ref pass);
            }
        };

        Pass m_PassRaytracingIndirect = new Pass()
        {
            Name = "IndirectDXR",
            LightMode = "IndirectDXR",
            TemplateName = "HDUnlitRaytracingPass.template",
            MaterialName = "Unlit",
            ShaderPassName = "SHADERPASS_RAYTRACING_INDIRECT",
            ExtraDefines = new List<string>()
            {
            },
            Includes = new List<string>()
            {
                "#include \"Packages/com.unity.render-pipelines.high-definition/Runtime/RenderPipeline/ShaderPass/ShaderPassRaytracingIndirect.hlsl\"",
            },
            PixelShaderSlots = new List<int>()
            {
                HDUnlitMasterNode.ColorSlotId,
                HDUnlitMasterNode.AlphaSlotId,
                HDUnlitMasterNode.AlphaThresholdSlotId,
                HDUnlitMasterNode.EmissionSlotId
            },
            VertexShaderSlots = new List<int>()
            {
                HDLitMasterNode.PositionSlotId
            },
            UseInPreview = false
        };

        Pass m_PassRaytracingVisibility = new Pass()
        {
            Name = "VisibilityDXR",
            LightMode = "VisibilityDXR",
            TemplateName = "HDUnlitRaytracingPass.template",
            MaterialName = "Unlit",
            ShaderPassName = "SHADERPASS_RAYTRACING_VISIBILITY",
            Includes = new List<string>()
            {
                "#include \"Packages/com.unity.render-pipelines.high-definition/Runtime/RenderPipeline/ShaderPass/ShaderPassRaytracingVisibility.hlsl\"",
            },
            PixelShaderSlots = new List<int>()
            {
                HDUnlitMasterNode.ColorSlotId,
                HDUnlitMasterNode.AlphaSlotId,
                HDUnlitMasterNode.AlphaThresholdSlotId,
                HDUnlitMasterNode.EmissionSlotId
            },
            VertexShaderSlots = new List<int>()
            {
                HDLitMasterNode.PositionSlotId
            },
            UseInPreview = false
        };

        Pass m_PassRaytracingForward = new Pass()
        {
            Name = "ForwardDXR",
            LightMode = "ForwardDXR",
            TemplateName = "HDUnlitRaytracingPass.template",
            MaterialName = "Unlit",
            ShaderPassName = "SHADERPASS_RAYTRACING_FORWARD",
            ExtraDefines = new List<string>()
            {
            },
            Includes = new List<string>()
            {
                "#include \"Packages/com.unity.render-pipelines.high-definition/Runtime/RenderPipeline/ShaderPass/ShaderPassRaytracingForward.hlsl\"",
            },
            PixelShaderSlots = new List<int>()
            {
                HDUnlitMasterNode.ColorSlotId,
                HDUnlitMasterNode.AlphaSlotId,
                HDUnlitMasterNode.AlphaThresholdSlotId,
                HDUnlitMasterNode.EmissionSlotId
            },
            VertexShaderSlots = new List<int>()
            {
                HDLitMasterNode.PositionSlotId
            },
            UseInPreview = false
        };

        Pass m_PassRaytracingGBuffer = new Pass()
        {
            Name = "GBufferDXR",
            LightMode = "GBufferDXR",
            TemplateName = "HDUnlitRaytracingPass.template",
            MaterialName = "Unlit",
            ShaderPassName = "SHADERPASS_RAYTRACING_GBUFFER",
            ExtraDefines = new List<string>()
            {
            },
            Includes = new List<string>()
            {
                "#include \"Packages/com.unity.render-pipelines.high-definition/Runtime/RenderPipeline/ShaderPass/ShaderpassRaytracingGBuffer.hlsl\"",
            },
            PixelShaderSlots = new List<int>()
            {
                HDUnlitMasterNode.ColorSlotId,
                HDUnlitMasterNode.AlphaSlotId,
                HDUnlitMasterNode.AlphaThresholdSlotId,
                HDUnlitMasterNode.EmissionSlotId
            },
            VertexShaderSlots = new List<int>()
            {
                HDLitMasterNode.PositionSlotId
            },
            UseInPreview = false
        };

        public int GetPreviewPassIndex() { return 0; }

        private static ActiveFields GetActiveFieldsFromMasterNode(AbstractMaterialNode iMasterNode, Pass pass)
        {
            var activeFields = new ActiveFields();
            var baseActiveFields = activeFields.baseInstance;

            HDUnlitMasterNode masterNode = iMasterNode as HDUnlitMasterNode;
            if (masterNode == null)
            {
                return activeFields;
            }

            if (masterNode.alphaTest.isOn && pass.PixelShaderUsesSlot(HDUnlitMasterNode.AlphaThresholdSlotId))
            {
                baseActiveFields.Add("AlphaTest");
            }

            if (masterNode.surfaceType != SurfaceType.Opaque)
            {
                if (masterNode.transparencyFog.isOn)
                {
                    baseActiveFields.Add("AlphaFog");
                }
            }

            if (masterNode.addVelocityChange.isOn)
            {
                activeFields.Add("AdditionalVelocityChange");
            }

            return activeFields;
        }

        private static bool GenerateShaderPassUnlit(HDUnlitMasterNode masterNode, Pass pass, GenerationMode mode, ShaderGenerator result, List<string> sourceAssetDependencyPaths)
        {
            if (mode == GenerationMode.ForReals || pass.UseInPreview)
            {
                pass.OnGeneratePass(masterNode);

                // apply master node options to active fields
                var activeFields = GetActiveFieldsFromMasterNode(masterNode, pass);

                // use standard shader pass generation
                bool vertexActive = masterNode.IsSlotConnected(HDUnlitMasterNode.PositionSlotId);
                return HDSubShaderUtilities.GenerateShaderPass(masterNode, pass, mode, activeFields, result, sourceAssetDependencyPaths, vertexActive);
            }
            else
            {
                return false;
            }
        }

        public string GetSubshader(IMasterNode iMasterNode, GenerationMode mode, List<string> sourceAssetDependencyPaths = null)
        {
            if (sourceAssetDependencyPaths != null)
            {
                // HDUnlitSubShader.cs
                sourceAssetDependencyPaths.Add(AssetDatabase.GUIDToAssetPath("1c44ec077faa54145a89357de68e5d26"));
                // HDSubShaderUtilities.cs
                sourceAssetDependencyPaths.Add(AssetDatabase.GUIDToAssetPath("713ced4e6eef4a44799a4dd59041484b"));
            }

            var masterNode = iMasterNode as HDUnlitMasterNode;

            var subShader = new ShaderGenerator();
            subShader.AddShaderChunk("SubShader", true);
            subShader.AddShaderChunk("{", true);
            subShader.Indent();
            {
                // Add tags at the SubShader level
                int queue = HDRenderQueue.ChangeType(masterNode.renderingPass, masterNode.sortPriority, masterNode.alphaTest.isOn);
                HDSubShaderUtilities.AddTags(subShader, HDRenderPipeline.k_ShaderTagName, HDRenderTypeTags.HDUnlitShader, queue);

                // For preview only we generate the passes that are enabled
                bool opaque = (masterNode.surfaceType == SurfaceType.Opaque);
                bool transparent = !opaque;
                bool distortionActive = transparent && masterNode.distortion.isOn;

<<<<<<< HEAD
                GenerateShaderPassUnlit(masterNode, m_PassMETA, mode, subShader, sourceAssetDependencyPaths);
=======
>>>>>>> 47046808
                GenerateShaderPassUnlit(masterNode, m_PassShadowCaster, mode, subShader, sourceAssetDependencyPaths);
                GenerateShaderPassUnlit(masterNode, m_PassMETA, mode, subShader, sourceAssetDependencyPaths);
                GenerateShaderPassUnlit(masterNode, m_SceneSelectionPass, mode, subShader, sourceAssetDependencyPaths);

                GenerateShaderPassUnlit(masterNode, m_PassDepthForwardOnly, mode, subShader, sourceAssetDependencyPaths);
                GenerateShaderPassUnlit(masterNode, m_PassMotionVectors, mode, subShader, sourceAssetDependencyPaths);

                if (distortionActive)
                {
                    GenerateShaderPassUnlit(masterNode, m_PassDistortion, mode, subShader, sourceAssetDependencyPaths);
                }

                GenerateShaderPassUnlit(masterNode, m_PassForwardOnly, mode, subShader, sourceAssetDependencyPaths);
            }
            subShader.Deindent();
            subShader.AddShaderChunk("}", false);

#if ENABLE_RAYTRACING
            if (mode == GenerationMode.ForReals)
            {
                subShader.AddShaderChunk("SubShader", false);
                subShader.AddShaderChunk("{", false);
                subShader.Indent();
                {
                    GenerateShaderPassUnlit(masterNode, m_PassRaytracingIndirect, mode, subShader, sourceAssetDependencyPaths);
                    GenerateShaderPassUnlit(masterNode, m_PassRaytracingVisibility, mode, subShader, sourceAssetDependencyPaths);
                    GenerateShaderPassUnlit(masterNode, m_PassRaytracingForward, mode, subShader, sourceAssetDependencyPaths);
                    GenerateShaderPassUnlit(masterNode, m_PassRaytracingGBuffer, mode, subShader, sourceAssetDependencyPaths);
                }
                subShader.Deindent();
                subShader.AddShaderChunk("}", false);
            }
#endif

            subShader.AddShaderChunk(@"CustomEditor ""UnityEditor.Rendering.HighDefinition.HDUnlitGUI""");

            return subShader.GetShaderString(0);
        }

        public bool IsPipelineCompatible(RenderPipelineAsset renderPipelineAsset)
        {
            return renderPipelineAsset is HDRenderPipelineAsset;
        }
    }
}<|MERGE_RESOLUTION|>--- conflicted
+++ resolved
@@ -471,10 +471,6 @@
                 bool transparent = !opaque;
                 bool distortionActive = transparent && masterNode.distortion.isOn;
 
-<<<<<<< HEAD
-                GenerateShaderPassUnlit(masterNode, m_PassMETA, mode, subShader, sourceAssetDependencyPaths);
-=======
->>>>>>> 47046808
                 GenerateShaderPassUnlit(masterNode, m_PassShadowCaster, mode, subShader, sourceAssetDependencyPaths);
                 GenerateShaderPassUnlit(masterNode, m_PassMETA, mode, subShader, sourceAssetDependencyPaths);
                 GenerateShaderPassUnlit(masterNode, m_SceneSelectionPass, mode, subShader, sourceAssetDependencyPaths);
