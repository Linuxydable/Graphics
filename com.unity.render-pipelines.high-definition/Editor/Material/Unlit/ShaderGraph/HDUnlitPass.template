Pass
{ 
    $splice(PassName)
    Tags 
    { 
        $splice(LightMode)
    }

    // Render State
    $splice(RenderState)

    // Debug
    $splice(Debug)
    
    // --------------------------------------------------
    // Pass

    HLSLPROGRAM

    // Pragmas
    $splice(PassPragmas)

<<<<<<< HEAD
    #include "Packages/com.unity.render-pipelines.core/ShaderLibrary/Common.hlsl"
    #include "Packages/com.unity.render-pipelines.core/ShaderLibrary/TextureStack.hlsl"
    #include "Packages/com.unity.render-pipelines.high-definition/Runtime/ShaderLibrary/ShaderVariables.hlsl"
    #include "Packages/com.unity.render-pipelines.high-definition/Runtime/RenderPipeline/ShaderPass/FragInputs.hlsl"
    #include "Packages/com.unity.render-pipelines.high-definition/Runtime/RenderPipeline/ShaderPass/ShaderPass.cs.hlsl"
=======
    // Keywords
    $splice(PassKeywords)
    $splice(GraphKeywords)
>>>>>>> 67c919e6

    // Defines
    $AlphaFog:                              #define _ENABLE_FOG_ON_TRANSPARENT 1
    $AddPrecomputedVelocity:                #define _ADD_PRECOMPUTED_VELOCITY
    $AttributesMesh.normalOS:               #define ATTRIBUTES_NEED_NORMAL
    $AttributesMesh.tangentOS:              #define ATTRIBUTES_NEED_TANGENT
    $AttributesMesh.uv0:                    #define ATTRIBUTES_NEED_TEXCOORD0
    $AttributesMesh.uv1:                    #define ATTRIBUTES_NEED_TEXCOORD1
    $AttributesMesh.uv2:                    #define ATTRIBUTES_NEED_TEXCOORD2
    $AttributesMesh.uv3:                    #define ATTRIBUTES_NEED_TEXCOORD3
    $AttributesMesh.color:                  #define ATTRIBUTES_NEED_COLOR
    $VaryingsMeshToPS.positionRWS:          #define VARYINGS_NEED_POSITION_WS
    $VaryingsMeshToPS.normalWS:             #define VARYINGS_NEED_TANGENT_TO_WORLD
    $VaryingsMeshToPS.texCoord0:            #define VARYINGS_NEED_TEXCOORD0
    $VaryingsMeshToPS.texCoord1:            #define VARYINGS_NEED_TEXCOORD1
    $VaryingsMeshToPS.texCoord2:            #define VARYINGS_NEED_TEXCOORD2
    $VaryingsMeshToPS.texCoord3:            #define VARYINGS_NEED_TEXCOORD3
    $VaryingsMeshToPS.color:                #define VARYINGS_NEED_COLOR
    $VaryingsMeshToPS.cullFace:             #define VARYINGS_NEED_CULLFACE
    $features.graphVertex:                  #define HAVE_MESH_MODIFICATION
    $splice(GraphDefines)

    // Dots Instancing
    $splice(DotsInstancingOptions)

    // Includes
    $splice(PreGraphIncludes)

    // Used by SceneSelectionPass
    int _ObjectId;
    int _PassValue;

    // --------------------------------------------------
    // Structs and Packing

    $splice(PassStructs)

    $splice(InterpolatorPack)

    // --------------------------------------------------
    // Graph

    // Graph Properties
    $splice(GraphProperties)
    $splice(DotsInstancedProperties)

    // Graph Functions
    $splice(GraphFunctions)

    // Graph Vertex
    $splice(GraphVertex)
    
    // Graph Pixel
    $splice(GraphPixel)

    // --------------------------------------------------
    // Build Graph Inputs

    $features.graphVertex:  $include("VertexAnimation.template.hlsl")
    $features.graphPixel:   $include("SharedCode.template.hlsl")

    // --------------------------------------------------
    // Build Surface Data

    void BuildSurfaceData(FragInputs fragInputs, inout SurfaceDescription surfaceDescription, float3 V, PositionInputs posInput, out SurfaceData surfaceData)
    {
        // setup defaults -- these are used if the graph doesn't output a value
        ZERO_INITIALIZE(SurfaceData, surfaceData);

        // copy across graph values, if defined
        $SurfaceDescription.Color: surfaceData.color = surfaceDescription.Color;

        #if defined(DEBUG_DISPLAY)
            if (_DebugMipMapMode != DEBUGMIPMAPMODE_NONE)
            {
                // TODO
            }
        #endif
    }

    void GetSurfaceAndBuiltinData(FragInputs fragInputs, float3 V, inout PositionInputs posInput, out SurfaceData surfaceData, out BuiltinData builtinData)
    {
        SurfaceDescriptionInputs surfaceDescriptionInputs = FragInputsToSurfaceDescriptionInputs(fragInputs, V);
        SurfaceDescription surfaceDescription = SurfaceDescriptionFunction(surfaceDescriptionInputs);

        // Perform alpha test very early to save performance (a killed pixel will not sample textures)
        // TODO: split graph evaluation to grab just alpha dependencies first? tricky..
        $AlphaTest: DoAlphaTest(surfaceDescription.Alpha, surfaceDescription.AlphaClipThreshold);

        BuildSurfaceData(fragInputs, surfaceDescription, V, posInput, surfaceData);

        // Builtin Data
        ZERO_INITIALIZE(BuiltinData, builtinData); // No call to InitBuiltinData as we don't have any lighting
        builtinData.opacity = surfaceDescription.Alpha;

        $SurfaceDescription.Emission: builtinData.emissiveColor = surfaceDescription.Emission;

<<<<<<< HEAD
#if !defined(_SURFACE_TYPE_TRANSPARENT)
        $SurfaceDescription.VTFeedback: builtinData.vtFeedback = surfaceDescription.VTFeedback;
#endif

#if (SHADERPASS == SHADERPASS_DISTORTION)
        builtinData.distortion = surfaceDescription.Distortion;
        builtinData.distortionBlur = surfaceDescription.DistortionBlur;
#endif
=======
        #if (SHADERPASS == SHADERPASS_DISTORTION)
            builtinData.distortion = surfaceDescription.Distortion;
            builtinData.distortionBlur = surfaceDescription.DistortionBlur;
        #endif
>>>>>>> 67c919e6
    }

    // --------------------------------------------------
    // Main

    $splice(PostGraphIncludes)

    ENDHLSL
}<|MERGE_RESOLUTION|>--- conflicted
+++ resolved
@@ -20,17 +20,9 @@
     // Pragmas
     $splice(PassPragmas)
 
-<<<<<<< HEAD
-    #include "Packages/com.unity.render-pipelines.core/ShaderLibrary/Common.hlsl"
-    #include "Packages/com.unity.render-pipelines.core/ShaderLibrary/TextureStack.hlsl"
-    #include "Packages/com.unity.render-pipelines.high-definition/Runtime/ShaderLibrary/ShaderVariables.hlsl"
-    #include "Packages/com.unity.render-pipelines.high-definition/Runtime/RenderPipeline/ShaderPass/FragInputs.hlsl"
-    #include "Packages/com.unity.render-pipelines.high-definition/Runtime/RenderPipeline/ShaderPass/ShaderPass.cs.hlsl"
-=======
     // Keywords
     $splice(PassKeywords)
     $splice(GraphKeywords)
->>>>>>> 67c919e6
 
     // Defines
     $AlphaFog:                              #define _ENABLE_FOG_ON_TRANSPARENT 1
@@ -128,21 +120,10 @@
 
         $SurfaceDescription.Emission: builtinData.emissiveColor = surfaceDescription.Emission;
 
-<<<<<<< HEAD
-#if !defined(_SURFACE_TYPE_TRANSPARENT)
-        $SurfaceDescription.VTFeedback: builtinData.vtFeedback = surfaceDescription.VTFeedback;
-#endif
-
-#if (SHADERPASS == SHADERPASS_DISTORTION)
-        builtinData.distortion = surfaceDescription.Distortion;
-        builtinData.distortionBlur = surfaceDescription.DistortionBlur;
-#endif
-=======
         #if (SHADERPASS == SHADERPASS_DISTORTION)
             builtinData.distortion = surfaceDescription.Distortion;
             builtinData.distortionBlur = surfaceDescription.DistortionBlur;
         #endif
->>>>>>> 67c919e6
     }
 
     // --------------------------------------------------
