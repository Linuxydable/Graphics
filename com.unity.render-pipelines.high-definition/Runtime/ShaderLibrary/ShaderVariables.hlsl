--- conflicted
+++ resolved
@@ -151,150 +151,6 @@
 TEXTURE2D(_ExposureTexture);
 TEXTURE2D(_PrevExposureTexture);
 
-<<<<<<< HEAD
-=======
-// ----------------------------------------------------------------------------
-
-// Define that before including all the sub systems ShaderVariablesXXX.hlsl files in order to include constant buffer properties.
-#define SHADER_VARIABLES_INCLUDE_CB
-
-// Important: please use macros or functions to access the CBuffer data.
-// The member names and data layout can (and will) change!
-GLOBAL_CBUFFER_START(UnityGlobal, UNITY_GLOBAL_CBUFFER_REGISTER)
-    // ================================
-    //     PER VIEW CONSTANTS
-    // ================================
-    // TODO: all affine matrices should be 3x4.
-    float4x4 _ViewMatrix;
-    float4x4 _InvViewMatrix;
-    float4x4 _ProjMatrix;
-    float4x4 _InvProjMatrix;
-    float4x4 _ViewProjMatrix;
-    float4x4 _CameraViewProjMatrix;
-    float4x4 _InvViewProjMatrix;
-    float4x4 _NonJitteredViewProjMatrix;
-    float4x4 _PrevViewProjMatrix;       // non-jittered
-    float4x4 _PrevInvViewProjMatrix;       // non-jittered
-
-    // TODO: put commonly used vars together (below), and then sort them by the frequency of use (descending).
-    // Note: a matrix is 4 * 4 * 4 = 64 bytes (1x cache line), so no need to sort those.
-#ifndef USING_STEREO_MATRICES
-    float3 _WorldSpaceCameraPos;
-    float  _Pad0;
-    float3 _PrevCamPosRWS;
-    float  _Pad1;
-#endif
-    float4 _ScreenSize;                 // { w, h, 1 / w, 1 / h }
-
-    // Those two uniforms are specific to the RTHandle system
-    float4 _RTHandleScale;        // { w / RTHandle.maxWidth, h / RTHandle.maxHeight } : xy = currFrame, zw = prevFrame
-    float4 _RTHandleScaleHistory; // Same as above but the RTHandle handle size is that of the history buffer
-
-    // Values used to linearize the Z buffer (http://www.humus.name/temp/Linearize%20depth.txt)
-    // x = 1 - f/n
-    // y = f/n
-    // z = 1/f - 1/n
-    // w = 1/n
-    // or in case of a reversed depth buffer (UNITY_REVERSED_Z is 1)
-    // x = -1 + f/n
-    // y = 1
-    // z = -1/n + -1/f
-    // w = 1/f
-    float4 _ZBufferParams;
-
-    // x = 1 or -1 (-1 if projection is flipped)
-    // y = near plane
-    // z = far plane
-    // w = 1/far plane
-    float4 _ProjectionParams;
-
-    // x = orthographic camera's width
-    // y = orthographic camera's height
-    // z = unused
-    // w = 1.0 if camera is ortho, 0.0 if perspective
-    float4 unity_OrthoParams;
-
-    // x = width
-    // y = height
-    // z = 1 + 1.0/width
-    // w = 1 + 1.0/height
-    float4 _ScreenParams;
-
-    float4 _FrustumPlanes[6];           // { (a, b, c) = N, d = -dot(N, P) } [L, R, T, B, N, F]
-    float4 _ShadowFrustumPlanes[6];     // { (a, b, c) = N, d = -dot(N, P) } [L, R, T, B, N, F]
-
-    // TAA Frame Index ranges from 0 to 7.
-    float4 _TaaFrameInfo;               // { taaSharpenStrength, unused, taaFrameIndex, taaEnabled ? 1 : 0 }
-
-    // Current jitter strength (0 if TAA is disabled)
-    float4 _TaaJitterStrength;          // { x, y, x/width, y/height }
-
-    // t = animateMaterials ? Time.realtimeSinceStartup : 0.
-    // We keep all those time value for compatibility with legacy unity but prefer _TimeParameters instead.
-    float4 _Time;                       // { t/20, t, t*2, t*3 }
-    float4 _SinTime;                    // { sin(t/8), sin(t/4), sin(t/2), sin(t) }
-    float4 _CosTime;                    // { cos(t/8), cos(t/4), cos(t/2), cos(t) }
-    float4 unity_DeltaTime;             // { dt, 1/dt, smoothdt, 1/smoothdt }
-    float4 _TimeParameters;             // { t, sin(t), cos(t) }
-    float4 _LastTimeParameters;         // { t, sin(t), cos(t) }
-
-    // Volumetric lighting.
-    float4 _AmbientProbeCoeffs[7];      // 3 bands of SH, packed, rescaled and convolved with the phase function
-
-    float3 _HeightFogBaseScattering;
-    float  _HeightFogBaseExtinction;
-
-    float2 _HeightFogExponents;         // { 1/H, H }
-    float  _HeightFogBaseHeight;
-    float  _GlobalFogAnisotropy;
-
-    float4 _VBufferViewportSize;           // { w, h, 1/w, 1/h }
-    uint   _VBufferSliceCount;
-    float  _VBufferRcpSliceCount;
-    float  _VBufferRcpInstancedViewCount;  // Used to remap VBuffer coordinates for XR
-
-    float  _ContactShadowOpacity;
-    float4 _VBufferSharedUvScaleAndLimit;  // Necessary us to work with sub-allocation (resource aliasing) in the RTHandle system
-
-    float4 _VBufferDistanceEncodingParams; // See the call site for description
-    float4 _VBufferDistanceDecodingParams; // See the call site for description
-
-    // TODO: these are only used for reprojection.
-    // Once reprojection is performed in a separate pass, we should probably
-    // move these to a dedicated CBuffer to avoid polluting the global one.
-    float4 _VBufferPrevViewportSize;
-    float4 _VBufferHistoryPrevUvScaleAndLimit;
-    float4 _VBufferPrevDepthEncodingParams;
-    float4 _VBufferPrevDepthDecodingParams;
-
-    #include "Packages/com.unity.render-pipelines.high-definition/Runtime/Lighting/LightLoop/ShaderVariablesLightLoop.hlsl"
-    #include "Packages/com.unity.render-pipelines.high-definition/Runtime/Lighting/ScreenSpaceLighting/ShaderVariablesScreenSpaceLighting.hlsl"
-    #include "Packages/com.unity.render-pipelines.high-definition/Runtime/Lighting/AtmosphericScattering/ShaderVariablesAtmosphericScattering.hlsl"
-    #include "Packages/com.unity.render-pipelines.high-definition/Runtime/Material/SubsurfaceScattering/ShaderVariablesSubsurfaceScattering.hlsl"
-    #include "Packages/com.unity.render-pipelines.high-definition/Runtime/Material/Decal/ShaderVariablesDecal.hlsl"
-
-    #define DEFAULT_LIGHT_LAYERS 0xFF
-    uint _EnableLightLayers;
-    float _ReplaceDiffuseForIndirect;
-    uint _EnableSkyReflection;
-
-    uint _EnableSSRefraction;
-
-    uint _OffScreenRendering;
-    uint _OffScreenDownsampleFactor;
-
-    uint _XRViewCount;
-    int  _FrameCount;
-
-    float _ProbeExposureScale;
-    int  _UseRayTracedReflections;
-    // Index of the current frame [0, 7]
-    int  _RaytracingFrameIndex;
-    float4 _CoarseStencilBufferSize;
-
-CBUFFER_END
-
->>>>>>> 57b5df01
 // Custom generated by HDRP, not from Unity Engine (passed in via HDCamera)
 #if defined(USING_STEREO_MATRICES)
 GLOBAL_CBUFFER_START(UnityXRViewConstants, UNITY_XR_VIEW_CONSTANTS_CBUFFER_REGISTER)
