--- conflicted
+++ resolved
@@ -29,13 +29,10 @@
             CBUFFER_START (UnityDebug)
             float _FullScreenDebugMode;
             float _TransparencyOverdrawMaxPixelCost;
-<<<<<<< HEAD
             float _QuadOverdrawMaxQuadCost;
             float _VertexDensityMaxPixelCost;
-=======
             uint _DebugContactShadowLightIndex;
             int _DebugDepthPyramidMip;
->>>>>>> df9736a9
             CBUFFER_END
 
             TEXTURE2D_X(_DebugFullScreenTexture);
