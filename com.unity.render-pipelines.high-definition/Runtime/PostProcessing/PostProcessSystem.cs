--- conflicted
+++ resolved
@@ -112,7 +112,7 @@
         // - If post processing is enabled, then post processing passes will either copy (exposure, color grading, etc) or process (DoF, TAA, etc) the alpha channel, if one exists.
         // If the user explicitly requests a color buffer without alpha for post-processing (for performance reasons) but the rendering passes have alpha, then the alpha will be copied.
         readonly bool m_EnableAlpha;
-        readonly bool m_KeepAlpha; 
+        readonly bool m_KeepAlpha;
         RTHandle m_AlphaTexture; // RHalf
 
         readonly TargetPool m_Pool;
@@ -229,7 +229,7 @@
                 32, 32, colorFormat: GraphicsFormat.R16G16_SFloat,
                 enableRandomWrite: true, name: "Average Luminance Temp 32"
             );
-   
+
             m_ColorFormat = (GraphicsFormat)hdAsset.currentPlatformRenderPipelineSettings.postProcessSettings.bufferFormat;
             m_KeepAlpha = false;
 
@@ -435,10 +435,7 @@
                 {
                     using (new ProfilingScope(cmd, ProfilingSampler.Get(HDProfileId.DynamicExposure)))
                     {
-<<<<<<< HEAD
                         DoDynamicExposure(cmd, camera, source);
-=======
-                        DoDynamicExposure(cmd, camera, source, lightingBuffer);
 
                         // On reset history we need to apply dynamic exposure immediately to avoid
                         // white or black screen flashes when the current exposure isn't anywhere
@@ -460,7 +457,6 @@
                             cmd.DispatchCompute(cs, kernel, (camera.actualWidth + 7) / 8, (camera.actualHeight + 7) / 8, camera.viewCount);
 
                             PoolSource(ref source, destination);
->>>>>>> c4177090
                     }
                 }
                 }
@@ -624,7 +620,7 @@
                     using (new ProfilingScope(cmd, ProfilingSampler.Get(HDProfileId.ContrastAdaptiveSharpen)))
                     {
                         var destination = m_Pool.Get(Vector2.one , m_ColorFormat);
-                        
+
                         var cs = m_Resources.shaders.contrastAdaptiveSharpenCS;
                         int kInit = cs.FindKernel("KInitialize");
                         int kMain = cs.FindKernel("KMain");
@@ -2400,6 +2396,7 @@
             public bool             flipY;
             public System.Random    random;
             public bool             useFXAA;
+            public bool             enableAlpha;
 
             public bool             filmGrainEnabled;
             public Texture          filmGrainTexture;
@@ -2420,6 +2417,7 @@
             parameters.blueNoise = blueNoise;
             parameters.flipY = flipY;
             parameters.random = m_Random;
+            parameters.enableAlpha = m_KeepAlpha;
 
             var dynResHandler = DynamicResolutionHandler.instance;
             bool dynamicResIsOn = hdCamera.isMainGameView && dynResHandler.DynamicResolutionEnabled();
@@ -2474,7 +2472,7 @@
                         finalPassMaterial.EnableKeyword("LANCZOS");
                         break;
                     case DynamicResUpscaleFilter.ContrastAdaptiveSharpen:
-                        m_FinalPassMaterial.EnableKeyword("CONTRASTADAPTIVESHARPEN");
+                        finalPassMaterial.EnableKeyword("CONTRASTADAPTIVESHARPEN");
                         break;
                 }
             }
@@ -2519,28 +2517,15 @@
                 }
             }
 
-<<<<<<< HEAD
             finalPassMaterial.SetTexture(HDShaderIDs._AlphaTexture, alphaTexture);
+            finalPassMaterial.SetFloat(HDShaderIDs._KeepAlpha, 1.0f);
+
+            if (parameters.enableAlpha)
+                finalPassMaterial.EnableKeyword("ENABLE_ALPHA");
+            else
+                finalPassMaterial.DisableKeyword("ENABLE_ALPHA");
+
             finalPassMaterial.SetVector(HDShaderIDs._UVTransform,
-=======
-            if (m_KeepAlpha)
-            {
-                m_FinalPassMaterial.SetTexture(HDShaderIDs._AlphaTexture, m_AlphaTexture);
-                m_FinalPassMaterial.SetFloat(HDShaderIDs._KeepAlpha, 1.0f);
-            }
-            else
-            {
-                m_FinalPassMaterial.SetTexture(HDShaderIDs._AlphaTexture, TextureXR.GetWhiteTexture());
-                m_FinalPassMaterial.SetFloat(HDShaderIDs._KeepAlpha, 0.0f);
-            }
-
-            if (m_EnableAlpha)
-            {
-                m_FinalPassMaterial.EnableKeyword("ENABLE_ALPHA");
-            }
-
-            m_FinalPassMaterial.SetVector(HDShaderIDs._UVTransform,
->>>>>>> c4177090
                 flipY
                 ? new Vector4(1.0f, -1.0f, 0.0f, 1.0f)
                 : new Vector4(1.0f,  1.0f, 0.0f, 0.0f)
