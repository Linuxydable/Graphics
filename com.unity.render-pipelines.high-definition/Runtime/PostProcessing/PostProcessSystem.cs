using System;
using System.Collections.Generic;
using System.Runtime.CompilerServices;
using UnityEngine.Assertions;
using UnityEngine.Experimental.Rendering;

namespace UnityEngine.Rendering.HighDefinition
{
    using AntialiasingMode = HDAdditionalCameraData.AntialiasingMode;

    // Main class for all post-processing related features - only includes camera effects, no
    // lighting/surface effect like SSR/AO
    sealed partial class PostProcessSystem
    {
        private enum SMAAStage
        {
            EdgeDetection = 0,
            BlendWeights = 1,
            NeighborhoodBlending = 2
        }

        GraphicsFormat m_ColorFormat               = GraphicsFormat.B10G11R11_UFloatPack32;
        const GraphicsFormat k_CoCFormat           = GraphicsFormat.R16_SFloat;
        const GraphicsFormat k_ExposureFormat      = GraphicsFormat.R32G32_SFloat;

        readonly RenderPipelineResources m_Resources;
        Material m_FinalPassMaterial;
        Material m_ClearBlackMaterial;
        Material m_SMAAMaterial;
        Material m_TemporalAAMaterial;

        MaterialPropertyBlock m_TAAHistoryBlitPropertyBlock = new MaterialPropertyBlock();
        MaterialPropertyBlock m_TAAPropertyBlock = new MaterialPropertyBlock();

        // Exposure data
        const int k_ExposureCurvePrecision = 128;
        readonly Color[] m_ExposureCurveColorArray = new Color[k_ExposureCurvePrecision];
        readonly int[] m_ExposureVariants = new int[4];

        Texture2D m_ExposureCurveTexture;
        RTHandle m_EmptyExposureTexture; // RGHalf

        // Depth of field data
        ComputeBuffer m_BokehNearKernel;
        ComputeBuffer m_BokehFarKernel;
        ComputeBuffer m_BokehIndirectCmd;
        ComputeBuffer m_NearBokehTileList;
        ComputeBuffer m_FarBokehTileList;

        //  AMD-CAS data
        ComputeBuffer m_ContrastAdaptiveSharpen;

        // Bloom data
        const int k_MaxBloomMipCount = 16;
        readonly RTHandle[] m_BloomMipsDown = new RTHandle[k_MaxBloomMipCount + 1];
        readonly RTHandle[] m_BloomMipsUp = new RTHandle[k_MaxBloomMipCount + 1];
        RTHandle m_BloomTexture;

        // Chromatic aberration data
        Texture2D m_InternalSpectralLut;

        // Color grading data
        readonly int m_LutSize;
        RTHandle m_InternalLogLut; // ARGBHalf
        readonly HableCurve m_HableCurve;

        // Prefetched components (updated on every frame)
        Exposure m_Exposure;
        DepthOfField m_DepthOfField;
        MotionBlur m_MotionBlur;
        PaniniProjection m_PaniniProjection;
        Bloom m_Bloom;
        ChromaticAberration m_ChromaticAberration;
        LensDistortion m_LensDistortion;
        Vignette m_Vignette;
        Tonemapping m_Tonemapping;
        WhiteBalance m_WhiteBalance;
        ColorAdjustments m_ColorAdjustments;
        ChannelMixer m_ChannelMixer;
        SplitToning m_SplitToning;
        LiftGammaGain m_LiftGammaGain;
        ShadowsMidtonesHighlights m_ShadowsMidtonesHighlights;
        ColorCurves m_Curves;
        FilmGrain m_FilmGrain;

        // Prefetched frame settings (updated on every frame)
        bool m_ExposureControlFS;
        bool m_StopNaNFS;
        bool m_DepthOfFieldFS;
        bool m_MotionBlurFS;
        bool m_PaniniProjectionFS;
        bool m_BloomFS;
        bool m_ChromaticAberrationFS;
        bool m_LensDistortionFS;
        bool m_VignetteFS;
        bool m_ColorGradingFS;
        bool m_TonemappingFS;
        bool m_FilmGrainFS;
        bool m_DitheringFS;
        bool m_AntialiasingFS;

        // Physical camera ref
        HDPhysicalCamera m_PhysicalCamera;
        static readonly HDPhysicalCamera m_DefaultPhysicalCamera = new HDPhysicalCamera();

        // Misc (re-usable)
        RTHandle m_TempTexture1024; // RGHalf
        RTHandle m_TempTexture32;   // RGHalf

        // HDRP has the following behavior regarding alpha:
        // - If post processing is disabled, the alpha channel of the rendering passes (if any) will be passed to the frame buffer by the final pass
        // - If post processing is enabled, then post processing passes will either copy (exposure, color grading, etc) or process (DoF, TAA, etc) the alpha channel, if one exists.
        // If the user explicitly requests a color buffer without alpha for post-processing (for performance reasons) but the rendering passes have alpha, then the alpha will be copied.
        readonly bool m_EnableAlpha;
        readonly bool m_KeepAlpha;
        RTHandle m_AlphaTexture; // RHalf

        readonly TargetPool m_Pool;

        readonly bool m_UseSafePath;
        bool m_PostProcessEnabled;
        bool m_AnimatedMaterialsEnabled;

        bool m_MotionBlurSupportsScattering;

        // Max guard band size is assumed to be 8 pixels
        const int k_RTGuardBandSize = 4;

        readonly System.Random m_Random;

        HDRenderPipeline m_HDInstance;

        public PostProcessSystem(HDRenderPipelineAsset hdAsset, RenderPipelineResources defaultResources)
        {
            m_Resources = defaultResources;
            m_FinalPassMaterial = CoreUtils.CreateEngineMaterial(m_Resources.shaders.finalPassPS);
            m_ClearBlackMaterial = CoreUtils.CreateEngineMaterial(m_Resources.shaders.clearBlackPS);
            m_SMAAMaterial = CoreUtils.CreateEngineMaterial(m_Resources.shaders.SMAAPS);
            m_TemporalAAMaterial = CoreUtils.CreateEngineMaterial(m_Resources.shaders.temporalAntialiasingPS);

            // Some compute shaders fail on specific hardware or vendors so we'll have to use a
            // safer but slower code path for them
            m_UseSafePath = SystemInfo.graphicsDeviceVendor
                .ToLowerInvariant().Contains("intel");

            // Project-wise LUT size for all grading operations - meaning that internal LUTs and
            // user-provided LUTs will have to be this size
            var settings = hdAsset.currentPlatformRenderPipelineSettings.postProcessSettings;
            m_LutSize = settings.lutSize;
            var lutFormat = (GraphicsFormat)settings.lutFormat;

            // Grading specific
            m_HableCurve = new HableCurve();
            m_InternalLogLut = RTHandles.Alloc(
                name: "Color Grading Log Lut",
                dimension: TextureDimension.Tex3D,
                width: m_LutSize,
                height: m_LutSize,
                slices: m_LutSize,
                depthBufferBits: DepthBits.None,
                colorFormat: lutFormat,
                filterMode: FilterMode.Bilinear,
                wrapMode: TextureWrapMode.Clamp,
                anisoLevel: 0,
                useMipMap: false,
                enableRandomWrite: true
            );

            // Setup a default exposure textures and clear it to neutral values so that the exposure
            // multiplier is 1 and thus has no effect
            // Beware that 0 in EV100 maps to a multiplier of 0.833 so the EV100 value in this
            // neutral exposure texture isn't 0
            m_EmptyExposureTexture = RTHandles.Alloc(1, 1, colorFormat: k_ExposureFormat,
                enableRandomWrite: true, name: "Empty EV100 Exposure"
            );

            m_MotionBlurSupportsScattering = SystemInfo.IsFormatSupported(GraphicsFormat.R32_UInt, FormatUsage.LoadStore) && SystemInfo.IsFormatSupported(GraphicsFormat.R16_UInt, FormatUsage.LoadStore);
            // TODO: Remove this line when atomic bug in HLSLcc is fixed.
            m_MotionBlurSupportsScattering = m_MotionBlurSupportsScattering && (SystemInfo.graphicsDeviceType != GraphicsDeviceType.Vulkan);
            // TODO: Write a version that uses structured buffer instead of texture to do atomic as Metal doesn't support atomics on textures.
            m_MotionBlurSupportsScattering = m_MotionBlurSupportsScattering && (SystemInfo.graphicsDeviceType != GraphicsDeviceType.Metal);

            var tex = new Texture2D(1, 1, TextureFormat.RGHalf, false, true);
            tex.SetPixel(0, 0, new Color(1f, ColorUtils.ConvertExposureToEV100(1f), 0f, 0f));
            tex.Apply();
            Graphics.Blit(tex, m_EmptyExposureTexture);
            CoreUtils.Destroy(tex);

            // Initialize our target pool to ease RT management
            m_Pool = new TargetPool();

            // Use a custom RNG, we don't want to mess with the Unity one that the users might be
            // relying on (breaks determinism in their code)
            m_Random = new System.Random();

            // Misc targets
            m_TempTexture1024 = RTHandles.Alloc(
                1024, 1024, colorFormat: GraphicsFormat.R16G16_SFloat,
                enableRandomWrite: true, name: "Average Luminance Temp 1024"
            );

            m_TempTexture32 = RTHandles.Alloc(
                32, 32, colorFormat: GraphicsFormat.R16G16_SFloat,
                enableRandomWrite: true, name: "Average Luminance Temp 32"
            );

            m_ColorFormat = (GraphicsFormat)hdAsset.currentPlatformRenderPipelineSettings.postProcessSettings.bufferFormat;
            m_KeepAlpha = false;

            // if both rendering and post-processing support an alpha channel, then post-processing will process (or copy) the alpha
            m_EnableAlpha = hdAsset.currentPlatformRenderPipelineSettings.supportsAlpha && hdAsset.currentPlatformRenderPipelineSettings.postProcessSettings.supportsAlpha;

            if (m_EnableAlpha == false)
            {
                // if only rendering has an alpha channel (and not post-processing), then we just copy the alpha to the output (but we don't process it).
                m_KeepAlpha = hdAsset.currentPlatformRenderPipelineSettings.supportsAlpha;
            }

            if (m_KeepAlpha)
            {
                m_AlphaTexture = RTHandles.Alloc(
                   Vector2.one, slices: TextureXR.slices, dimension: TextureXR.dimension,
                   colorFormat: GraphicsFormat.R16_SFloat, enableRandomWrite: true, name: "Alpha Channel Copy"
               );
            }
        }

        public void Cleanup()
        {
            m_Pool.Cleanup();

            RTHandles.Release(m_EmptyExposureTexture);
            RTHandles.Release(m_TempTexture1024);
            RTHandles.Release(m_TempTexture32);
            RTHandles.Release(m_AlphaTexture);
            CoreUtils.Destroy(m_ExposureCurveTexture);
            CoreUtils.Destroy(m_InternalSpectralLut);
            RTHandles.Release(m_InternalLogLut);
            CoreUtils.Destroy(m_FinalPassMaterial);
            CoreUtils.Destroy(m_ClearBlackMaterial);
            CoreUtils.SafeRelease(m_BokehNearKernel);
            CoreUtils.SafeRelease(m_BokehFarKernel);
            CoreUtils.SafeRelease(m_BokehIndirectCmd);
            CoreUtils.SafeRelease(m_NearBokehTileList);
            CoreUtils.SafeRelease(m_FarBokehTileList);
            CoreUtils.SafeRelease(m_ContrastAdaptiveSharpen);

            m_EmptyExposureTexture      = null;
            m_TempTexture1024           = null;
            m_TempTexture32             = null;
            m_AlphaTexture              = null;
            m_ExposureCurveTexture      = null;
            m_InternalSpectralLut       = null;
            m_InternalLogLut            = null;
            m_FinalPassMaterial         = null;
            m_ClearBlackMaterial        = null;
            m_BokehNearKernel           = null;
            m_BokehFarKernel            = null;
            m_BokehIndirectCmd          = null;
            m_NearBokehTileList         = null;
            m_FarBokehTileList          = null;
        }

        public void BeginFrame(CommandBuffer cmd, HDCamera camera, HDRenderPipeline hdInstance)
        {
            m_HDInstance = hdInstance;
            m_PostProcessEnabled = camera.frameSettings.IsEnabled(FrameSettingsField.Postprocess) && CoreUtils.ArePostProcessesEnabled(camera.camera);
            m_AnimatedMaterialsEnabled = camera.animateMaterials;

            // Grab physical camera settings or a default instance if it's null (should only happen
            // in rare occasions due to how HDAdditionalCameraData is added to the camera)
            m_PhysicalCamera = camera.physicalParameters ?? m_DefaultPhysicalCamera;

            // Prefetch all the volume components we need to save some cycles as most of these will
            // be needed in multiple places
            var stack = camera.volumeStack;
            m_Exposure                  = stack.GetComponent<Exposure>();
            m_DepthOfField              = stack.GetComponent<DepthOfField>();
            m_MotionBlur                = stack.GetComponent<MotionBlur>();
            m_PaniniProjection          = stack.GetComponent<PaniniProjection>();
            m_Bloom                     = stack.GetComponent<Bloom>();
            m_ChromaticAberration       = stack.GetComponent<ChromaticAberration>();
            m_LensDistortion            = stack.GetComponent<LensDistortion>();
            m_Vignette                  = stack.GetComponent<Vignette>();
            m_Tonemapping               = stack.GetComponent<Tonemapping>();
            m_WhiteBalance              = stack.GetComponent<WhiteBalance>();
            m_ColorAdjustments          = stack.GetComponent<ColorAdjustments>();
            m_ChannelMixer              = stack.GetComponent<ChannelMixer>();
            m_SplitToning               = stack.GetComponent<SplitToning>();
            m_LiftGammaGain             = stack.GetComponent<LiftGammaGain>();
            m_ShadowsMidtonesHighlights = stack.GetComponent<ShadowsMidtonesHighlights>();
            m_Curves                    = stack.GetComponent<ColorCurves>();
            m_FilmGrain                 = stack.GetComponent<FilmGrain>();

            // Prefetch frame settings - these aren't free to pull so we want to do it only once
            // per frame
            var frameSettings = camera.frameSettings;
            m_ExposureControlFS     = frameSettings.IsEnabled(FrameSettingsField.ExposureControl);
            m_StopNaNFS             = frameSettings.IsEnabled(FrameSettingsField.StopNaN);
            m_DepthOfFieldFS        = frameSettings.IsEnabled(FrameSettingsField.DepthOfField);
            m_MotionBlurFS          = frameSettings.IsEnabled(FrameSettingsField.MotionBlur);
            m_PaniniProjectionFS    = frameSettings.IsEnabled(FrameSettingsField.PaniniProjection);
            m_BloomFS               = frameSettings.IsEnabled(FrameSettingsField.Bloom);
            m_ChromaticAberrationFS = frameSettings.IsEnabled(FrameSettingsField.ChromaticAberration);
            m_LensDistortionFS      = frameSettings.IsEnabled(FrameSettingsField.LensDistortion);
            m_VignetteFS            = frameSettings.IsEnabled(FrameSettingsField.Vignette);
            m_ColorGradingFS        = frameSettings.IsEnabled(FrameSettingsField.ColorGrading);
            m_TonemappingFS         = frameSettings.IsEnabled(FrameSettingsField.Tonemapping);
            m_FilmGrainFS           = frameSettings.IsEnabled(FrameSettingsField.FilmGrain);
            m_DitheringFS           = frameSettings.IsEnabled(FrameSettingsField.Dithering);
            m_AntialiasingFS        = frameSettings.IsEnabled(FrameSettingsField.Antialiasing);

            // Handle fixed exposure & disabled pre-exposure by forcing an exposure multiplier of 1
            if (!m_ExposureControlFS)
            {
                cmd.SetGlobalTexture(HDShaderIDs._ExposureTexture, m_EmptyExposureTexture);
                cmd.SetGlobalTexture(HDShaderIDs._PrevExposureTexture, m_EmptyExposureTexture);
            }
            else
            {
                if (IsExposureFixed())
                {
                    using (new ProfilingScope(cmd, ProfilingSampler.Get(HDProfileId.FixedExposure)))
                    {
                        DoFixedExposure(cmd, camera);
                    }
                }

                cmd.SetGlobalTexture(HDShaderIDs._ExposureTexture, GetExposureTexture(camera));
                cmd.SetGlobalTexture(HDShaderIDs._PrevExposureTexture, GetPreviousExposureTexture(camera));
            }
        }

        void PoolSourceGuard(ref RTHandle src, RTHandle dst, RTHandle colorBuffer)
        {
            // Special case to handle the source buffer, we only want to send it back to our
            // target pool if it's not the input color buffer
            if (src != colorBuffer) m_Pool.Recycle(src);
            src = dst;
        }

        public void Render(CommandBuffer cmd, HDCamera camera, BlueNoise blueNoise, RTHandle colorBuffer, RTHandle afterPostProcessTexture, RenderTargetIdentifier finalRT, RTHandle depthBuffer, RTHandle depthMipChain, bool flipY)
        {
            var dynResHandler = DynamicResolutionHandler.instance;

            m_Pool.SetHWDynamicResolutionState(camera);

            void PoolSource(ref RTHandle src, RTHandle dst)
            {
                PoolSourceGuard(ref src, dst, colorBuffer);
            }

            bool isSceneView = camera.camera.cameraType == CameraType.SceneView;

            using (new ProfilingScope(cmd, ProfilingSampler.Get(HDProfileId.PostProcessing)))
            {
            	// Save the alpha and apply it back into the final pass if rendering in fp16 and post-processing in r11g11b10
                if(m_KeepAlpha)
                {
                    using (new ProfilingScope(cmd, ProfilingSampler.Get(HDProfileId.AlphaCopy)))
                    {
                        DoCopyAlpha(cmd, camera, colorBuffer);
                    }
                }
                var source = colorBuffer;

                if (m_PostProcessEnabled)
                {
                    // Guard bands (also known as "horrible hack") to avoid bleeding previous RTHandle
                    // content into smaller viewports with some effects like Bloom that rely on bilinear
                    // filtering and can't use clamp sampler and the likes
                    // Note: some platforms can't clear a partial render target so we directly draw black triangles
                    {
                        int w = camera.actualWidth;
                        int h = camera.actualHeight;
                        cmd.SetRenderTarget(source, 0, CubemapFace.Unknown, -1);

                        if (w < source.rt.width || h < source.rt.height)
                        {
                            cmd.SetViewport(new Rect(w, 0, k_RTGuardBandSize, h));
                            cmd.DrawProcedural(Matrix4x4.identity, m_ClearBlackMaterial, 0, MeshTopology.Triangles, 3, 1);
                            cmd.SetViewport(new Rect(0, h, w + k_RTGuardBandSize, k_RTGuardBandSize));
                            cmd.DrawProcedural(Matrix4x4.identity, m_ClearBlackMaterial, 0, MeshTopology.Triangles, 3, 1);
                        }
                    }

                    // Optional NaN killer before post-processing kicks in
                    bool stopNaNs = camera.stopNaNs && m_StopNaNFS;

                #if UNITY_EDITOR
                    if (isSceneView)
                        stopNaNs = HDAdditionalSceneViewSettings.sceneViewStopNaNs;
                #endif

                    if (stopNaNs)
                    {
                        using (new ProfilingScope(cmd, ProfilingSampler.Get(HDProfileId.StopNaNs)))
                        {
                            var destination = m_Pool.Get(Vector2.one, m_ColorFormat);
                            DoStopNaNs(cmd, camera, source, destination);
                            PoolSource(ref source, destination);
                        }
                    }
                }

                // Dynamic exposure - will be applied in the next frame
                // Not considered as a post-process so it's not affected by its enabled state
                if (!IsExposureFixed() && m_ExposureControlFS)
                {
                    using (new ProfilingScope(cmd, ProfilingSampler.Get(HDProfileId.DynamicExposure)))
                    {
                        DoDynamicExposure(cmd, camera, source);

                        // On reset history we need to apply dynamic exposure immediately to avoid
                        // white or black screen flashes when the current exposure isn't anywhere
                        // near 0
                        if (camera.resetPostProcessingHistory)
                        {
                            var destination = m_Pool.Get(Vector2.one, m_ColorFormat);

                            var cs = m_Resources.shaders.applyExposureCS;
                            int kernel = cs.FindKernel("KMain");

                            // Note: we call GetPrevious instead of GetCurrent because the textures
                            // are swapped internally as the system expects the texture will be used
                            // on the next frame. So the actual "current" for this frame is in
                            // "previous".
                            cmd.SetComputeTextureParam(cs, kernel, HDShaderIDs._ExposureTexture, GetPreviousExposureTexture(camera));
                            cmd.SetComputeTextureParam(cs, kernel, HDShaderIDs._InputTexture, source);
                            cmd.SetComputeTextureParam(cs, kernel, HDShaderIDs._OutputTexture, destination);
                            cmd.DispatchCompute(cs, kernel, (camera.actualWidth + 7) / 8, (camera.actualHeight + 7) / 8, camera.viewCount);

                            PoolSource(ref source, destination);
                    }
                }
                }

                if (m_PostProcessEnabled)
                {
                    // Temporal anti-aliasing goes first
                    bool taaEnabled = false;

                    if (m_AntialiasingFS)
                    {
                        taaEnabled = camera.antialiasing == AntialiasingMode.TemporalAntialiasing;

                        if (taaEnabled)
                        {
                            using (new ProfilingScope(cmd, ProfilingSampler.Get(HDProfileId.TemporalAntialiasing)))
                            {
                                var destination = m_Pool.Get(Vector2.one, m_ColorFormat);
                                DoTemporalAntialiasing(cmd, camera, source, destination, depthBuffer, depthMipChain);
                                PoolSource(ref source, destination);
                            }
                        }
                        else if (camera.antialiasing == AntialiasingMode.SubpixelMorphologicalAntiAliasing)
                        {
                            using (new ProfilingScope(cmd, ProfilingSampler.Get(HDProfileId.SMAA)))
                            {
                                var destination = m_Pool.Get(Vector2.one, m_ColorFormat);
                                DoSMAA(cmd, camera, source, destination, depthBuffer);
                                PoolSource(ref source, destination);
                            }
                        }
                    }

                    if (camera.frameSettings.IsEnabled(FrameSettingsField.CustomPostProcess))
                    {
                        using (new ProfilingScope(cmd, ProfilingSampler.Get(HDProfileId.CustomPostProcessBeforePP)))
                        {
                            foreach (var typeString in HDRenderPipeline.defaultAsset.beforePostProcessCustomPostProcesses)
                                RenderCustomPostProcess(cmd, camera, ref source, colorBuffer, Type.GetType(typeString));
                        }
                    }

                    // Depth of Field is done right after TAA as it's easier to just re-project the CoC
                    // map rather than having to deal with all the implications of doing it before TAA
                    if (m_DepthOfField.IsActive() && !isSceneView && m_DepthOfFieldFS)
                    {
                        using (new ProfilingScope(cmd, ProfilingSampler.Get(HDProfileId.DepthOfField)))
                        {
                            var destination = m_Pool.Get(Vector2.one, m_ColorFormat);
                            DoDepthOfField(cmd, camera, source, destination, taaEnabled);
                            PoolSource(ref source, destination);
                        }
                    }

                    // Motion blur after depth of field for aesthetic reasons (better to see motion
                    // blurred bokeh rather than out of focus motion blur)
                    if (m_MotionBlur.IsActive() && m_AnimatedMaterialsEnabled && !camera.resetPostProcessingHistory && m_MotionBlurFS)
                    {
                        using (new ProfilingScope(cmd, ProfilingSampler.Get(HDProfileId.MotionBlur)))
                        {
                            var destination = m_Pool.Get(Vector2.one, m_ColorFormat);
                            DoMotionBlur(cmd, camera, source, destination);
                            PoolSource(ref source, destination);
                        }
                    }

                    // Panini projection is done as a fullscreen pass after all depth-based effects are
                    // done and before bloom kicks in
                    // This is one effect that would benefit from an overscan mode or supersampling in
                    // HDRP to reduce the amount of resolution lost at the center of the screen
                    if (m_PaniniProjection.IsActive() && !isSceneView && m_PaniniProjectionFS)
                    {
                        using (new ProfilingScope(cmd, ProfilingSampler.Get(HDProfileId.PaniniProjection)))
                        {
                            var destination = m_Pool.Get(Vector2.one, m_ColorFormat);
                            DoPaniniProjection(cmd, camera, source, destination);
                            PoolSource(ref source, destination);
                        }
                    }

                    // Combined post-processing stack - always runs if postfx is enabled
                    using (new ProfilingScope(cmd, ProfilingSampler.Get(HDProfileId.UberPost)))
                    {
                        // Feature flags are passed to all effects and it's their responsibility to check
                        // if they are used or not so they can set default values if needed
                        var cs = m_Resources.shaders.uberPostCS;
                        cs.shaderKeywords = null;
                        var featureFlags = GetUberFeatureFlags(isSceneView);
                        int kernel = cs.FindKernel("Uber");
                        if(m_EnableAlpha)
                        {
                            cs.EnableKeyword("ENABLE_ALPHA");
                        }

                        // Generate the bloom texture
                        bool bloomActive = m_Bloom.IsActive() && m_BloomFS;

                        if (bloomActive)
                        {
                            using (new ProfilingScope(cmd, ProfilingSampler.Get(HDProfileId.Bloom)))
                            {
                                DoBloom(cmd, camera, source, cs, kernel);
                            }
                        }
                        else
                        {
                            cmd.SetComputeTextureParam(cs, kernel, HDShaderIDs._BloomTexture, TextureXR.GetBlackTexture());
                            cmd.SetComputeTextureParam(cs, kernel, HDShaderIDs._BloomDirtTexture, Texture2D.blackTexture);
                            cmd.SetComputeVectorParam(cs, HDShaderIDs._BloomParams, Vector4.zero);
                        }

                        // Build the color grading lut
                        using (new ProfilingScope(cmd, ProfilingSampler.Get(HDProfileId.ColorGradingLUTBuilder)))
                        {
                            DoColorGrading(cmd, cs, kernel);
                        }

                        // Setup the rest of the effects
                        DoLensDistortion(cmd, cs, kernel, featureFlags);
                        DoChromaticAberration(cmd, cs, kernel, featureFlags);
                        DoVignette(cmd, cs, kernel, featureFlags);

                        // Run
                        var destination = m_Pool.Get(Vector2.one, m_ColorFormat);

                        bool outputColorLog = m_HDInstance.m_CurrentDebugDisplaySettings.data.fullScreenDebugMode == FullScreenDebugMode.ColorLog;
                        cmd.SetComputeVectorParam(cs, "_DebugFlags", new Vector4(outputColorLog ? 1 : 0, 0, 0, 0));
                        cmd.SetComputeTextureParam(cs, kernel, HDShaderIDs._InputTexture, source);
                        cmd.SetComputeTextureParam(cs, kernel, HDShaderIDs._OutputTexture, destination);
                        cmd.DispatchCompute(cs, kernel, (camera.actualWidth + 7) / 8, (camera.actualHeight + 7) / 8, camera.viewCount);
                        m_HDInstance.PushFullScreenDebugTexture(camera, cmd, destination, FullScreenDebugMode.ColorLog);

                        // Cleanup
                        if (bloomActive) m_Pool.Recycle(m_BloomTexture);
                        m_BloomTexture = null;

                        PoolSource(ref source, destination);
                    }

                    if (camera.frameSettings.IsEnabled(FrameSettingsField.CustomPostProcess))
                    {
                        using (new ProfilingScope(cmd, ProfilingSampler.Get(HDProfileId.CustomPostProcessAfterPP)))
                        {
                            foreach (var typeString in HDRenderPipeline.defaultAsset.afterPostProcessCustomPostProcesses)
                                RenderCustomPostProcess(cmd, camera, ref source, colorBuffer, Type.GetType(typeString));
                        }
                    }
                }

                if (dynResHandler.DynamicResolutionEnabled() &&     // Dynamic resolution is on.
                    camera.antialiasing == AntialiasingMode.FastApproximateAntialiasing &&
                    m_AntialiasingFS)
                {
                    using (new ProfilingScope(cmd, ProfilingSampler.Get(HDProfileId.FXAA)))
                    {
                        var destination = m_Pool.Get(Vector2.one, m_ColorFormat);
                        DoFXAA(cmd, camera, source, destination);
                        PoolSource(ref source, destination);
                    }
                }

                // Contrast Adaptive Sharpen Upscaling
                if (dynResHandler.DynamicResolutionEnabled() &&
                    dynResHandler.filter == DynamicResUpscaleFilter.ContrastAdaptiveSharpen)
                {
                    using (new ProfilingScope(cmd, ProfilingSampler.Get(HDProfileId.ContrastAdaptiveSharpen)))
                    {
                        var destination = m_Pool.Get(Vector2.one , m_ColorFormat);

                        var cs = m_Resources.shaders.contrastAdaptiveSharpenCS;
                        int kInit = cs.FindKernel("KInitialize");
                        int kMain = cs.FindKernel("KMain");
                        if (kInit >= 0 && kMain >= 0)
                        {
                            cmd.SetComputeFloatParam(cs, HDShaderIDs._Sharpness, 1);
                            cmd.SetComputeTextureParam(cs, kMain, HDShaderIDs._InputTexture, source);
                            cmd.SetComputeVectorParam(cs, HDShaderIDs._InputTextureDimensions, new Vector4(source.rt.width,source.rt.height));
                            cmd.SetComputeTextureParam(cs, kMain, HDShaderIDs._OutputTexture, destination);
                            cmd.SetComputeVectorParam(cs, HDShaderIDs._OutputTextureDimensions, new Vector4(destination.rt.width, destination.rt.height));

                            ValidateComputeBuffer(ref m_ContrastAdaptiveSharpen, 2, sizeof(uint) * 4);

                            cmd.SetComputeBufferParam(cs, kInit, "CasParameters", m_ContrastAdaptiveSharpen);
                            cmd.SetComputeBufferParam(cs, kMain, "CasParameters", m_ContrastAdaptiveSharpen);

                            cmd.DispatchCompute(cs, kInit, 1, 1, 1);

                            int dispatchX = (int)System.Math.Ceiling(destination.rt.width / 16.0f);
                            int dispatchY = (int)System.Math.Ceiling(destination.rt.height / 16.0f);

                            cmd.DispatchCompute(cs, kMain, dispatchX, dispatchY, camera.viewCount);
                        }

                        PoolSource(ref source, destination);
                    }
                }

                // Final pass
                using (new ProfilingScope(cmd, ProfilingSampler.Get(HDProfileId.FinalPost)))
                {
                    var finalPassParameters = PrepareFinalPass(camera, blueNoise, flipY);
                    RTHandle alphaTexture = m_KeepAlpha ? m_AlphaTexture : TextureXR.GetWhiteTexture();
                    DoFinalPass(finalPassParameters, source, afterPostProcessTexture, finalRT, alphaTexture, cmd);
                    PoolSource(ref source, null);
                }
            }

            camera.resetPostProcessingHistory = false;
        }

        // Grabs all active feature flags
        UberPostFeatureFlags GetUberFeatureFlags(bool isSceneView)
        {
            var flags = UberPostFeatureFlags.None;

            if (m_ChromaticAberration.IsActive() && m_ChromaticAberrationFS)
                flags |= UberPostFeatureFlags.ChromaticAberration;

            if (m_Vignette.IsActive() && m_VignetteFS)
                flags |= UberPostFeatureFlags.Vignette;

            if (m_LensDistortion.IsActive() && !isSceneView && m_LensDistortionFS)
                flags |= UberPostFeatureFlags.LensDistortion;

            if (m_EnableAlpha)
            {
                flags |= UberPostFeatureFlags.EnableAlpha;
            }

            return flags;
        }

        static void ValidateComputeBuffer(ref ComputeBuffer cb, int size, int stride, ComputeBufferType type = ComputeBufferType.Default)
        {
            if (cb == null || cb.count < size)
            {
                CoreUtils.SafeRelease(cb);
                cb = new ComputeBuffer(size, stride, type);
            }
        }

        #region NaN Killer

        void DoStopNaNs(CommandBuffer cmd, HDCamera camera, RTHandle source, RTHandle destination)
        {
            var cs = m_Resources.shaders.nanKillerCS;
            int kernel = cs.FindKernel("KMain");
            cmd.SetComputeTextureParam(cs, kernel, HDShaderIDs._InputTexture, source);
            cmd.SetComputeTextureParam(cs, kernel, HDShaderIDs._OutputTexture, destination);
            cmd.DispatchCompute(cs, kernel, (camera.actualWidth + 7) / 8, (camera.actualHeight + 7) / 8, camera.viewCount);
        }

        #endregion

        #region Copy Alpha

        void DoCopyAlpha(CommandBuffer cmd, HDCamera camera, RTHandle source)
        {
            var cs = m_Resources.shaders.copyAlphaCS;
            int kernel = cs.FindKernel("KMain");
            cmd.SetComputeTextureParam(cs, kernel, HDShaderIDs._InputTexture, source);
            cmd.SetComputeTextureParam(cs, kernel, HDShaderIDs._OutputTexture, m_AlphaTexture);
            cmd.DispatchCompute(cs, kernel, (camera.actualWidth + 7) / 8, (camera.actualHeight + 7) / 8, camera.viewCount);
        }

        #endregion

        #region Exposure

        [MethodImpl(MethodImplOptions.AggressiveInlining)]
        bool IsExposureFixed() => m_Exposure.mode.value == ExposureMode.Fixed || m_Exposure.mode.value == ExposureMode.UsePhysicalCamera;

        public RTHandle GetExposureTexture(HDCamera camera)
        {
            // 1x1 pixel, holds the current exposure multiplied in the red channel and EV100 value
            // in the green channel
            // One frame delay + history RTs being flipped at the beginning of the frame means we
            // have to grab the exposure marked as "previous"
            var rt = camera.GetPreviousFrameRT((int)HDCameraFrameHistoryType.Exposure);
            return rt ?? m_EmptyExposureTexture;
        }

        public RTHandle GetPreviousExposureTexture(HDCamera camera)
        {
            // See GetExposureTexture
            var rt = camera.GetCurrentFrameRT((int)HDCameraFrameHistoryType.Exposure);
            return rt ?? m_EmptyExposureTexture;
        }

        void DoFixedExposure(CommandBuffer cmd, HDCamera camera)
        {
            var cs = m_Resources.shaders.exposureCS;

            GrabExposureHistoryTextures(camera, out var prevExposure, out _);

            int kernel = 0;

            if (m_Exposure.mode.value == ExposureMode.Fixed)
            {
                kernel = cs.FindKernel("KFixedExposure");
                cmd.SetComputeVectorParam(cs, HDShaderIDs._ExposureParams, new Vector4(m_Exposure.fixedExposure.value, 0f, 0f, 0f));
            }
            else if (m_Exposure.mode == ExposureMode.UsePhysicalCamera)
            {
                kernel = cs.FindKernel("KManualCameraExposure");
                cmd.SetComputeVectorParam(cs, HDShaderIDs._ExposureParams, new Vector4(m_Exposure.compensation.value, m_PhysicalCamera.aperture, m_PhysicalCamera.shutterSpeed, m_PhysicalCamera.iso));
            }

            cmd.SetComputeTextureParam(cs, kernel, HDShaderIDs._OutputTexture, prevExposure);
            cmd.DispatchCompute(cs, kernel, 1, 1, 1);
        }

        static void GrabExposureHistoryTextures(HDCamera camera, out RTHandle previous, out RTHandle next)
        {
            RTHandle Allocator(string id, int frameIndex, RTHandleSystem rtHandleSystem)
            {
                // r: multiplier, g: EV100
                return rtHandleSystem.Alloc(1, 1, colorFormat: k_ExposureFormat,
                    enableRandomWrite: true, name: $"Exposure Texture ({id}) {frameIndex}"
                );
            }

            // We rely on the RT history system that comes with HDCamera, but because it is swapped
            // at the beginning of the frame and exposure is applied with a one-frame delay it means
            // that 'current' and 'previous' are swapped
            next = camera.GetCurrentFrameRT((int)HDCameraFrameHistoryType.Exposure)
                ?? camera.AllocHistoryFrameRT((int)HDCameraFrameHistoryType.Exposure, Allocator, 2);
            previous = camera.GetPreviousFrameRT((int)HDCameraFrameHistoryType.Exposure);
        }

        void PrepareExposureCurveData(AnimationCurve curve, out float min, out float max)
        {
            if (m_ExposureCurveTexture == null)
            {
                m_ExposureCurveTexture = new Texture2D(k_ExposureCurvePrecision, 1, TextureFormat.RHalf, false, true)
                {
                    name = "Exposure Curve",
                    filterMode = FilterMode.Bilinear,
                    wrapMode = TextureWrapMode.Clamp
                };
            }

            var pixels = m_ExposureCurveColorArray;

            // Fail safe in case the curve is deleted / has 0 point
            if (curve == null || curve.length == 0)
            {
                min = 0f;
                max = 0f;

                for (int i = 0; i < k_ExposureCurvePrecision; i++)
                    pixels[i] = Color.clear;
            }
            else
            {
                min = curve[0].time;
                max = curve[curve.length - 1].time;
                float step = (max - min) / (k_ExposureCurvePrecision - 1f);

                for (int i = 0; i < k_ExposureCurvePrecision; i++)
                    pixels[i] = new Color(curve.Evaluate(min + step * i), 0f, 0f, 0f);
            }

            m_ExposureCurveTexture.SetPixels(pixels);
            m_ExposureCurveTexture.Apply();
        }

        void DoDynamicExposure(CommandBuffer cmd, HDCamera camera, RTHandle colorBuffer)
        {
            var cs = m_Resources.shaders.exposureCS;
            int kernel;

            GrabExposureHistoryTextures(camera, out var prevExposure, out var nextExposure);

            // Setup variants
            var adaptationMode = m_Exposure.adaptationMode.value;

            if (!Application.isPlaying || camera.resetPostProcessingHistory)
                adaptationMode = AdaptationMode.Fixed;

            if (camera.resetPostProcessingHistory)
            {
                kernel = cs.FindKernel("KReset");
                cmd.SetComputeTextureParam(cs, kernel, HDShaderIDs._OutputTexture, prevExposure);
                cmd.DispatchCompute(cs, kernel, 1, 1, 1);
            }

            m_ExposureVariants[0] = 1; // (int)exposureSettings.luminanceSource.value;
            m_ExposureVariants[1] = (int)m_Exposure.meteringMode.value;
            m_ExposureVariants[2] = (int)adaptationMode;
            m_ExposureVariants[3] = 0;

            var sourceTex = colorBuffer;

            kernel = cs.FindKernel("KPrePass");
            cmd.SetComputeIntParams(cs, HDShaderIDs._Variants, m_ExposureVariants);
            cmd.SetComputeTextureParam(cs, kernel, HDShaderIDs._PreviousExposureTexture, prevExposure);
            cmd.SetComputeTextureParam(cs, kernel, HDShaderIDs._SourceTexture, sourceTex);
            cmd.SetComputeTextureParam(cs, kernel, HDShaderIDs._OutputTexture, m_TempTexture1024);
            cmd.DispatchCompute(cs, kernel, 1024 / 8, 1024 / 8, 1);

            // Reduction: 1st pass (1024 -> 32)
            kernel = cs.FindKernel("KReduction");
            cmd.SetComputeTextureParam(cs, kernel, HDShaderIDs._PreviousExposureTexture, prevExposure);
            cmd.SetComputeTextureParam(cs, kernel, HDShaderIDs._ExposureCurveTexture, Texture2D.blackTexture);
            cmd.SetComputeTextureParam(cs, kernel, HDShaderIDs._InputTexture, m_TempTexture1024);
            cmd.SetComputeTextureParam(cs, kernel, HDShaderIDs._OutputTexture, m_TempTexture32);
            cmd.DispatchCompute(cs, kernel, 32, 32, 1);

            // Reduction: 2nd pass (32 -> 1) + evaluate exposure
            if (m_Exposure.mode.value == ExposureMode.Automatic)
            {
                cmd.SetComputeVectorParam(cs, HDShaderIDs._ExposureParams, new Vector4(m_Exposure.compensation.value, m_Exposure.limitMin.value, m_Exposure.limitMax.value, 0f));
                m_ExposureVariants[3] = 1;
            }
            else if (m_Exposure.mode.value == ExposureMode.CurveMapping)
            {
                PrepareExposureCurveData(m_Exposure.curveMap.value, out float min, out float max);
                cmd.SetComputeTextureParam(cs, kernel, HDShaderIDs._ExposureCurveTexture, m_ExposureCurveTexture);
                cmd.SetComputeVectorParam(cs, HDShaderIDs._ExposureParams, new Vector4(m_Exposure.compensation.value, min, max, 0f));
                m_ExposureVariants[3] = 2;
            }

            cmd.SetComputeVectorParam(cs, HDShaderIDs._AdaptationParams, new Vector4(m_Exposure.adaptationSpeedLightToDark.value, m_Exposure.adaptationSpeedDarkToLight.value, 0f, 0f));
            cmd.SetComputeIntParams(cs, HDShaderIDs._Variants, m_ExposureVariants);
            cmd.SetComputeTextureParam(cs, kernel, HDShaderIDs._PreviousExposureTexture, prevExposure);
            cmd.SetComputeTextureParam(cs, kernel, HDShaderIDs._InputTexture, m_TempTexture32);
            cmd.SetComputeTextureParam(cs, kernel, HDShaderIDs._OutputTexture, nextExposure);
            cmd.DispatchCompute(cs, kernel, 1, 1, 1);
        }

        #endregion

        #region Temporal Anti-aliasing

        void DoTemporalAntialiasing(CommandBuffer cmd, HDCamera camera, RTHandle source, RTHandle destination, RTHandle depthBuffer, RTHandle depthMipChain)
        {
            m_TemporalAAMaterial.shaderKeywords = null;

            GrabTemporalAntialiasingHistoryTextures(camera, out var prevHistory, out var nextHistory);
            GrabVelocityMagnitudeHistoryTextures(camera, out var prevMVLen, out var nextMVLen);

            if (m_EnableAlpha)
            {
                m_TemporalAAMaterial.EnableKeyword("ENABLE_ALPHA");
            }

            if(camera.taaHistorySharpening == 0)
            {
                m_TemporalAAMaterial.EnableKeyword("FORCE_BILINEAR_HISTORY");
            }

            if (camera.taaHistorySharpening != 0 && camera.taaAntiRinging && camera.TAAQuality == HDAdditionalCameraData.TAAQualityLevel.High)
            {
                m_TemporalAAMaterial.EnableKeyword("ANTI_RINGING");
            }

            if (camera.taaMotionVectorRejection > 0)
            {
                m_TemporalAAMaterial.EnableKeyword("ENABLE_MV_REJECTION");
            }

            switch (camera.TAAQuality)
            {
                case HDAdditionalCameraData.TAAQualityLevel.Low:
                    m_TemporalAAMaterial.EnableKeyword("LOW_QUALITY");
                    break;
                case HDAdditionalCameraData.TAAQualityLevel.Medium:
                    m_TemporalAAMaterial.EnableKeyword("MEDIUM_QUALITY");
                    break;
                case HDAdditionalCameraData.TAAQualityLevel.High:
                    m_TemporalAAMaterial.EnableKeyword("HIGH_QUALITY");
                    break;
                default:
                    m_TemporalAAMaterial.EnableKeyword("MEDIUM_QUALITY");
                    break;
            }

            if (camera.resetPostProcessingHistory)
            {
                m_TAAHistoryBlitPropertyBlock.SetTexture(HDShaderIDs._BlitTexture, source);
                var rtScaleSource = source.rtHandleProperties.rtHandleScale;
                m_TAAHistoryBlitPropertyBlock.SetVector(HDShaderIDs._BlitScaleBias, new Vector4(rtScaleSource.x, rtScaleSource.y, 0.0f, 0.0f));
                m_TAAHistoryBlitPropertyBlock.SetFloat(HDShaderIDs._BlitMipLevel, 0);
                HDUtils.DrawFullScreen(cmd, HDUtils.GetBlitMaterial(source.rt.dimension), prevHistory, m_TAAHistoryBlitPropertyBlock, 0);
                HDUtils.DrawFullScreen(cmd, HDUtils.GetBlitMaterial(source.rt.dimension), nextHistory, m_TAAHistoryBlitPropertyBlock, 0);
            }

            m_TAAPropertyBlock.SetInt(HDShaderIDs._StencilMask, (int)StencilUsage.ExcludeFromTAA);
            m_TAAPropertyBlock.SetInt(HDShaderIDs._StencilRef, (int)StencilUsage.ExcludeFromTAA);
            m_TAAPropertyBlock.SetTexture(HDShaderIDs._InputTexture, source);
            m_TAAPropertyBlock.SetTexture(HDShaderIDs._InputHistoryTexture, prevHistory);
            m_TAAPropertyBlock.SetTexture(HDShaderIDs._InputVelocityMagnitudeHistory, prevMVLen);

            m_TAAPropertyBlock.SetTexture(HDShaderIDs._DepthTexture, depthMipChain);

            float minAntiflicker = 0.0f;
            float maxAntiflicker = 3.5f;
            float motionRejectionMultiplier = Mathf.Lerp(0.0f, 250.0f, camera.taaMotionVectorRejection * camera.taaMotionVectorRejection * camera.taaMotionVectorRejection); 

            var taaParameters = new Vector4(camera.taaHistorySharpening, Mathf.Lerp(minAntiflicker, maxAntiflicker, camera.taaAntiFlicker), motionRejectionMultiplier, 0.0f);
            Vector2 historySize = new Vector2(prevHistory.referenceSize.x * prevHistory.scaleFactor.x,
                                              prevHistory.referenceSize.y * prevHistory.scaleFactor.y);
            var rtScaleForHistory = camera.historyRTHandleProperties.rtHandleScale;
            var taaHistorySize = new Vector4(historySize.x, historySize.y, 1.0f / historySize.x, 1.0f / historySize.y);

            // Precompute weights used for the Blackman-Harris filter. TODO: Note that these are slightly wrong as they don't take into account the jitter size. This needs to be fixed at some point. 
            float crossWeights = Mathf.Exp(-2.29f * 2);
            float plusWeights = Mathf.Exp(-2.29f);
            float centerWeight = 1;

            float totalWeight = centerWeight + (4 * plusWeights);
            if (camera.TAAQuality == HDAdditionalCameraData.TAAQualityLevel.High)
            {
                totalWeight += crossWeights * 4;
            }

            // Weights will be x: central, y: plus neighbours, z: cross neighbours, w: total
            Vector4 taaFilterWeights = new Vector4(centerWeight / totalWeight, plusWeights / totalWeight, crossWeights / totalWeight, totalWeight);

            m_TAAPropertyBlock.SetVector(HDShaderIDs._TaaPostParameters, taaParameters);
            m_TAAPropertyBlock.SetVector(HDShaderIDs._TaaHistorySize, taaHistorySize);
            m_TAAPropertyBlock.SetVector(HDShaderIDs._TaaFilterWeights, taaFilterWeights);

            CoreUtils.SetRenderTarget(cmd, destination, depthBuffer);
            cmd.SetRandomWriteTarget(1, nextHistory);
<<<<<<< HEAD
=======
            cmd.SetRandomWriteTarget(2, nextMVLen);
            cmd.SetGlobalVector(HDShaderIDs._RTHandleScale, destination.rtHandleProperties.rtHandleScale); // <- above blits might have changed the scale
>>>>>>> 21308052
            cmd.DrawProcedural(Matrix4x4.identity, m_TemporalAAMaterial, 0, MeshTopology.Triangles, 3, 1, m_TAAPropertyBlock);
            cmd.DrawProcedural(Matrix4x4.identity, m_TemporalAAMaterial, 1, MeshTopology.Triangles, 3, 1, m_TAAPropertyBlock);
            cmd.ClearRandomWriteTargets();
        }

        void GrabTemporalAntialiasingHistoryTextures(HDCamera camera, out RTHandle previous, out RTHandle next)
        {
            RTHandle Allocator(string id, int frameIndex, RTHandleSystem rtHandleSystem)
            {
                return rtHandleSystem.Alloc(
                    Vector2.one, TextureXR.slices, DepthBits.None, dimension: TextureXR.dimension,
                    filterMode: FilterMode.Bilinear, colorFormat: m_ColorFormat,
                    enableRandomWrite: true, useDynamicScale: true, name: "TAA History"
                );
            }

            next = camera.GetCurrentFrameRT((int)HDCameraFrameHistoryType.TemporalAntialiasing)
                ?? camera.AllocHistoryFrameRT((int)HDCameraFrameHistoryType.TemporalAntialiasing, Allocator, 2);
            previous = camera.GetPreviousFrameRT((int)HDCameraFrameHistoryType.TemporalAntialiasing);
        }

        void GrabVelocityMagnitudeHistoryTextures(HDCamera camera, out RTHandle previous, out RTHandle next)
        {
            RTHandle Allocator(string id, int frameIndex, RTHandleSystem rtHandleSystem)
            {
                return rtHandleSystem.Alloc(
                    Vector2.one, TextureXR.slices, DepthBits.None, dimension: TextureXR.dimension,
                    filterMode: FilterMode.Bilinear, colorFormat: GraphicsFormat.R16_SFloat,
                    enableRandomWrite: true, useDynamicScale: true, name: "Velocity magnitude"
                );
            }

            next = camera.GetCurrentFrameRT((int)HDCameraFrameHistoryType.TAAMotionVectorMagnitude)
                ?? camera.AllocHistoryFrameRT((int)HDCameraFrameHistoryType.TAAMotionVectorMagnitude, Allocator, 2);
            previous = camera.GetPreviousFrameRT((int)HDCameraFrameHistoryType.TAAMotionVectorMagnitude);
        }
        #endregion

        #region Depth Of Field
        //
        // Reference used:
        //   "A Lens and Aperture Camera Model for Synthetic Image Generation" [Potmesil81]
        //   "A Low Distortion Map Between Disk and Square" [Shirley97] [Chiu97]
        //   "High Quality Antialiasing" [Lorach07]
        //   "CryEngine 3 Graphics Gems" [Sousa13]
        //   "Next Generation Post Processing in Call of Duty: Advanced Warfare" [Jimenez14]
        //
        // Note: do not merge if/else clauses for each layer, pass schedule order is important to
        // reduce sync points on the GPU
        //
        // TODO: can be further optimized
        // TODO: debug panel entries (coc, tiles, etc)
        //
        void DoDepthOfField(CommandBuffer cmd, HDCamera camera, RTHandle source, RTHandle destination, bool taaEnabled)
        {
            bool nearLayerActive = m_DepthOfField.IsNearLayerActive();
            bool farLayerActive = m_DepthOfField.IsFarLayerActive();

            Assert.IsTrue(nearLayerActive || farLayerActive);

            bool bothLayersActive = nearLayerActive && farLayerActive;
            bool useTiles = !camera.xr.singlePassEnabled;
            bool hqFiltering = m_DepthOfField.highQualityFiltering;

            const uint kIndirectNearOffset = 0u * sizeof(uint);
            const uint kIndirectFarOffset  = 3u * sizeof(uint);

            // -----------------------------------------------------------------------------
            // Data prep
            // The number of samples & max blur sizes are scaled according to the resolution, with a
            // base scale of 1.0 for 1080p output

            int bladeCount = m_PhysicalCamera.bladeCount;

            float rotation = (m_PhysicalCamera.aperture - HDPhysicalCamera.kMinAperture) / (HDPhysicalCamera.kMaxAperture - HDPhysicalCamera.kMinAperture);
            rotation *= (360f / bladeCount) * Mathf.Deg2Rad; // TODO: Crude approximation, make it correct

            float ngonFactor = 1f;
            if (m_PhysicalCamera.curvature.y - m_PhysicalCamera.curvature.x > 0f)
                ngonFactor = (m_PhysicalCamera.aperture - m_PhysicalCamera.curvature.x) / (m_PhysicalCamera.curvature.y - m_PhysicalCamera.curvature.x);

            ngonFactor = Mathf.Clamp01(ngonFactor);
            ngonFactor = Mathf.Lerp(ngonFactor, 0f, Mathf.Abs(m_PhysicalCamera.anamorphism));

            float anamorphism = m_PhysicalCamera.anamorphism / 4f;
            float barrelClipping = m_PhysicalCamera.barrelClipping / 3f;

            float scale = 1f / (float)m_DepthOfField.resolution;
            var screenScale = new Vector2(scale, scale);
            int targetWidth = Mathf.RoundToInt(camera.actualWidth * scale);
            int targetHeight = Mathf.RoundToInt(camera.actualHeight * scale);
            int threadGroup8X = (targetWidth + 7) / 8;
            int threadGroup8Y = (targetHeight + 7) / 8;

            cmd.SetGlobalVector(HDShaderIDs._TargetScale, new Vector4((float)m_DepthOfField.resolution, scale, 0f, 0f));

            float resolutionScale = (camera.actualHeight / 1080f) * (scale * 2f);
            int farSamples = Mathf.CeilToInt(m_DepthOfField.farSampleCount * resolutionScale);
            int nearSamples = Mathf.CeilToInt(m_DepthOfField.nearSampleCount * resolutionScale);
            // We want at least 3 samples for both far and near
            farSamples = Mathf.Max(3, farSamples);
            nearSamples = Mathf.Max(3, nearSamples);

            float farMaxBlur = m_DepthOfField.farMaxBlur * resolutionScale;
            float nearMaxBlur = m_DepthOfField.nearMaxBlur * resolutionScale;

            // If TAA is enabled we use the camera history system to grab CoC history textures, but
            // because these don't use the same RTHandle system as the global one we'll have a
            // different scale than _RTHandleScale so we need to handle our own
            var cocHistoryScale = RTHandles.rtHandleProperties.rtHandleScale;

            ComputeShader cs;
            int kernel;

            // -----------------------------------------------------------------------------
            // Temporary targets prep

            RTHandle pingNearRGB = null, pongNearRGB = null, nearCoC = null, nearAlpha = null,
                dilatedNearCoC = null, pingFarRGB = null, pongFarRGB = null, farCoC = null;

            if (nearLayerActive)
            {
                pingNearRGB = m_Pool.Get(screenScale, m_ColorFormat);
                pongNearRGB = m_Pool.Get(screenScale, m_ColorFormat);
                nearCoC = m_Pool.Get(screenScale, k_CoCFormat);
                nearAlpha = m_Pool.Get(screenScale, k_CoCFormat);
                dilatedNearCoC = m_Pool.Get(screenScale, k_CoCFormat);
            }

            if (farLayerActive)
            {
                pingFarRGB = m_Pool.Get(screenScale, m_ColorFormat, true);
                pongFarRGB = m_Pool.Get(screenScale, m_ColorFormat);
                farCoC = m_Pool.Get(screenScale, k_CoCFormat, true);
            }

            var fullresCoC = m_Pool.Get(Vector2.one, k_CoCFormat);

            // -----------------------------------------------------------------------------
            // Render logic

            using (new ProfilingScope(cmd, ProfilingSampler.Get(HDProfileId.DepthOfFieldKernel)))
            {
                // -----------------------------------------------------------------------------
                // Pass: generate bokeh kernels
                // Given that we allow full customization of near & far planes we'll need a separate
                // kernel for each layer

                cs = m_Resources.shaders.depthOfFieldKernelCS;
                kernel = cs.FindKernel("KParametricBlurKernel");

                // Near samples
                if (nearLayerActive)
                {
                    ValidateComputeBuffer(ref m_BokehNearKernel, nearSamples * nearSamples, sizeof(uint));
                    cmd.SetComputeVectorParam(cs, HDShaderIDs._Params1, new Vector4(nearSamples, ngonFactor, bladeCount, rotation));
                    cmd.SetComputeVectorParam(cs, HDShaderIDs._Params2, new Vector4(anamorphism, 0f, 0f, 0f));
                    cmd.SetComputeBufferParam(cs, kernel, HDShaderIDs._BokehKernel, m_BokehNearKernel);
                    cmd.DispatchCompute(cs, kernel, Mathf.CeilToInt((nearSamples * nearSamples) / 64f), 1, 1);
                }

                // Far samples
                if (farLayerActive)
                {
                    ValidateComputeBuffer(ref m_BokehFarKernel, farSamples * farSamples, sizeof(uint));
                    cmd.SetComputeVectorParam(cs, HDShaderIDs._Params1, new Vector4(farSamples, ngonFactor, bladeCount, rotation));
                    cmd.SetComputeVectorParam(cs, HDShaderIDs._Params2, new Vector4(anamorphism, 0f, 0f, 0f));
                    cmd.SetComputeBufferParam(cs, kernel, HDShaderIDs._BokehKernel, m_BokehFarKernel);
                    cmd.DispatchCompute(cs, kernel, Mathf.CeilToInt((farSamples * farSamples) / 64f), 1, 1);
                }
            }

            using (new ProfilingScope(cmd, ProfilingSampler.Get(HDProfileId.DepthOfFieldCoC)))
            {
                // -----------------------------------------------------------------------------
                // Pass: compute CoC in full-screen (needed for temporal re-projection & combine)
                // CoC is initially stored in a RHalf texture in range [-1,1] as it makes RT
                // management easier and temporal re-projection cheaper; later transformed into
                // individual targets for near & far layers

                cs = m_Resources.shaders.depthOfFieldCoCCS;

                if (m_DepthOfField.focusMode.value == DepthOfFieldMode.UsePhysicalCamera)
                {
                    // "A Lens and Aperture Camera Model for Synthetic Image Generation" [Potmesil81]
                    float F = camera.camera.focalLength / 1000f;
                    float A = camera.camera.focalLength / m_PhysicalCamera.aperture;
                    float P = m_DepthOfField.focusDistance.value;
                    float maxCoC = (A * F) / Mathf.Max((P - F), 1e-6f);

                    kernel = cs.FindKernel("KMainPhysical");
                    cmd.SetComputeVectorParam(cs, HDShaderIDs._Params, new Vector4(P, maxCoC, 0f, 0f));
                }
                else // DepthOfFieldMode.Manual
                {
                    float nearEnd = m_DepthOfField.nearFocusEnd.value;
                    float nearStart = Mathf.Min(m_DepthOfField.nearFocusStart.value, nearEnd - 1e-5f);
                    float farStart = Mathf.Max(m_DepthOfField.farFocusStart.value, nearEnd);
                    float farEnd = Mathf.Max(m_DepthOfField.farFocusEnd.value, farStart + 1e-5f);

                    kernel = cs.FindKernel("KMainManual");
                    cmd.SetComputeVectorParam(cs, HDShaderIDs._Params, new Vector4(nearStart, nearEnd, farStart, farEnd));
                }

                cmd.SetComputeTextureParam(cs, kernel, HDShaderIDs._OutputCoCTexture, fullresCoC);
                cmd.DispatchCompute(cs, kernel, (camera.actualWidth + 7) / 8, (camera.actualHeight + 7) / 8, camera.viewCount);

                // -----------------------------------------------------------------------------
                // Pass: re-project CoC if TAA is enabled

                if (taaEnabled)
                {
                    GrabCoCHistory(camera, out var prevCoCTex, out var nextCoCTex);
                    cocHistoryScale = new Vector2(camera.historyRTHandleProperties.rtHandleScale.z, camera.historyRTHandleProperties.rtHandleScale.w);

                    cs = m_Resources.shaders.depthOfFieldCoCReprojectCS;
                    kernel = cs.FindKernel("KMain");
                    cmd.SetComputeVectorParam(cs, HDShaderIDs._Params, new Vector4(camera.resetPostProcessingHistory ? 0f : 0.91f, cocHistoryScale.x, cocHistoryScale.y, 0f));
                    cmd.SetComputeTextureParam(cs, kernel, HDShaderIDs._InputCoCTexture, fullresCoC);
                    cmd.SetComputeTextureParam(cs, kernel, HDShaderIDs._InputHistoryCoCTexture, prevCoCTex);
                    cmd.SetComputeTextureParam(cs, kernel, HDShaderIDs._OutputCoCTexture, nextCoCTex);
                    cmd.DispatchCompute(cs, kernel, (camera.actualWidth + 7) / 8, (camera.actualHeight + 7) / 8, camera.viewCount);

                    // Cleanup the main CoC texture as we don't need it anymore and use the
                    // re-projected one instead for the following steps
                    m_Pool.Recycle(fullresCoC);
                    fullresCoC = nextCoCTex;
                }

                m_HDInstance.PushFullScreenDebugTexture(camera, cmd, fullresCoC, FullScreenDebugMode.DepthOfFieldCoc);
            }

            using (new ProfilingScope(cmd, ProfilingSampler.Get(HDProfileId.DepthOfFieldPrefilter)))
            {
                // -----------------------------------------------------------------------------
                // Pass: downsample & prefilter CoC and layers
                // We only need to pre-multiply the CoC for the far layer; if only near is being
                // rendered we can use the downsampled color target as-is
                // TODO: We may want to add an anti-flicker here

                cs = m_Resources.shaders.depthOfFieldPrefilterCS;
                cs.shaderKeywords = null;

                if (m_EnableAlpha)
                {
                    cs.EnableKeyword("ENABLE_ALPHA");
                }

                if (m_DepthOfField.resolution == DepthOfFieldResolution.Full)
                {
                    cs.EnableKeyword("FULL_RES");
                }

                if (bothLayersActive || nearLayerActive)
                {
                    cs.EnableKeyword("NEAR");
                }
                if (bothLayersActive || !nearLayerActive)
                {
                    cs.EnableKeyword("FAR");
                }

                kernel = cs.FindKernel("KMain");

                cmd.SetComputeTextureParam(cs, kernel, HDShaderIDs._InputTexture, source);
                cmd.SetComputeTextureParam(cs, kernel, HDShaderIDs._InputCoCTexture, fullresCoC);
                cmd.SetComputeVectorParam(cs, HDShaderIDs._CoCTargetScale, cocHistoryScale);

                if (nearLayerActive)
                {
                    cmd.SetComputeTextureParam(cs, kernel, HDShaderIDs._OutputNearCoCTexture, nearCoC);
                    cmd.SetComputeTextureParam(cs, kernel, HDShaderIDs._OutputNearTexture, pingNearRGB);
                }

                if (farLayerActive)
                {
                    cmd.SetComputeTextureParam(cs, kernel, HDShaderIDs._OutputFarCoCTexture, farCoC);
                    cmd.SetComputeTextureParam(cs, kernel, HDShaderIDs._OutputFarTexture, pingFarRGB);
                }

                cmd.DispatchCompute(cs, kernel, threadGroup8X, threadGroup8Y, camera.viewCount);
            }

            if (farLayerActive)
            {
                using (new ProfilingScope(cmd, ProfilingSampler.Get(HDProfileId.DepthOfFieldPyramid)))
                {
                    // -----------------------------------------------------------------------------
                    // Pass: mip generation
                    // We only do this for the far layer because the near layer can't really use
                    // very wide radii due to reconstruction artifacts

                    int tx = ((targetWidth >> 1) + 7) / 8;
                    int ty = ((targetHeight >> 1) + 7) / 8;

                    if (m_UseSafePath)
                    {
                        // The other compute fails hard on Intel because of texture format issues
                        cs = m_Resources.shaders.depthOfFieldMipSafeCS;
                        cs.shaderKeywords = null;
                        if(m_EnableAlpha)
                            cs.EnableKeyword("ENABLE_ALPHA");

                        kernel = cs.FindKernel("KMain");

                        var mipScale = scale;

                        for (int i = 0; i < 4; i++)
                        {
                            mipScale *= 0.5f;
                            var size = new Vector2Int(Mathf.RoundToInt(camera.actualWidth * mipScale), Mathf.RoundToInt(camera.actualHeight * mipScale));
                            var mip = m_Pool.Get(new Vector2(mipScale, mipScale), m_ColorFormat);

                            cmd.SetComputeVectorParam(cs, HDShaderIDs._TexelSize, new Vector4(size.x, size.y, 1f / size.x, 1f / size.y));
                            int gx = (size.x + 7) / 8;
                            int gy = (size.y + 7) / 8;

                            // Downsample
                            cmd.SetComputeTextureParam(cs, kernel, HDShaderIDs._InputTexture, pingFarRGB);
                            cmd.SetComputeTextureParam(cs, kernel, HDShaderIDs._OutputTexture, mip);
                            cmd.DispatchCompute(cs, kernel, gx, gy, camera.viewCount);

                            // Copy to mip
                            cmd.SetComputeTextureParam(cs, kernel, HDShaderIDs._InputTexture, mip);
                            cmd.SetComputeTextureParam(cs, kernel, HDShaderIDs._OutputTexture, pingFarRGB, i + 1);
                            cmd.DispatchCompute(cs, kernel, gx, gy, camera.viewCount);

                            m_Pool.Recycle(mip);
                        }
                    }
                    else
                    {
                        cs = m_Resources.shaders.depthOfFieldMipCS;
                        kernel = cs.FindKernel(m_EnableAlpha ? "KMainColorAlpha": "KMainColor");
                        cmd.SetComputeTextureParam(cs, kernel, HDShaderIDs._InputTexture, pingFarRGB, 0);
                        cmd.SetComputeTextureParam(cs, kernel, HDShaderIDs._OutputMip1, pingFarRGB, 1);
                        cmd.SetComputeTextureParam(cs, kernel, HDShaderIDs._OutputMip2, pingFarRGB, 2);
                        cmd.SetComputeTextureParam(cs, kernel, HDShaderIDs._OutputMip3, pingFarRGB, 3);
                        cmd.SetComputeTextureParam(cs, kernel, HDShaderIDs._OutputMip4, pingFarRGB, 4);
                        cmd.DispatchCompute(cs, kernel, tx, ty, camera.viewCount);
                    }

                    cs = m_Resources.shaders.depthOfFieldMipCS;
                    kernel = cs.FindKernel("KMainCoC");
                    cmd.SetComputeTextureParam(cs, kernel, HDShaderIDs._InputTexture, farCoC, 0);
                    cmd.SetComputeTextureParam(cs, kernel, HDShaderIDs._OutputMip1, farCoC, 1);
                    cmd.SetComputeTextureParam(cs, kernel, HDShaderIDs._OutputMip2, farCoC, 2);
                    cmd.SetComputeTextureParam(cs, kernel, HDShaderIDs._OutputMip3, farCoC, 3);
                    cmd.SetComputeTextureParam(cs, kernel, HDShaderIDs._OutputMip4, farCoC, 4);
                    cmd.DispatchCompute(cs, kernel, tx, ty, camera.viewCount);
                }
            }

            if (nearLayerActive)
            {
                using (new ProfilingScope(cmd, ProfilingSampler.Get(HDProfileId.DepthOfFieldDilate)))
                {
                    // -----------------------------------------------------------------------------
                    // Pass: dilate the near CoC

                    cs = m_Resources.shaders.depthOfFieldDilateCS;
                    kernel = cs.FindKernel("KMain");
                    cmd.SetComputeVectorParam(cs, HDShaderIDs._Params, new Vector4(targetWidth - 1, targetHeight - 1, 0f, 0f));

                    int passCount = Mathf.CeilToInt((nearMaxBlur + 2f) / 4f);

                    cmd.SetComputeTextureParam(cs, kernel, HDShaderIDs._InputCoCTexture, nearCoC);
                    cmd.SetComputeTextureParam(cs, kernel, HDShaderIDs._OutputCoCTexture, dilatedNearCoC);
                    cmd.DispatchCompute(cs, kernel, threadGroup8X, threadGroup8Y, camera.viewCount);

                    if (passCount > 1)
                    {
                        // Ping-pong
                        var src = dilatedNearCoC;
                        var dst = m_Pool.Get(screenScale, k_CoCFormat);

                        for (int i = 1; i < passCount; i++)
                        {
                            cmd.SetComputeTextureParam(cs, kernel, HDShaderIDs._InputCoCTexture, src);
                            cmd.SetComputeTextureParam(cs, kernel, HDShaderIDs._OutputCoCTexture, dst);
                            cmd.DispatchCompute(cs, kernel, threadGroup8X, threadGroup8Y, camera.viewCount);
                            CoreUtils.Swap(ref src, ref dst);
                        }

                        dilatedNearCoC = src;
                        m_Pool.Recycle(dst);
                    }
                }
            }

            if (useTiles)
            {
                using (new ProfilingScope(cmd, ProfilingSampler.Get(HDProfileId.DepthOfFieldTileMax)))
                {
                    // -----------------------------------------------------------------------------
                    // Pass: tile-max classification
                    // Tile coordinates are stored as 16bit (good enough for resolutions up to 64K)

                    ValidateComputeBuffer(ref m_BokehIndirectCmd, 3 * 2, sizeof(uint), ComputeBufferType.IndirectArguments);
                    ValidateComputeBuffer(ref m_NearBokehTileList, threadGroup8X * threadGroup8Y, sizeof(uint), ComputeBufferType.Append);
                    ValidateComputeBuffer(ref m_FarBokehTileList, threadGroup8X * threadGroup8Y, sizeof(uint), ComputeBufferType.Append);
                    m_NearBokehTileList.SetCounterValue(0u);
                    m_FarBokehTileList.SetCounterValue(0u);

                    // Clear the indirect command buffer
                    cs = m_Resources.shaders.depthOfFieldClearIndirectArgsCS;
                    kernel = cs.FindKernel("KClear");
                    cmd.SetComputeBufferParam(cs, kernel, HDShaderIDs._IndirectBuffer, m_BokehIndirectCmd);
                    cmd.DispatchCompute(cs, kernel, 1, 1, 1);

                    // Build the tile list & indirect command buffer
                    cs = m_Resources.shaders.depthOfFieldTileMaxCS;
                    cs.shaderKeywords = null;
                    if(bothLayersActive || nearLayerActive)
                    {
                        cs.EnableKeyword("NEAR");
                    }
                    if(bothLayersActive || !nearLayerActive)
                    {
                        cs.EnableKeyword("FAR");
                    }

                    kernel = cs.FindKernel("KMain");
                    cmd.SetComputeVectorParam(cs, HDShaderIDs._Params, new Vector4(targetWidth - 1, targetHeight - 1, 0f, 0f));
                    cmd.SetComputeBufferParam(cs, kernel, HDShaderIDs._IndirectBuffer, m_BokehIndirectCmd);

                    if (nearLayerActive)
                    {
                        cmd.SetComputeTextureParam(cs, kernel, HDShaderIDs._InputNearCoCTexture, dilatedNearCoC);
                        cmd.SetComputeBufferParam(cs, kernel, HDShaderIDs._NearTileList, m_NearBokehTileList);
                    }

                    if (farLayerActive)
                    {
                        cmd.SetComputeTextureParam(cs, kernel, HDShaderIDs._InputFarCoCTexture, farCoC);
                        cmd.SetComputeBufferParam(cs, kernel, HDShaderIDs._FarTileList, m_FarBokehTileList);
                    }

                    cmd.DispatchCompute(cs, kernel, threadGroup8X, threadGroup8Y, 1);
                }
            }

            if (farLayerActive)
            {
                using (new ProfilingScope(cmd, ProfilingSampler.Get(HDProfileId.DepthOfFieldGatherFar)))
                {
                    // -----------------------------------------------------------------------------
                    // Pass: bokeh blur the far layer

                    if (useTiles)
                    {
                        // Need to clear dest as we recycle render targets and tiles won't write to
                        // all pixels thus leaving previous-frame info
                        cmd.SetRenderTarget(pongFarRGB);
                        cmd.ClearRenderTarget(false, true, Color.clear);
                    }

                    cs = m_Resources.shaders.depthOfFieldGatherCS;
                    cs.shaderKeywords = null;

                    if(m_EnableAlpha)
                    {
                        cs.EnableKeyword("ENABLE_ALPHA");
                    }
                    if(useTiles)
                    {
                        cs.EnableKeyword("USE_TILES");
                    }

                    kernel = cs.FindKernel("KMainFar");

                    cmd.SetComputeVectorParam(cs, HDShaderIDs._Params, new Vector4(farSamples, farSamples * farSamples, barrelClipping, farMaxBlur));
                    cmd.SetComputeVectorParam(cs, HDShaderIDs._TexelSize, new Vector4(targetWidth, targetHeight, 1f / targetWidth, 1f / targetHeight));
                    cmd.SetComputeTextureParam(cs, kernel, HDShaderIDs._InputTexture, pingFarRGB);
                    cmd.SetComputeTextureParam(cs, kernel, HDShaderIDs._InputCoCTexture, farCoC);

                    cmd.SetComputeTextureParam(cs, kernel, HDShaderIDs._OutputTexture, pongFarRGB);
                    cmd.SetComputeBufferParam(cs, kernel, HDShaderIDs._BokehKernel, m_BokehFarKernel);

                    if (useTiles)
                    {
                        cmd.SetComputeBufferParam(cs, kernel, HDShaderIDs._TileList, m_FarBokehTileList);
                        cmd.DispatchCompute(cs, kernel, m_BokehIndirectCmd, kIndirectFarOffset);
                    }
                    else
                    {
                        cmd.DispatchCompute(cs, kernel, threadGroup8X, threadGroup8Y, camera.viewCount);
                    }
                }
            }

            if (nearLayerActive)
            {
                using (new ProfilingScope(cmd, ProfilingSampler.Get(HDProfileId.DepthOfFieldPreCombine)))
                {
                    // -----------------------------------------------------------------------------
                    // Pass: if the far layer was active, use it as a source for the near blur to
                    // avoid out-of-focus artifacts (e.g. near blur in front of far blur)

                    if (farLayerActive)
                    {
                        cs = m_Resources.shaders.depthOfFieldPreCombineFarCS;
                        cs.shaderKeywords = null;
                        if(m_EnableAlpha)
                        {
                            cs.EnableKeyword("ENABLE_ALPHA");
                        }
                        kernel = cs.FindKernel("KMainPreCombineFar");
                        cmd.SetComputeTextureParam(cs, kernel, HDShaderIDs._InputTexture, pingNearRGB);
                        cmd.SetComputeTextureParam(cs, kernel, HDShaderIDs._InputFarTexture, pongFarRGB);
                        cmd.SetComputeTextureParam(cs, kernel, HDShaderIDs._InputCoCTexture, farCoC);
                        cmd.SetComputeTextureParam(cs, kernel, HDShaderIDs._OutputTexture, pongNearRGB);
                        cmd.DispatchCompute(cs, kernel, threadGroup8X, threadGroup8Y, camera.viewCount);

                        CoreUtils.Swap(ref pingNearRGB, ref pongNearRGB);
                    }
                }

                using (new ProfilingScope(cmd, ProfilingSampler.Get(HDProfileId.DepthOfFieldGatherNear)))
                {
                    // -----------------------------------------------------------------------------
                    // Pass: bokeh blur the near layer

                    if (useTiles)
                    {
                        // Same as the far layer, clear to discard garbage data
                        if (!farLayerActive)
                        {
                            cmd.SetRenderTarget(pongNearRGB);
                            cmd.ClearRenderTarget(false, true, Color.clear);
                        }

                        cmd.SetRenderTarget(nearAlpha);
                        cmd.ClearRenderTarget(false, true, Color.clear);
                    }

                    cs = m_Resources.shaders.depthOfFieldGatherCS;
                    cs.shaderKeywords = null;

                    if (m_EnableAlpha)
                    {
                        cs.EnableKeyword("ENABLE_ALPHA");
                    }
                    if (useTiles)
                    {
                        cs.EnableKeyword("USE_TILES");
                    }

                    kernel = cs.FindKernel("KMainNear");

                    cmd.SetComputeVectorParam(cs, HDShaderIDs._Params, new Vector4(nearSamples, nearSamples * nearSamples, barrelClipping, nearMaxBlur));
                    cmd.SetComputeVectorParam(cs, HDShaderIDs._TexelSize, new Vector4(targetWidth, targetHeight, 1f / targetWidth, 1f / targetHeight));
                    cmd.SetComputeTextureParam(cs, kernel, HDShaderIDs._InputTexture, pingNearRGB);
                    cmd.SetComputeTextureParam(cs, kernel, HDShaderIDs._InputCoCTexture, nearCoC);
                    cmd.SetComputeTextureParam(cs, kernel, HDShaderIDs._InputDilatedCoCTexture, dilatedNearCoC);
                    cmd.SetComputeTextureParam(cs, kernel, HDShaderIDs._OutputTexture, pongNearRGB);
                    cmd.SetComputeTextureParam(cs, kernel, HDShaderIDs._OutputAlphaTexture, nearAlpha);
                    cmd.SetComputeBufferParam(cs, kernel, HDShaderIDs._BokehKernel, m_BokehNearKernel);

                    if (useTiles)
                    {
                        cmd.SetComputeBufferParam(cs, kernel, HDShaderIDs._TileList, m_NearBokehTileList);
                        cmd.DispatchCompute(cs, kernel, m_BokehIndirectCmd, kIndirectNearOffset);
                    }
                    else
                    {
                        cmd.DispatchCompute(cs, kernel, threadGroup8X, threadGroup8Y, camera.viewCount);
                    }
                }
            }

            using (new ProfilingScope(cmd, ProfilingSampler.Get(HDProfileId.DepthOfFieldCombine)))
            {
                // -----------------------------------------------------------------------------
                // Pass: combine blurred layers with source color

                cs = m_Resources.shaders.depthOfFieldCombineCS;
                cs.shaderKeywords = null;

                if (bothLayersActive || nearLayerActive)
                {
                    cs.EnableKeyword("NEAR");
                }
                if (bothLayersActive || !nearLayerActive)
                {
                    cs.EnableKeyword("FAR");
                }

                if (m_EnableAlpha)
                {
                    cs.EnableKeyword("ENABLE_ALPHA");
                }

                if(m_DepthOfField.resolution == DepthOfFieldResolution.Full)
                {
                    cs.EnableKeyword("FULL_RES");
                }
                else if(hqFiltering)
                {
                    cs.EnableKeyword("HIGH_QUALITY");
                }
                else
                {
                    cs.EnableKeyword("LOW_QUALITY");
                }

                kernel = cs.FindKernel("KMain");

                if (nearLayerActive)
                {
                    cmd.SetComputeTextureParam(cs, kernel, HDShaderIDs._InputNearTexture, pongNearRGB);
                    cmd.SetComputeTextureParam(cs, kernel, HDShaderIDs._InputNearAlphaTexture, nearAlpha);
                }

                if (farLayerActive)
                {
                    cmd.SetComputeTextureParam(cs, kernel, HDShaderIDs._InputFarTexture, pongFarRGB);
                    cmd.SetComputeTextureParam(cs, kernel, HDShaderIDs._InputCoCTexture, fullresCoC);
                }

                cmd.SetComputeTextureParam(cs, kernel, HDShaderIDs._InputTexture, source);
                cmd.SetComputeTextureParam(cs, kernel, HDShaderIDs._OutputTexture, destination);
                cmd.DispatchCompute(cs, kernel, (camera.actualWidth + 7) / 8, (camera.actualHeight + 7) / 8, camera.viewCount);
            }

            // -----------------------------------------------------------------------------
            // Cleanup

            if (farLayerActive)
            {
                m_Pool.Recycle(pingFarRGB);
                m_Pool.Recycle(pongFarRGB);
                m_Pool.Recycle(farCoC);
            }

            if (nearLayerActive)
            {
                m_Pool.Recycle(pingNearRGB);
                m_Pool.Recycle(pongNearRGB);
                m_Pool.Recycle(nearCoC);
                m_Pool.Recycle(nearAlpha);
                m_Pool.Recycle(dilatedNearCoC);
            }

            if (!taaEnabled)
                m_Pool.Recycle(fullresCoC); // Already cleaned up if TAA is enabled
        }

        static void GrabCoCHistory(HDCamera camera, out RTHandle previous, out RTHandle next)
        {
            RTHandle Allocator(string id, int frameIndex, RTHandleSystem rtHandleSystem)
            {
                return rtHandleSystem.Alloc(
                    Vector2.one, TextureXR.slices, DepthBits.None, GraphicsFormat.R16_SFloat,
                    dimension: TextureXR.dimension, enableRandomWrite: true, useDynamicScale: true, name: "CoC History"
                );
            }

            next = camera.GetCurrentFrameRT((int)HDCameraFrameHistoryType.DepthOfFieldCoC)
                ?? camera.AllocHistoryFrameRT((int)HDCameraFrameHistoryType.DepthOfFieldCoC, Allocator, 2);
            previous = camera.GetPreviousFrameRT((int)HDCameraFrameHistoryType.DepthOfFieldCoC);
        }

        #endregion

        #region Motion Blur

        void DoMotionBlur(CommandBuffer cmd, HDCamera camera, RTHandle source, RTHandle destination)
        {
            // -----------------------------------------------------------------------------

            int tileSize = 32;

            if (m_MotionBlurSupportsScattering)
            {
                tileSize = 16;
            }

            int tileTexWidth = Mathf.CeilToInt(camera.actualWidth / tileSize);
            int tileTexHeight = Mathf.CeilToInt(camera.actualHeight / tileSize);
            Vector2 tileTexScale = new Vector2((float)tileTexWidth / camera.actualWidth, (float)tileTexHeight / camera.actualHeight);
            Vector4 tileTargetSize = new Vector4(tileTexWidth, tileTexHeight, 1.0f / tileTexWidth, 1.0f / tileTexHeight);

            RTHandle preppedMotionVec = m_Pool.Get(Vector2.one, GraphicsFormat.B10G11R11_UFloatPack32);
            RTHandle minMaxTileVel = m_Pool.Get(tileTexScale, GraphicsFormat.B10G11R11_UFloatPack32);
            RTHandle maxTileNeigbourhood = m_Pool.Get(tileTexScale, GraphicsFormat.B10G11R11_UFloatPack32);
            RTHandle tileToScatterMax = null;
            RTHandle tileToScatterMin = null;
            if (m_MotionBlurSupportsScattering)
            {
                tileToScatterMax = m_Pool.Get(tileTexScale, GraphicsFormat.R32_UInt);
                tileToScatterMin = m_Pool.Get(tileTexScale, GraphicsFormat.R16_SFloat);
            }

            float screenMagnitude = (new Vector2(camera.actualWidth, camera.actualHeight).magnitude);
            Vector4 motionBlurParams0 = new Vector4(
                screenMagnitude,
                screenMagnitude * screenMagnitude,
                m_MotionBlur.minimumVelocity.value,
                m_MotionBlur.minimumVelocity.value * m_MotionBlur.minimumVelocity.value
            );


            Vector4 motionBlurParams1 = new Vector4(
                m_MotionBlur.intensity.value,
                m_MotionBlur.maximumVelocity.value / screenMagnitude,
                0.25f, // min/max velocity ratio for high quality.
                m_MotionBlur.cameraRotationVelocityClamp.value
            );

            uint sampleCount = (uint)m_MotionBlur.sampleCount;
            Vector4 motionBlurParams2 = new Vector4(
                m_MotionBlurSupportsScattering ? (sampleCount + (sampleCount & 1)) : sampleCount,
                tileSize,
                m_MotionBlur.depthComparisonExtent.value,
                m_MotionBlur.cameraMotionBlur.value ? 0.0f : 1.0f
            );
            // -----------------------------------------------------------------------------
            // Prep motion vectors

            // - Pack normalized motion vectors and linear depth in R11G11B10
            ComputeShader cs;
            int kernel;
            int threadGroupX;
            int threadGroupY;
            int groupSizeX = 8;
            int groupSizeY = 8;

            using (new ProfilingScope(cmd, ProfilingSampler.Get(HDProfileId.MotionBlurMotionVecPrep)))
            {
                cs = m_Resources.shaders.motionBlurMotionVecPrepCS;
                kernel = cs.FindKernel("MotionVecPreppingCS");
                cmd.SetComputeTextureParam(cs, kernel, HDShaderIDs._MotionVecAndDepth, preppedMotionVec);
                cmd.SetComputeVectorParam(cs, HDShaderIDs._MotionBlurParams, motionBlurParams0);
                cmd.SetComputeVectorParam(cs, HDShaderIDs._MotionBlurParams1, motionBlurParams1);
                cmd.SetComputeVectorParam(cs, HDShaderIDs._MotionBlurParams2, motionBlurParams2);

                cmd.SetComputeMatrixParam(cs, HDShaderIDs._PrevVPMatrixNoTranslation, camera.mainViewConstants.prevViewProjMatrixNoCameraTrans);

                threadGroupX = (camera.actualWidth + (groupSizeX - 1)) / groupSizeX;
                threadGroupY = (camera.actualHeight + (groupSizeY - 1)) / groupSizeY;
                cmd.DispatchCompute(cs, kernel, threadGroupX, threadGroupY, camera.viewCount);
            }


            // -----------------------------------------------------------------------------
            // Generate MinMax motion vectors tiles

            using (new ProfilingScope(cmd, ProfilingSampler.Get(HDProfileId.MotionBlurTileMinMax)))
            {
                // We store R11G11B10 with RG = Max vel and B = Min vel magnitude
                cs = m_Resources.shaders.motionBlurGenTileCS;
                cs.shaderKeywords = null;
                if (m_MotionBlurSupportsScattering)
                {
                    cs.EnableKeyword("SCATTERING");
                }
                kernel = cs.FindKernel("TileGenPass");

                cmd.SetComputeTextureParam(cs, kernel, HDShaderIDs._TileMinMaxMotionVec, minMaxTileVel);
                cmd.SetComputeTextureParam(cs, kernel, HDShaderIDs._MotionVecAndDepth, preppedMotionVec);
                cmd.SetComputeVectorParam(cs, HDShaderIDs._MotionBlurParams, motionBlurParams0);
                cmd.SetComputeVectorParam(cs, HDShaderIDs._MotionBlurParams1, motionBlurParams1);
                cmd.SetComputeVectorParam(cs, HDShaderIDs._MotionBlurParams2, motionBlurParams2);


                if (m_MotionBlurSupportsScattering)
                {
                    cmd.SetComputeTextureParam(cs, kernel, HDShaderIDs._TileToScatterMax, tileToScatterMax);
                    cmd.SetComputeTextureParam(cs, kernel, HDShaderIDs._TileToScatterMin, tileToScatterMin);
                }

                threadGroupX = (camera.actualWidth + (tileSize - 1)) / tileSize;
                threadGroupY = (camera.actualHeight + (tileSize - 1)) / tileSize;
                cmd.DispatchCompute(cs, kernel, threadGroupX, threadGroupY, camera.viewCount);
            }

            // -----------------------------------------------------------------------------
            // Generate max tiles neigbhourhood

            using (new ProfilingScope(cmd, m_MotionBlurSupportsScattering ? ProfilingSampler.Get(HDProfileId.MotionBlurTileScattering) : ProfilingSampler.Get(HDProfileId.MotionBlurTileNeighbourhood)))
            {
                cs = m_Resources.shaders.motionBlurNeighborhoodTileCS;
                cs.shaderKeywords = null;
                kernel = cs.FindKernel("TileNeighbourhood");

                if (m_MotionBlurSupportsScattering)
                {
                    cs.EnableKeyword("SCATTERING");
                }

                cmd.SetComputeVectorParam(cs, HDShaderIDs._TileTargetSize, tileTargetSize);
                cmd.SetComputeTextureParam(cs, kernel, HDShaderIDs._TileMinMaxMotionVec, minMaxTileVel);
                cmd.SetComputeTextureParam(cs, kernel, HDShaderIDs._TileMaxNeighbourhood, maxTileNeigbourhood);
                cmd.SetComputeVectorParam(cs, HDShaderIDs._MotionBlurParams, motionBlurParams0);
                cmd.SetComputeVectorParam(cs, HDShaderIDs._MotionBlurParams1, motionBlurParams1);
                cmd.SetComputeVectorParam(cs, HDShaderIDs._MotionBlurParams2, motionBlurParams2);

                if (m_MotionBlurSupportsScattering)
                {
                    cmd.SetComputeTextureParam(cs, kernel, HDShaderIDs._TileToScatterMax, tileToScatterMax);
                    cmd.SetComputeTextureParam(cs, kernel, HDShaderIDs._TileToScatterMin, tileToScatterMin);
                }
                groupSizeX = 8;
                groupSizeY = 8;
                threadGroupX = (tileTexWidth + (groupSizeX - 1)) / groupSizeX;
                threadGroupY = (tileTexHeight + (groupSizeY - 1)) / groupSizeY;
                cmd.DispatchCompute(cs, kernel, threadGroupX, threadGroupY, camera.viewCount);
            }

            // -----------------------------------------------------------------------------
            // Merge min/max info spreaded above.

            if (m_MotionBlurSupportsScattering)
            {
                cs = m_Resources.shaders.motionBlurMergeTileCS;
                kernel = cs.FindKernel("TileMerge");
                cmd.SetComputeVectorParam(cs, HDShaderIDs._TileTargetSize, tileTargetSize);
                cmd.SetComputeTextureParam(cs, kernel, HDShaderIDs._TileToScatterMax, tileToScatterMax);
                cmd.SetComputeTextureParam(cs, kernel, HDShaderIDs._TileToScatterMin, tileToScatterMin);
                cmd.SetComputeTextureParam(cs, kernel, HDShaderIDs._TileMaxNeighbourhood, maxTileNeigbourhood);
                cmd.SetComputeVectorParam(cs, HDShaderIDs._MotionBlurParams, motionBlurParams0);
                cmd.SetComputeVectorParam(cs, HDShaderIDs._MotionBlurParams1, motionBlurParams1);
                cmd.SetComputeVectorParam(cs, HDShaderIDs._MotionBlurParams2, motionBlurParams2);

                cmd.DispatchCompute(cs, kernel, threadGroupX, threadGroupY, camera.viewCount);
            }

            // -----------------------------------------------------------------------------
            // Blur kernel
            using (new ProfilingScope(cmd, ProfilingSampler.Get(HDProfileId.MotionBlurKernel)))
            {
                cs = m_Resources.shaders.motionBlurCS;
                kernel = cs.FindKernel("MotionBlurCS");
                cmd.SetComputeVectorParam(cs, HDShaderIDs._TileTargetSize, tileTargetSize);
                cmd.SetComputeTextureParam(cs, kernel, HDShaderIDs._MotionVecAndDepth, preppedMotionVec);
                cmd.SetComputeTextureParam(cs, kernel, HDShaderIDs._OutputTexture, destination);
                cmd.SetComputeTextureParam(cs, kernel, HDShaderIDs._TileMaxNeighbourhood, maxTileNeigbourhood);
                cmd.SetComputeTextureParam(cs, kernel, HDShaderIDs._InputTexture, source);
                cmd.SetComputeVectorParam(cs, HDShaderIDs._MotionBlurParams, motionBlurParams0);
                cmd.SetComputeVectorParam(cs, HDShaderIDs._MotionBlurParams1, motionBlurParams1);
                cmd.SetComputeVectorParam(cs, HDShaderIDs._MotionBlurParams2, motionBlurParams2);

                groupSizeX = 16;
                groupSizeY = 16;
                threadGroupX = (camera.actualWidth + (groupSizeX - 1)) / groupSizeX;
                threadGroupY = (camera.actualHeight + (groupSizeY - 1)) / groupSizeY;
                cmd.DispatchCompute(cs, kernel, threadGroupX, threadGroupY, camera.viewCount);
            }


            // -----------------------------------------------------------------------------
            // Recycle RTs

            m_Pool.Recycle(minMaxTileVel);
            m_Pool.Recycle(maxTileNeigbourhood);
            m_Pool.Recycle(preppedMotionVec);
            if (m_MotionBlurSupportsScattering)
            {
                m_Pool.Recycle(tileToScatterMax);
                m_Pool.Recycle(tileToScatterMin);
            }
        }

        #endregion

        #region Panini Projection

        // Back-ported & adapted from the work of the Stockholm demo team - thanks Lasse!
        void DoPaniniProjection(CommandBuffer cmd, HDCamera camera, RTHandle source, RTHandle destination)
        {
            float distance = m_PaniniProjection.distance.value;
            var viewExtents = CalcViewExtents(camera);
            var cropExtents = CalcCropExtents(camera, distance);

            float scaleX = cropExtents.x / viewExtents.x;
            float scaleY = cropExtents.y / viewExtents.y;
            float scaleF = Mathf.Min(scaleX, scaleY);

            float paniniD = distance;
            float paniniS = Mathf.Lerp(1.0f, Mathf.Clamp01(scaleF), m_PaniniProjection.cropToFit.value);

            var cs = m_Resources.shaders.paniniProjectionCS;
            cs.shaderKeywords = null;
            if(1f - Mathf.Abs(paniniD) > float.Epsilon)
            {
                cs.EnableKeyword("GENERIC");
            }
            else
            {
                cs.EnableKeyword("UNITDISTANCE");
            }

            int kernel =  cs.FindKernel("KMain");

            cmd.SetComputeVectorParam(cs, HDShaderIDs._Params, new Vector4(viewExtents.x, viewExtents.y, paniniD, paniniS));
            cmd.SetComputeTextureParam(cs, kernel, HDShaderIDs._InputTexture, source);
            cmd.SetComputeTextureParam(cs, kernel, HDShaderIDs._OutputTexture, destination);
            cmd.DispatchCompute(cs, kernel, (camera.actualWidth + 7) / 8, (camera.actualHeight + 7) / 8, camera.viewCount);
        }

        Vector2 CalcViewExtents(HDCamera camera)
        {
            float fovY = camera.camera.fieldOfView * Mathf.Deg2Rad;
            float aspect = (float)camera.actualWidth / (float)camera.actualHeight;

            float viewExtY = Mathf.Tan(0.5f * fovY);
            float viewExtX = aspect * viewExtY;

            return new Vector2(viewExtX, viewExtY);
        }

        Vector2 CalcCropExtents(HDCamera camera, float d)
        {
            // given
            //    S----------- E--X-------
            //    |    `  ~.  /,´
            //    |-- ---    Q
            //    |        ,/    `
            //  1 |      ,´/       `
            //    |    ,´ /         ´
            //    |  ,´  /           ´
            //    |,`   /             ,
            //    O    /
            //    |   /               ,
            //  d |  /
            //    | /                ,
            //    |/                .
            //    P
            //    |              ´
            //    |         , ´
            //    +-    ´
            //
            // have X
            // want to find E

            float viewDist = 1f + d;

            var projPos = CalcViewExtents(camera);
            var projHyp = Mathf.Sqrt(projPos.x * projPos.x + 1f);

            float cylDistMinusD = 1f / projHyp;
            float cylDist = cylDistMinusD + d;
            var cylPos = projPos * cylDistMinusD;

            return cylPos * (viewDist / cylDist);
        }

        #endregion

        #region Bloom

        // TODO: All of this could be simplified and made faster once we have the ability to bind mips as SRV
        unsafe void DoBloom(CommandBuffer cmd, HDCamera camera, RTHandle source, ComputeShader uberCS, int uberKernel)
        {
            var resolution = m_Bloom.resolution;
            var highQualityFiltering = m_Bloom.highQualityFiltering;
            float scaleW = 1f / ((int)resolution / 2f);
            float scaleH = 1f / ((int)resolution / 2f);

            // If the scene is less than 50% of 900p, then we operate on full res, since it's going to be cheap anyway and this might improve quality in challenging situations.
            // Also we switch to bilinear upsampling as it goes less wide than bicubic and due to our border/RTHandle handling, going wide on small resolution
            // where small mips have a strong influence, might result problematic.
            if (camera.actualWidth < 800 || camera.actualHeight < 450)
            {
                scaleW = 1.0f;
                scaleH = 1.0f;
                highQualityFiltering = false;
            }

            if (m_Bloom.anamorphic.value)
            {
                // Positive anamorphic ratio values distort vertically - negative is horizontal
                float anamorphism = m_PhysicalCamera.anamorphism * 0.5f;
                scaleW *= anamorphism < 0 ? 1f + anamorphism : 1f;
                scaleH *= anamorphism > 0 ? 1f - anamorphism : 1f;
            }

            // Determine the iteration count
            int maxSize = Mathf.Max(camera.actualWidth, camera.actualHeight);
            int iterations = Mathf.FloorToInt(Mathf.Log(maxSize, 2f) - 2 - (resolution == BloomResolution.Half ? 0 : 1));
            int mipCount = Mathf.Clamp(iterations, 1, k_MaxBloomMipCount);
            var mipSizes = stackalloc Vector2Int[mipCount];

            // Thresholding
            // A value of 0 in the UI will keep energy conservation
            const float k_Softness = 0.5f;
            float lthresh = Mathf.GammaToLinearSpace(m_Bloom.threshold.value);
            float knee = lthresh * k_Softness + 1e-5f;
            var threshold = new Vector4(lthresh, lthresh - knee, knee * 2f, 0.25f / knee);

            // Prepare targets
            // We could have a single texture with mips but because we can't bind individual mips as
            // SRVs right now we have to ping-pong between buffers and make the code more
            // complicated than it should be
            for (int i = 0; i < mipCount; i++)
            {
                float p = 1f / Mathf.Pow(2f, i + 1f);
                float sw = scaleW * p;
                float sh = scaleH * p;
                int pw, ph;
                if (DynamicResolutionHandler.instance.HardwareDynamicResIsEnabled())
                {
                    pw = Mathf.Max(1, Mathf.CeilToInt(sw * camera.actualWidth));
                    ph = Mathf.Max(1, Mathf.CeilToInt(sh * camera.actualHeight));
                }
                else
                {
                    pw = Mathf.Max(1, Mathf.RoundToInt(sw * camera.actualWidth));
                    ph = Mathf.Max(1, Mathf.RoundToInt(sh * camera.actualHeight));
                }
                var scale = new Vector2(sw, sh);
                var pixelSize = new Vector2Int(pw, ph);

                mipSizes[i] = pixelSize;
                m_BloomMipsDown[i] = m_Pool.Get(scale, m_ColorFormat);
                m_BloomMipsUp[i] = m_Pool.Get(scale, m_ColorFormat);
            }

            // All the computes for this effect use the same group size so let's use a local
            // function to simplify dispatches
            // Make sure the thread group count is sufficient to draw the guard bands
            void DispatchWithGuardBands(ComputeShader shader, int kernelId, in Vector2Int size)
            {
                int w = size.x;
                int h = size.y;

                if (w < source.rt.width && w % 8 < k_RTGuardBandSize)
                    w += k_RTGuardBandSize;
                if (h < source.rt.height && h % 8 < k_RTGuardBandSize)
                    h += k_RTGuardBandSize;

                cmd.DispatchCompute(shader, kernelId, (w + 7) / 8, (h + 7) / 8, camera.viewCount);
            }

            // Pre-filtering
            ComputeShader cs;
            int kernel;

            {
                var size = mipSizes[0];
                cs = m_Resources.shaders.bloomPrefilterCS;
                kernel = cs.FindKernel("KMain");

                cmd.SetComputeTextureParam(cs, kernel, HDShaderIDs._InputTexture, source);
                cmd.SetComputeTextureParam(cs, kernel, HDShaderIDs._OutputTexture, m_BloomMipsUp[0]); // Use m_BloomMipsUp as temp target
                cmd.SetComputeVectorParam(cs, HDShaderIDs._TexelSize, new Vector4(size.x, size.y, 1f / size.x, 1f / size.y));
                cmd.SetComputeVectorParam(cs, HDShaderIDs._BloomThreshold, threshold);
                DispatchWithGuardBands(cs, kernel, size);

                cs = m_Resources.shaders.bloomBlurCS;
                cs.shaderKeywords = null;
                kernel = cs.FindKernel("KMain"); // Only blur

                cmd.SetComputeTextureParam(cs, kernel, HDShaderIDs._InputTexture, m_BloomMipsUp[0]);
                cmd.SetComputeTextureParam(cs, kernel, HDShaderIDs._OutputTexture, m_BloomMipsDown[0]);
                cmd.SetComputeVectorParam(cs, HDShaderIDs._TexelSize, new Vector4(size.x, size.y, 1f / size.x, 1f / size.y));
                DispatchWithGuardBands(cs, kernel, size);
            }

            // Blur pyramid
            cs.EnableKeyword("DOWNSAMPLE");


            for (int i = 0; i < mipCount - 1; i++)
            {
                var src = m_BloomMipsDown[i];
                var dst = m_BloomMipsDown[i + 1];
                var size = mipSizes[i + 1];

                cmd.SetComputeTextureParam(cs, kernel, HDShaderIDs._InputTexture, src);
                cmd.SetComputeTextureParam(cs, kernel, HDShaderIDs._OutputTexture, dst);
                cmd.SetComputeVectorParam(cs, HDShaderIDs._TexelSize, new Vector4(size.x, size.y, 1f / size.x, 1f / size.y));
                DispatchWithGuardBands(cs, kernel, size);
            }

            // Upsample & combine
            cs = m_Resources.shaders.bloomUpsampleCS;
            cs.shaderKeywords = null;
            if (highQualityFiltering)
                cs.EnableKeyword("HIGH_QUALITY");
            else
                cs.EnableKeyword("LOW_QUALITY");

            kernel = cs.FindKernel("KMain");

            float scatter = Mathf.Lerp(0.05f, 0.95f, m_Bloom.scatter.value);

            for (int i = mipCount - 2; i >= 0; i--)
            {
                var low = (i == mipCount - 2) ? m_BloomMipsDown : m_BloomMipsUp;
                var srcLow = low[i + 1];
                var srcHigh = m_BloomMipsDown[i];
                var dst = m_BloomMipsUp[i];
                var highSize = mipSizes[i];
                var lowSize = mipSizes[i + 1];

                cmd.SetComputeTextureParam(cs, kernel, HDShaderIDs._InputLowTexture, srcLow);
                cmd.SetComputeTextureParam(cs, kernel, HDShaderIDs._InputHighTexture, srcHigh);
                cmd.SetComputeTextureParam(cs, kernel, HDShaderIDs._OutputTexture, dst);
                cmd.SetComputeVectorParam(cs, HDShaderIDs._Params, new Vector4(scatter, 0f, 0f, 0f));
                cmd.SetComputeVectorParam(cs, HDShaderIDs._BloomBicubicParams, new Vector4(lowSize.x, lowSize.y, 1f / lowSize.x, 1f / lowSize.y));
                cmd.SetComputeVectorParam(cs, HDShaderIDs._TexelSize, new Vector4(highSize.x, highSize.y, 1f / highSize.x, 1f / highSize.y));
                DispatchWithGuardBands(cs, kernel, highSize);
            }

            // Cleanup
            for (int i = 0; i < mipCount; i++)
            {
                m_Pool.Recycle(m_BloomMipsDown[i]);
                if (i > 0) m_Pool.Recycle(m_BloomMipsUp[i]);
            }

            // Set uber data
            var bloomSize = mipSizes[0];
            m_BloomTexture = m_BloomMipsUp[0];

            float intensity = Mathf.Pow(2f, m_Bloom.intensity.value) - 1f; // Makes intensity easier to control
            var tint = m_Bloom.tint.value.linear;
            var luma = ColorUtils.Luminance(tint);
            tint = luma > 0f ? tint * (1f / luma) : Color.white;

            // Lens dirtiness
            // Keep the aspect ratio correct & center the dirt texture, we don't want it to be
            // stretched or squashed
            var dirtTexture = m_Bloom.dirtTexture.value == null ? Texture2D.blackTexture : m_Bloom.dirtTexture.value;
            int dirtEnabled = m_Bloom.dirtTexture.value != null && m_Bloom.dirtIntensity.value > 0f ? 1 : 0;
            float dirtRatio = (float)dirtTexture.width / (float)dirtTexture.height;
            float screenRatio = (float)camera.actualWidth / (float)camera.actualHeight;
            var dirtTileOffset = new Vector4(1f, 1f, 0f, 0f);
            float dirtIntensity = m_Bloom.dirtIntensity.value * intensity;

            if (dirtRatio > screenRatio)
            {
                dirtTileOffset.x = screenRatio / dirtRatio;
                dirtTileOffset.z = (1f - dirtTileOffset.x) * 0.5f;
            }
            else if (screenRatio > dirtRatio)
            {
                dirtTileOffset.y = dirtRatio / screenRatio;
                dirtTileOffset.w = (1f - dirtTileOffset.y) * 0.5f;
            }

            cmd.SetComputeTextureParam(uberCS, uberKernel, HDShaderIDs._BloomTexture, m_BloomTexture);
            cmd.SetComputeTextureParam(uberCS, uberKernel, HDShaderIDs._BloomDirtTexture, dirtTexture);
            cmd.SetComputeVectorParam(uberCS, HDShaderIDs._BloomParams, new Vector4(intensity, dirtIntensity, 1f, dirtEnabled));
            cmd.SetComputeVectorParam(uberCS, HDShaderIDs._BloomTint, (Vector4)tint);
            cmd.SetComputeVectorParam(uberCS, HDShaderIDs._BloomBicubicParams, new Vector4(bloomSize.x, bloomSize.y, 1f / bloomSize.x, 1f / bloomSize.y));
            cmd.SetComputeVectorParam(uberCS, HDShaderIDs._BloomDirtScaleOffset, dirtTileOffset);
            cmd.SetComputeVectorParam(uberCS, HDShaderIDs._BloomThreshold, threshold);
        }

        #endregion

        #region Lens Distortion

        void DoLensDistortion(CommandBuffer cmd, ComputeShader cs, int kernel, UberPostFeatureFlags flags)
        {
            if ((flags & UberPostFeatureFlags.LensDistortion) != UberPostFeatureFlags.LensDistortion)
                return;

            cs.EnableKeyword("LENS_DISTORTION");

            float amount = 1.6f * Mathf.Max(Mathf.Abs(m_LensDistortion.intensity.value * 100f), 1f);
            float theta = Mathf.Deg2Rad * Mathf.Min(160f, amount);
            float sigma = 2f * Mathf.Tan(theta * 0.5f);
            var center = m_LensDistortion.center.value * 2f - Vector2.one;
            var p1 = new Vector4(
                center.x,
                center.y,
                Mathf.Max(m_LensDistortion.xMultiplier.value, 1e-4f),
                Mathf.Max(m_LensDistortion.yMultiplier.value, 1e-4f)
            );
            var p2 = new Vector4(
                m_LensDistortion.intensity.value >= 0f ? theta : 1f / theta,
                sigma,
                1f / m_LensDistortion.scale.value,
                m_LensDistortion.intensity.value * 100f
            );

            cmd.SetComputeVectorParam(cs, HDShaderIDs._DistortionParams1, p1);
            cmd.SetComputeVectorParam(cs, HDShaderIDs._DistortionParams2, p2);
        }

        #endregion

        #region Chromatic Aberration

        void DoChromaticAberration(CommandBuffer cmd, ComputeShader cs, int kernel, UberPostFeatureFlags flags)
        {
            if ((flags & UberPostFeatureFlags.ChromaticAberration) != UberPostFeatureFlags.ChromaticAberration)
                return;

            cs.EnableKeyword("CHROMATIC_ABERRATION");

            var spectralLut = m_ChromaticAberration.spectralLut.value;

            // If no spectral lut is set, use a pre-generated one
            if (spectralLut == null)
            {
                if (m_InternalSpectralLut == null)
                {
                    m_InternalSpectralLut = new Texture2D(3, 1, TextureFormat.RGB24, false)
                    {
                        name = "Chromatic Aberration Spectral LUT",
                        filterMode = FilterMode.Bilinear,
                        wrapMode = TextureWrapMode.Clamp,
                        anisoLevel = 0,
                        hideFlags = HideFlags.DontSave
                    };

                    m_InternalSpectralLut.SetPixels(new []
                    {
                        new Color(1f, 0f, 0f),
                        new Color(0f, 1f, 0f),
                        new Color(0f, 0f, 1f)
                    });

                    m_InternalSpectralLut.Apply();
                }

                spectralLut = m_InternalSpectralLut;
            }

            var settings = new Vector4(m_ChromaticAberration.intensity.value * 0.05f, m_ChromaticAberration.maxSamples, 0f, 0f);
            cmd.SetComputeTextureParam(cs, kernel, HDShaderIDs._ChromaSpectralLut, spectralLut);
            cmd.SetComputeVectorParam(cs, HDShaderIDs._ChromaParams, settings);
        }

        #endregion

        #region Vignette

        void DoVignette(CommandBuffer cmd, ComputeShader cs, int kernel, UberPostFeatureFlags flags)
        {
            if ((flags & UberPostFeatureFlags.Vignette) != UberPostFeatureFlags.Vignette)
                return;

            cs.EnableKeyword("VIGNETTE");

            if (m_Vignette.mode.value == VignetteMode.Procedural)
            {
                float roundness = (1f - m_Vignette.roundness.value) * 6f + m_Vignette.roundness.value;
                cmd.SetComputeVectorParam(cs, HDShaderIDs._VignetteParams1, new Vector4(m_Vignette.center.value.x, m_Vignette.center.value.y, 0f, 0f));
                cmd.SetComputeVectorParam(cs, HDShaderIDs._VignetteParams2, new Vector4(m_Vignette.intensity.value * 3f, m_Vignette.smoothness.value * 5f, roundness, m_Vignette.rounded.value ? 1f : 0f));
                cmd.SetComputeVectorParam(cs, HDShaderIDs._VignetteColor, m_Vignette.color.value);
                cmd.SetComputeTextureParam(cs, kernel, HDShaderIDs._VignetteMask, Texture2D.blackTexture);
            }
            else // Masked
            {
                var color = m_Vignette.color.value;
                color.a = Mathf.Clamp01(m_Vignette.opacity.value);

                cmd.SetComputeVectorParam(cs, HDShaderIDs._VignetteParams1, new Vector4(0f, 0f, 1f, 0f));
                cmd.SetComputeVectorParam(cs, HDShaderIDs._VignetteColor, color);
                cmd.SetComputeTextureParam(cs, kernel, HDShaderIDs._VignetteMask, m_Vignette.mask.value);
            }
        }

        #endregion

        #region Color Grading

        // TODO: User lut support
        void DoColorGrading(CommandBuffer cmd, ComputeShader cs, int kernel)
        {
            // Prepare data
            var lmsColorBalance = GetColorBalanceCoeffs(m_WhiteBalance.temperature.value, m_WhiteBalance.tint.value);
            var hueSatCon = new Vector4(m_ColorAdjustments.hueShift.value / 360f, m_ColorAdjustments.saturation.value / 100f + 1f, m_ColorAdjustments.contrast.value / 100f + 1f, 0f);
            var channelMixerR = new Vector4(m_ChannelMixer.redOutRedIn.value   / 100f, m_ChannelMixer.redOutGreenIn.value   / 100f, m_ChannelMixer.redOutBlueIn.value   / 100f, 0f);
            var channelMixerG = new Vector4(m_ChannelMixer.greenOutRedIn.value / 100f, m_ChannelMixer.greenOutGreenIn.value / 100f, m_ChannelMixer.greenOutBlueIn.value / 100f, 0f);
            var channelMixerB = new Vector4(m_ChannelMixer.blueOutRedIn.value  / 100f, m_ChannelMixer.blueOutGreenIn.value  / 100f, m_ChannelMixer.blueOutBlueIn.value  / 100f, 0f);

            ComputeShadowsMidtonesHighlights(out var shadows, out var midtones, out var highlights, out var shadowsHighlightsLimits);
            ComputeLiftGammaGain(out var lift, out var gamma, out var gain);
            ComputeSplitToning(out var splitShadows, out var splitHighlights);

            // Setup lut builder compute & grab the kernel we need
            var tonemappingMode = m_TonemappingFS ? m_Tonemapping.mode.value : TonemappingMode.None;
            var builderCS = m_Resources.shaders.lutBuilder3DCS;
            builderCS.shaderKeywords = null;

            if (m_Tonemapping.IsActive())
            {
                switch (tonemappingMode)
                {
                    case TonemappingMode.Neutral: builderCS.EnableKeyword("TONEMAPPING_NEUTRAL"); break;
                    case TonemappingMode.ACES: builderCS.EnableKeyword("TONEMAPPING_ACES"); break;
                    case TonemappingMode.Custom: builderCS.EnableKeyword("TONEMAPPING_CUSTOM"); break;
                    case TonemappingMode.External: builderCS.EnableKeyword("TONEMAPPING_EXTERNAL"); break;
                }
            }
            else
            {
                builderCS.EnableKeyword("TONEMAPPING_NONE");
            }

            int builderKernel = builderCS.FindKernel("KBuild");

            // Fill-in constant buffers & textures
            cmd.SetComputeTextureParam(builderCS, builderKernel, HDShaderIDs._OutputTexture, m_InternalLogLut);
            cmd.SetComputeVectorParam(builderCS, HDShaderIDs._Size, new Vector4(m_LutSize, 1f / (m_LutSize - 1f), 0f, 0f));
            cmd.SetComputeVectorParam(builderCS, HDShaderIDs._ColorBalance, lmsColorBalance);
            cmd.SetComputeVectorParam(builderCS, HDShaderIDs._ColorFilter, m_ColorAdjustments.colorFilter.value.linear);
            cmd.SetComputeVectorParam(builderCS, HDShaderIDs._ChannelMixerRed, channelMixerR);
            cmd.SetComputeVectorParam(builderCS, HDShaderIDs._ChannelMixerGreen, channelMixerG);
            cmd.SetComputeVectorParam(builderCS, HDShaderIDs._ChannelMixerBlue, channelMixerB);
            cmd.SetComputeVectorParam(builderCS, HDShaderIDs._HueSatCon, hueSatCon);
            cmd.SetComputeVectorParam(builderCS, HDShaderIDs._Lift, lift);
            cmd.SetComputeVectorParam(builderCS, HDShaderIDs._Gamma, gamma);
            cmd.SetComputeVectorParam(builderCS, HDShaderIDs._Gain, gain);
            cmd.SetComputeVectorParam(builderCS, HDShaderIDs._Shadows, shadows);
            cmd.SetComputeVectorParam(builderCS, HDShaderIDs._Midtones, midtones);
            cmd.SetComputeVectorParam(builderCS, HDShaderIDs._Highlights, highlights);
            cmd.SetComputeVectorParam(builderCS, HDShaderIDs._ShaHiLimits, shadowsHighlightsLimits);
            cmd.SetComputeVectorParam(builderCS, HDShaderIDs._SplitShadows, splitShadows);
            cmd.SetComputeVectorParam(builderCS, HDShaderIDs._SplitHighlights, splitHighlights);

            // YRGB
            cmd.SetComputeTextureParam(builderCS, builderKernel, HDShaderIDs._CurveMaster, m_Curves.master.value.GetTexture());
            cmd.SetComputeTextureParam(builderCS, builderKernel, HDShaderIDs._CurveRed, m_Curves.red.value.GetTexture());
            cmd.SetComputeTextureParam(builderCS, builderKernel, HDShaderIDs._CurveGreen, m_Curves.green.value.GetTexture());
            cmd.SetComputeTextureParam(builderCS, builderKernel, HDShaderIDs._CurveBlue, m_Curves.blue.value.GetTexture());

            // Secondary curves
            cmd.SetComputeTextureParam(builderCS, builderKernel, HDShaderIDs._CurveHueVsHue, m_Curves.hueVsHue.value.GetTexture());
            cmd.SetComputeTextureParam(builderCS, builderKernel, HDShaderIDs._CurveHueVsSat, m_Curves.hueVsSat.value.GetTexture());
            cmd.SetComputeTextureParam(builderCS, builderKernel, HDShaderIDs._CurveLumVsSat, m_Curves.lumVsSat.value.GetTexture());
            cmd.SetComputeTextureParam(builderCS, builderKernel, HDShaderIDs._CurveSatVsSat, m_Curves.satVsSat.value.GetTexture());

            // Artist-driven tonemap curve
            if (tonemappingMode == TonemappingMode.Custom)
            {
                m_HableCurve.Init(
                    m_Tonemapping.toeStrength.value,
                    m_Tonemapping.toeLength.value,
                    m_Tonemapping.shoulderStrength.value,
                    m_Tonemapping.shoulderLength.value,
                    m_Tonemapping.shoulderAngle.value,
                    m_Tonemapping.gamma.value
                );

                cmd.SetComputeVectorParam(builderCS, HDShaderIDs._CustomToneCurve, m_HableCurve.uniforms.curve);
                cmd.SetComputeVectorParam(builderCS, HDShaderIDs._ToeSegmentA, m_HableCurve.uniforms.toeSegmentA);
                cmd.SetComputeVectorParam(builderCS, HDShaderIDs._ToeSegmentB, m_HableCurve.uniforms.toeSegmentB);
                cmd.SetComputeVectorParam(builderCS, HDShaderIDs._MidSegmentA, m_HableCurve.uniforms.midSegmentA);
                cmd.SetComputeVectorParam(builderCS, HDShaderIDs._MidSegmentB, m_HableCurve.uniforms.midSegmentB);
                cmd.SetComputeVectorParam(builderCS, HDShaderIDs._ShoSegmentA, m_HableCurve.uniforms.shoSegmentA);
                cmd.SetComputeVectorParam(builderCS, HDShaderIDs._ShoSegmentB, m_HableCurve.uniforms.shoSegmentB);
            }
            else if (tonemappingMode == TonemappingMode.External)
            {
                cmd.SetComputeTextureParam(builderCS, builderKernel, HDShaderIDs._LogLut3D, m_Tonemapping.lutTexture.value);
                cmd.SetComputeVectorParam(builderCS, HDShaderIDs._LogLut3D_Params, new Vector4(1f / m_LutSize, m_LutSize - 1f, m_Tonemapping.lutContribution.value, 0f));
            }

            // Misc parameters
            cmd.SetComputeVectorParam(builderCS, HDShaderIDs._Params, new Vector4(m_ColorGradingFS ? 1f : 0f, 0f, 0f, 0f));

            // Generate the lut
            // See the note about Metal & Intel in LutBuilder3D.compute
            builderCS.GetKernelThreadGroupSizes(builderKernel, out uint threadX, out uint threadY, out uint threadZ);
            cmd.DispatchCompute(builderCS, builderKernel,
                (int)((m_LutSize + threadX - 1u) / threadX),
                (int)((m_LutSize + threadY - 1u) / threadY),
                (int)((m_LutSize + threadZ - 1u) / threadZ)
            );

            // This should be EV100 instead of EV but given that EV100(0) isn't equal to 1, it means
            // we can't use 0 as the default neutral value which would be confusing to users
            float postExposureLinear = Mathf.Pow(2f, m_ColorAdjustments.postExposure.value);

            // Setup the uber shader
            var logLutSettings = new Vector4(1f / m_LutSize, m_LutSize - 1f, postExposureLinear, 0f);
            cmd.SetComputeTextureParam(cs, kernel, HDShaderIDs._LogLut3D, m_InternalLogLut);
            cmd.SetComputeVectorParam(cs, HDShaderIDs._LogLut3D_Params, logLutSettings);
        }

        // Returns color balance coefficients in the LMS space
        public static Vector3 GetColorBalanceCoeffs(float temperature, float tint)
        {
            // Range ~[-1.5;1.5] works best
            float t1 = temperature / 65f;
            float t2 = tint / 65f;

            // Get the CIE xy chromaticity of the reference white point.
            // Note: 0.31271 = x value on the D65 white point
            float x = 0.31271f - t1 * (t1 < 0f ? 0.1f : 0.05f);
            float y = ColorUtils.StandardIlluminantY(x) + t2 * 0.05f;

            // Calculate the coefficients in the LMS space.
            var w1 = new Vector3(0.949237f, 1.03542f, 1.08728f); // D65 white point
            var w2 = ColorUtils.CIExyToLMS(x, y);
            return new Vector3(w1.x / w2.x, w1.y / w2.y, w1.z / w2.z);
        }

        void ComputeShadowsMidtonesHighlights(out Vector4 shadows, out Vector4 midtones, out Vector4 highlights, out Vector4 limits)
        {
            float weight;

            shadows = m_ShadowsMidtonesHighlights.shadows.value;
            shadows.x = Mathf.GammaToLinearSpace(shadows.x);
            shadows.y = Mathf.GammaToLinearSpace(shadows.y);
            shadows.z = Mathf.GammaToLinearSpace(shadows.z);
            weight = shadows.w * (Mathf.Sign(shadows.w) < 0f ? 1f : 4f);
            shadows.x = Mathf.Max(shadows.x + weight, 0f);
            shadows.y = Mathf.Max(shadows.y + weight, 0f);
            shadows.z = Mathf.Max(shadows.z + weight, 0f);
            shadows.w = 0f;

            midtones = m_ShadowsMidtonesHighlights.midtones.value;
            midtones.x = Mathf.GammaToLinearSpace(midtones.x);
            midtones.y = Mathf.GammaToLinearSpace(midtones.y);
            midtones.z = Mathf.GammaToLinearSpace(midtones.z);
            weight = midtones.w * (Mathf.Sign(midtones.w) < 0f ? 1f : 4f);
            midtones.x = Mathf.Max(midtones.x + weight, 0f);
            midtones.y = Mathf.Max(midtones.y + weight, 0f);
            midtones.z = Mathf.Max(midtones.z + weight, 0f);
            midtones.w = 0f;

            highlights = m_ShadowsMidtonesHighlights.highlights.value;
            highlights.x = Mathf.GammaToLinearSpace(highlights.x);
            highlights.y = Mathf.GammaToLinearSpace(highlights.y);
            highlights.z = Mathf.GammaToLinearSpace(highlights.z);
            weight = highlights.w * (Mathf.Sign(highlights.w) < 0f ? 1f : 4f);
            highlights.x = Mathf.Max(highlights.x + weight, 0f);
            highlights.y = Mathf.Max(highlights.y + weight, 0f);
            highlights.z = Mathf.Max(highlights.z + weight, 0f);
            highlights.w = 0f;

            limits = new Vector4(
                m_ShadowsMidtonesHighlights.shadowsStart.value,
                m_ShadowsMidtonesHighlights.shadowsEnd.value,
                m_ShadowsMidtonesHighlights.highlightsStart.value,
                m_ShadowsMidtonesHighlights.highlightsEnd.value
            );
        }

        void ComputeLiftGammaGain(out Vector4 lift, out Vector4 gamma, out Vector4 gain)
        {
            lift = m_LiftGammaGain.lift.value;
            lift.x = Mathf.GammaToLinearSpace(lift.x) * 0.15f;
            lift.y = Mathf.GammaToLinearSpace(lift.y) * 0.15f;
            lift.z = Mathf.GammaToLinearSpace(lift.z) * 0.15f;

            float lumLift = ColorUtils.Luminance(lift);
            lift.x = lift.x - lumLift + lift.w;
            lift.y = lift.y - lumLift + lift.w;
            lift.z = lift.z - lumLift + lift.w;
            lift.w = 0f;

            gamma = m_LiftGammaGain.gamma.value;
            gamma.x = Mathf.GammaToLinearSpace(gamma.x) * 0.8f;
            gamma.y = Mathf.GammaToLinearSpace(gamma.y) * 0.8f;
            gamma.z = Mathf.GammaToLinearSpace(gamma.z) * 0.8f;

            float lumGamma = ColorUtils.Luminance(gamma);
            gamma.w += 1f;
            gamma.x = 1f / Mathf.Max(gamma.x - lumGamma + gamma.w, 1e-03f);
            gamma.y = 1f / Mathf.Max(gamma.y - lumGamma + gamma.w, 1e-03f);
            gamma.z = 1f / Mathf.Max(gamma.z - lumGamma + gamma.w, 1e-03f);
            gamma.w = 0f;

            gain = m_LiftGammaGain.gain.value;
            gain.x = Mathf.GammaToLinearSpace(gain.x) * 0.8f;
            gain.y = Mathf.GammaToLinearSpace(gain.y) * 0.8f;
            gain.z = Mathf.GammaToLinearSpace(gain.z) * 0.8f;

            float lumGain = ColorUtils.Luminance(gain);
            gain.w += 1f;
            gain.x = gain.x - lumGain + gain.w;
            gain.y = gain.y - lumGain + gain.w;
            gain.z = gain.z - lumGain + gain.w;
            gain.w = 0f;
        }

        void ComputeSplitToning(out Vector4 shadows, out Vector4 highlights)
        {
            // As counter-intuitive as it is, to make split-toning work the same way it does in
            // Adobe products we have to do all the maths in sRGB... So do not convert these to
            // linear before sending them to the shader, this isn't a bug!
            shadows = m_SplitToning.shadows.value;
            highlights = m_SplitToning.highlights.value;

            // Balance is stored in `shadows.w`
            shadows.w = m_SplitToning.balance.value / 100f;
            highlights.w = 0f;
        }

        #endregion

        #region FXAA

        void DoFXAA(CommandBuffer cmd, HDCamera camera, RTHandle source, RTHandle destination)
        {
            var cs = m_Resources.shaders.FXAACS;
            int kernel = cs.FindKernel("FXAA");
            cmd.SetComputeTextureParam(cs, kernel, HDShaderIDs._InputTexture, source);
            cmd.SetComputeTextureParam(cs, kernel, HDShaderIDs._OutputTexture, destination);
            cmd.DispatchCompute(cs, kernel, (camera.actualWidth + 7) / 8, (camera.actualHeight + 7) / 8, camera.viewCount);
        }

        #endregion

        #region SMAA

        void DoSMAA(CommandBuffer cmd, HDCamera camera, RTHandle source, RTHandle destination, RTHandle depthBuffer)
        {
            RTHandle SMAAEdgeTex = m_Pool.Get(Vector2.one, GraphicsFormat.R8G8B8A8_UNorm);
            RTHandle SMAABlendTex = m_Pool.Get(Vector2.one, GraphicsFormat.R8G8B8A8_UNorm);

            // -----------------------------------------------------------------------------

            m_SMAAMaterial.SetVector(HDShaderIDs._SMAARTMetrics, new Vector4(1.0f / camera.actualWidth, 1.0f / camera.actualHeight, camera.actualWidth, camera.actualHeight));

            m_SMAAMaterial.SetTexture(HDShaderIDs._SMAAAreaTex, m_Resources.textures.SMAAAreaTex);
            m_SMAAMaterial.SetTexture(HDShaderIDs._SMAASearchTex, m_Resources.textures.SMAASearchTex);
            m_SMAAMaterial.SetInt(HDShaderIDs._StencilRef, (int)StencilUsage.SMAA);
            m_SMAAMaterial.SetInt(HDShaderIDs._StencilMask, (int)StencilUsage.SMAA);

            switch(camera.SMAAQuality)
            {
                case HDAdditionalCameraData.SMAAQualityLevel.Low:
                    m_SMAAMaterial.EnableKeyword("SMAA_PRESET_LOW");
                    break;
                case HDAdditionalCameraData.SMAAQualityLevel.Medium:
                    m_SMAAMaterial.EnableKeyword("SMAA_PRESET_MEDIUM");
                    break;
                case HDAdditionalCameraData.SMAAQualityLevel.High:
                    m_SMAAMaterial.EnableKeyword("SMAA_PRESET_HIGH");
                    break;
                default:
                    m_SMAAMaterial.EnableKeyword("SMAA_PRESET_HIGH");
                    break;
            }

            // -----------------------------------------------------------------------------
            // Clear
            CoreUtils.SetRenderTarget(cmd, SMAAEdgeTex, ClearFlag.Color);
            CoreUtils.SetRenderTarget(cmd, SMAABlendTex, ClearFlag.Color);

            // -----------------------------------------------------------------------------
            // EdgeDetection stage
            cmd.SetGlobalTexture(HDShaderIDs._InputTexture, source);
            HDUtils.DrawFullScreen(cmd, m_SMAAMaterial, SMAAEdgeTex, depthBuffer, null, (int)SMAAStage.EdgeDetection);

            // -----------------------------------------------------------------------------
            // BlendWeights stage
            cmd.SetGlobalTexture(HDShaderIDs._InputTexture, SMAAEdgeTex);
            HDUtils.DrawFullScreen(cmd, m_SMAAMaterial, SMAABlendTex, depthBuffer, null, (int)SMAAStage.BlendWeights);

            // -----------------------------------------------------------------------------
            // NeighborhoodBlending stage
            cmd.SetGlobalTexture(HDShaderIDs._InputTexture, source);
            m_SMAAMaterial.SetTexture(HDShaderIDs._SMAABlendTex, SMAABlendTex);
            HDUtils.DrawFullScreen(cmd, m_SMAAMaterial, destination, null, (int)SMAAStage.NeighborhoodBlending);

            // -----------------------------------------------------------------------------
            m_Pool.Recycle(SMAAEdgeTex);
            m_Pool.Recycle(SMAABlendTex);
        }

        #endregion

        #region Final Pass

        struct FinalPassParameters
        {
            public bool             postProcessEnabled;
            public Material         finalPassMaterial;
            public HDCamera         hdCamera;
            public BlueNoise        blueNoise;
            public bool             flipY;
            public System.Random    random;
            public bool             useFXAA;
            public bool             enableAlpha;

            public bool             filmGrainEnabled;
            public Texture          filmGrainTexture;
            public float            filmGrainIntensity;
            public float            filmGrainResponse;

            public bool             ditheringEnabled;
        }

        FinalPassParameters PrepareFinalPass(HDCamera hdCamera, BlueNoise blueNoise, bool flipY)
        {
            FinalPassParameters parameters = new FinalPassParameters();

            // General
            parameters.postProcessEnabled = m_PostProcessEnabled;
            parameters.finalPassMaterial = m_FinalPassMaterial;
            parameters.hdCamera = hdCamera;
            parameters.blueNoise = blueNoise;
            parameters.flipY = flipY;
            parameters.random = m_Random;
            parameters.enableAlpha = m_EnableAlpha;

            var dynResHandler = DynamicResolutionHandler.instance;
            bool dynamicResIsOn = hdCamera.isMainGameView && dynResHandler.DynamicResolutionEnabled();
            parameters.useFXAA = hdCamera.antialiasing == AntialiasingMode.FastApproximateAntialiasing && !dynamicResIsOn && m_AntialiasingFS;

            // Film Grain
            parameters.filmGrainEnabled = m_FilmGrain.IsActive() && m_FilmGrainFS;
            if (m_FilmGrain.type.value != FilmGrainLookup.Custom)
                parameters.filmGrainTexture = m_Resources.textures.filmGrainTex[(int)m_FilmGrain.type.value];
            else
                parameters.filmGrainTexture = m_FilmGrain.texture.value;
            parameters.filmGrainIntensity = m_FilmGrain.intensity.value;
            parameters.filmGrainResponse = m_FilmGrain.response.value;

            // Dithering
            parameters.ditheringEnabled = hdCamera.dithering && m_DitheringFS;

            return parameters;
        }

        static void DoFinalPass(    in FinalPassParameters  parameters,
                                    RTHandle                source,
                                    RTHandle                afterPostProcessTexture,
                                    RenderTargetIdentifier  destination,
                                    RTHandle                alphaTexture,
                                    CommandBuffer           cmd)
        {
            // Final pass has to be done in a pixel shader as it will be the one writing straight
            // to the backbuffer eventually

            Material finalPassMaterial = parameters.finalPassMaterial;
            HDCamera hdCamera = parameters.hdCamera;
            bool flipY = parameters.flipY;

            finalPassMaterial.shaderKeywords = null;
            finalPassMaterial.SetTexture(HDShaderIDs._InputTexture, source);

            var dynResHandler = DynamicResolutionHandler.instance;
            bool dynamicResIsOn = hdCamera.isMainGameView && dynResHandler.DynamicResolutionEnabled();

            if (dynamicResIsOn)
            {
                switch (dynResHandler.filter)
                {
                    case DynamicResUpscaleFilter.Bilinear:
                        finalPassMaterial.EnableKeyword("BILINEAR");
                        break;
                    case DynamicResUpscaleFilter.CatmullRom:
                        finalPassMaterial.EnableKeyword("CATMULL_ROM_4");
                        break;
                    case DynamicResUpscaleFilter.Lanczos:
                        finalPassMaterial.EnableKeyword("LANCZOS");
                        break;
                    case DynamicResUpscaleFilter.ContrastAdaptiveSharpen:
                        finalPassMaterial.EnableKeyword("CONTRASTADAPTIVESHARPEN");
                        break;
                }
            }

            if (parameters.postProcessEnabled)
            {
                if (parameters.useFXAA)
                    finalPassMaterial.EnableKeyword("FXAA");

                if (parameters.filmGrainEnabled)
                {
                    if (parameters.filmGrainTexture != null) // Fail safe if the resources asset breaks :/
                    {
                        #if HDRP_DEBUG_STATIC_POSTFX
                        int offsetX = 0;
                        int offsetY = 0;
                        #else
                        int offsetX = (int)(parameters.random.NextDouble() * parameters.filmGrainTexture.width);
                        int offsetY = (int)(parameters.random.NextDouble() * parameters.filmGrainTexture.height);
                        #endif

                        finalPassMaterial.EnableKeyword("GRAIN");
                        finalPassMaterial.SetTexture(HDShaderIDs._GrainTexture, parameters.filmGrainTexture);
                        finalPassMaterial.SetVector(HDShaderIDs._GrainParams, new Vector2(parameters.filmGrainIntensity * 4f, parameters.filmGrainResponse));
                        finalPassMaterial.SetVector(HDShaderIDs._GrainTextureParams, new Vector4(parameters.filmGrainTexture.width, parameters.filmGrainTexture.height, offsetX, offsetY));
                    }
                }

                if (parameters.ditheringEnabled)
                {
                    var blueNoiseTexture = parameters.blueNoise.textureArray16L;

                    #if HDRP_DEBUG_STATIC_POSTFX
                    int textureId = 0;
                    #else
                    int textureId = Time.frameCount % blueNoiseTexture.depth;
                    #endif

                    finalPassMaterial.EnableKeyword("DITHER");
                    finalPassMaterial.SetTexture(HDShaderIDs._BlueNoiseTexture, blueNoiseTexture);
                    finalPassMaterial.SetVector(HDShaderIDs._DitherParams, new Vector3(blueNoiseTexture.width, blueNoiseTexture.height, textureId));
                }
            }

            finalPassMaterial.SetTexture(HDShaderIDs._AlphaTexture, alphaTexture);
            finalPassMaterial.SetFloat(HDShaderIDs._KeepAlpha, 1.0f);

            if (parameters.enableAlpha)
                finalPassMaterial.EnableKeyword("ENABLE_ALPHA");
            else
                finalPassMaterial.DisableKeyword("ENABLE_ALPHA");

            finalPassMaterial.SetVector(HDShaderIDs._UVTransform,
                flipY
                ? new Vector4(1.0f, -1.0f, 0.0f, 1.0f)
                : new Vector4(1.0f,  1.0f, 0.0f, 0.0f)
            );

            // Blit to backbuffer
            Rect backBufferRect = hdCamera.finalViewport;

            // When post process is not the final pass, we render at (0,0) so that subsequent rendering does not have to bother about viewports.
            // Final viewport is handled in the final blit in this case
            if (!HDUtils.PostProcessIsFinalPass(hdCamera))
            {
                if (dynResHandler.HardwareDynamicResIsEnabled())
                {
                    var scaledSize = dynResHandler.GetLastScaledSize();
                    backBufferRect.width = scaledSize.x;
                    backBufferRect.height = scaledSize.y;
                }
                backBufferRect.x = backBufferRect.y = 0;
            }

            if (hdCamera.frameSettings.IsEnabled(FrameSettingsField.AfterPostprocess))
            {
                finalPassMaterial.EnableKeyword("APPLY_AFTER_POST");
                finalPassMaterial.SetTexture(HDShaderIDs._AfterPostProcessTexture, afterPostProcessTexture);
            }
            else
            {
                finalPassMaterial.SetTexture(HDShaderIDs._AfterPostProcessTexture, TextureXR.GetBlackTexture());
            }

            HDUtils.DrawFullScreen(cmd, backBufferRect, finalPassMaterial, destination);
        }

        #endregion

        #region User Post Processes

        internal void DoUserAfterOpaqueAndSky(CommandBuffer cmd, HDCamera camera, RTHandle colorBuffer)
        {
            if (!camera.frameSettings.IsEnabled(FrameSettingsField.CustomPostProcess))
                return;

            RTHandle source = colorBuffer;

            using (new ProfilingScope(cmd, ProfilingSampler.Get(HDProfileId.CustomPostProcessAfterOpaqueAndSky)))
            {
                bool needsBlitToColorBuffer = false;
                foreach (var typeString in HDRenderPipeline.defaultAsset.beforeTransparentCustomPostProcesses)
                    needsBlitToColorBuffer |= RenderCustomPostProcess(cmd, camera, ref source, colorBuffer, Type.GetType(typeString));

                if (needsBlitToColorBuffer)
                {
                    Rect backBufferRect = camera.finalViewport;
                    HDUtils.BlitCameraTexture(cmd, source, colorBuffer);
                }
            }

            PoolSourceGuard(ref source, null, colorBuffer);
        }

        bool RenderCustomPostProcess(CommandBuffer cmd, HDCamera camera, ref RTHandle source, RTHandle colorBuffer, Type customPostProcessComponentType)
        {
            if (customPostProcessComponentType == null)
                return false;

            var stack = camera.volumeStack;

            if (stack.GetComponent(customPostProcessComponentType) is CustomPostProcessVolumeComponent customPP)
            {
                customPP.SetupIfNeeded();

                if (customPP is IPostProcessComponent pp && pp.IsActive())
                {
                    if (camera.camera.cameraType != CameraType.SceneView || customPP.visibleInSceneView)
                    {
                        var destination = m_Pool.Get(Vector2.one, m_ColorFormat);
                        CoreUtils.SetRenderTarget(cmd, destination);
                        {
                            cmd.BeginSample(customPP.name);
                            customPP.Render(cmd, camera, source, destination);
                            cmd.EndSample(customPP.name);
                        }
                        PoolSourceGuard(ref source, destination, colorBuffer);

                        return true;
                    }
                }
            }

            return false;
        }

        #endregion

        #region Render Target Management Utilities

        // Quick utility class to manage temporary render targets for post-processing and keep the
        // code readable.
        class TargetPool
        {
            readonly Dictionary<int, Stack<RTHandle>> m_Targets;
            int m_Tracker;
            bool m_HasHWDynamicResolution;

            public TargetPool()
            {
                m_Targets = new Dictionary<int, Stack<RTHandle>>();
                m_Tracker = 0;
                m_HasHWDynamicResolution = false;
            }

            public void Cleanup()
            {
                foreach (var kvp in m_Targets)
                {
                    var stack = kvp.Value;

                    if (stack == null)
                        continue;

                    while (stack.Count > 0)
                        RTHandles.Release(stack.Pop());
                }

                m_Targets.Clear();
            }

            public void SetHWDynamicResolutionState(HDCamera camera)
            {
                bool needsHW = DynamicResolutionHandler.instance.HardwareDynamicResIsEnabled();
                if (m_Targets.Count > 0 && needsHW != m_HasHWDynamicResolution)
                {
                    // If any target has no dynamic resolution enabled, but we require it or vice versa, we need to cleanup the pool.
                    bool missDynamicScale = false;
                    foreach (var kvp in m_Targets)
                    {
                        var stack = kvp.Value;

                        if (stack == null)
                            continue;

                        // We found a RT with incorrect dynamic scale setting
                        if (stack.Count > 0 && (stack.Peek().rt.useDynamicScale != needsHW))
                        {
                            missDynamicScale = true;
                            break;
                        }
                    }

                    if (missDynamicScale)
                    {
                        Cleanup();
                    }
                    m_HasHWDynamicResolution = needsHW;
                }
            }

            public RTHandle Get(in Vector2 scaleFactor, GraphicsFormat format, bool mipmap = false)
            {
                var hashCode = ComputeHashCode(scaleFactor.x, scaleFactor.y, (int)format, mipmap);

                if (m_Targets.TryGetValue(hashCode, out var stack) && stack.Count > 0)
                    return stack.Pop();

                var rt = RTHandles.Alloc(
                    scaleFactor, TextureXR.slices, DepthBits.None, colorFormat: format, dimension: TextureXR.dimension,
                    useMipMap: mipmap, enableRandomWrite: true, useDynamicScale: true, name: "Post-processing Target Pool " + m_Tracker
                );

                m_Tracker++;
                return rt;
            }

            public void Recycle(RTHandle rt)
            {
                Assert.IsNotNull(rt);
                var hashCode = ComputeHashCode(rt.scaleFactor.x, rt.scaleFactor.y, (int)rt.rt.graphicsFormat, rt.rt.useMipMap);

                if (!m_Targets.TryGetValue(hashCode, out var stack))
                {
                    stack = new Stack<RTHandle>();
                    m_Targets.Add(hashCode, stack);
                }

                stack.Push(rt);
            }

            [MethodImpl(MethodImplOptions.AggressiveInlining)]
            int ComputeHashCode(float scaleX, float scaleY, int format, bool mipmap)
            {
                int hashCode = 17;

                unchecked
                {
                    unsafe
                    {
                        hashCode = hashCode * 23 + *((int*)&scaleX);
                        hashCode = hashCode * 23 + *((int*)&scaleY);
                    }

                    hashCode = hashCode * 23 + format;
                    hashCode = hashCode * 23 + (mipmap ? 1 : 0);
                }

                return hashCode;
            }
        }

        #endregion
    }
}<|MERGE_RESOLUTION|>--- conflicted
+++ resolved
@@ -957,11 +957,7 @@
 
             CoreUtils.SetRenderTarget(cmd, destination, depthBuffer);
             cmd.SetRandomWriteTarget(1, nextHistory);
-<<<<<<< HEAD
-=======
             cmd.SetRandomWriteTarget(2, nextMVLen);
-            cmd.SetGlobalVector(HDShaderIDs._RTHandleScale, destination.rtHandleProperties.rtHandleScale); // <- above blits might have changed the scale
->>>>>>> 21308052
             cmd.DrawProcedural(Matrix4x4.identity, m_TemporalAAMaterial, 0, MeshTopology.Triangles, 3, 1, m_TAAPropertyBlock);
             cmd.DrawProcedural(Matrix4x4.identity, m_TemporalAAMaterial, 1, MeshTopology.Triangles, 3, 1, m_TAAPropertyBlock);
             cmd.ClearRandomWriteTargets();
