namespace UnityEngine.Rendering.HighDefinition
{
    static class HDShaderPassNames
    {
        // ShaderPass string - use to have consistent name through the code
        public static readonly string s_EmptyStr = "";
        public static readonly string s_ForwardStr = "Forward";
        public static readonly string s_DepthOnlyStr = "DepthOnly";
        public static readonly string s_DepthForwardOnlyStr = "DepthForwardOnly";
        public static readonly string s_ForwardOnlyStr = "ForwardOnly";
        public static readonly string s_GBufferStr = "GBuffer";
        public static readonly string s_GBufferWithPrepassStr = "GBufferWithPrepass";
        public static readonly string s_SRPDefaultUnlitStr = "SRPDefaultUnlit";
        public static readonly string s_MotionVectorsStr = "MotionVectors";
        public static readonly string s_DistortionVectorsStr = "DistortionVectors";
        public static readonly string s_TransparentDepthPrepassStr = "TransparentDepthPrepass";
        public static readonly string s_TransparentBackfaceStr = "TransparentBackface";
        public static readonly string s_TransparentDepthPostpassStr = "TransparentDepthPostpass";
        public static readonly string s_RayTracingPrepassStr = "RayTracingPrepass";
        public static readonly string s_MetaStr = "META";
        public static readonly string s_ShadowCasterStr = "ShadowCaster";
        public static readonly string s_MeshDecalsMStr = DecalSystem.s_MaterialDecalPassNames[(int)DecalSystem.MaterialDecalPass.DBufferMesh_M];
        public static readonly string s_MeshDecalsSStr = DecalSystem.s_MaterialDecalPassNames[(int)DecalSystem.MaterialDecalPass.DBufferMesh_S];
        public static readonly string s_MeshDecalsMSStr = DecalSystem.s_MaterialDecalPassNames[(int)DecalSystem.MaterialDecalPass.DBufferMesh_MS];
        public static readonly string s_MeshDecalsAOStr = DecalSystem.s_MaterialDecalPassNames[(int)DecalSystem.MaterialDecalPass.DBufferMesh_AO];
        public static readonly string s_MeshDecalsMAOStr = DecalSystem.s_MaterialDecalPassNames[(int)DecalSystem.MaterialDecalPass.DBufferMesh_MAO];
        public static readonly string s_MeshDecalsAOSStr = DecalSystem.s_MaterialDecalPassNames[(int)DecalSystem.MaterialDecalPass.DBufferMesh_AOS];
        public static readonly string s_MeshDecalsMAOSStr = DecalSystem.s_MaterialDecalPassNames[(int)DecalSystem.MaterialDecalPass.DBufferMesh_MAOS];
        public static readonly string s_MeshDecals3RTStr = DecalSystem.s_MaterialDecalPassNames[(int)DecalSystem.MaterialDecalPass.DBufferMesh_3RT];
        public static readonly string s_ShaderGraphMeshDecals4RT = DecalSystem.s_MaterialSGDecalPassNames[(int)DecalSystem.MaterialSGDecalPass.ShaderGraph_DBufferMesh4RT];
        public static readonly string s_ShaderGraphMeshDecals3RT = DecalSystem.s_MaterialSGDecalPassNames[(int)DecalSystem.MaterialSGDecalPass.ShaderGraph_DBufferMesh3RT];
        public static readonly string s_MeshDecalsForwardEmissive = DecalSystem.s_MaterialDecalPassNames[(int)DecalSystem.MaterialDecalPass.Mesh_Emissive];
        public static readonly string s_ShaderGraphMeshDecalForwardEmissive = DecalSystem.s_MaterialSGDecalPassNames[(int)DecalSystem.MaterialSGDecalPass.ShaderGraph_MeshEmissive];

        // ShaderPass name
        public static readonly ShaderTagId s_EmptyName = new ShaderTagId(s_EmptyStr);
        public static readonly ShaderTagId s_ForwardName = new ShaderTagId(s_ForwardStr);
        public static readonly ShaderTagId s_DepthOnlyName = new ShaderTagId(s_DepthOnlyStr);
        public static readonly ShaderTagId s_DepthForwardOnlyName = new ShaderTagId(s_DepthForwardOnlyStr);
        public static readonly ShaderTagId s_ForwardOnlyName = new ShaderTagId(s_ForwardOnlyStr);
        public static readonly ShaderTagId s_GBufferName = new ShaderTagId(s_GBufferStr);
        public static readonly ShaderTagId s_GBufferWithPrepassName = new ShaderTagId(s_GBufferWithPrepassStr);
        public static readonly ShaderTagId s_SRPDefaultUnlitName = new ShaderTagId(s_SRPDefaultUnlitStr);
        public static readonly ShaderTagId s_MotionVectorsName = new ShaderTagId(s_MotionVectorsStr);
        public static readonly ShaderTagId s_DistortionVectorsName = new ShaderTagId(s_DistortionVectorsStr);
        public static readonly ShaderTagId s_TransparentDepthPrepassName = new ShaderTagId(s_TransparentDepthPrepassStr);
        public static readonly ShaderTagId s_TransparentBackfaceName = new ShaderTagId(s_TransparentBackfaceStr);
        public static readonly ShaderTagId s_TransparentDepthPostpassName = new ShaderTagId(s_TransparentDepthPostpassStr);
        public static readonly ShaderTagId s_RayTracingPrepassName = new ShaderTagId(s_RayTracingPrepassStr);     
        public static readonly ShaderTagId s_MeshDecalsMName = new ShaderTagId(s_MeshDecalsMStr);
        public static readonly ShaderTagId s_MeshDecalsSName = new ShaderTagId(s_MeshDecalsSStr);
        public static readonly ShaderTagId s_MeshDecalsMSName = new ShaderTagId(s_MeshDecalsMSStr);
        public static readonly ShaderTagId s_MeshDecalsAOName = new ShaderTagId(s_MeshDecalsAOStr);
        public static readonly ShaderTagId s_MeshDecalsMAOName = new ShaderTagId(s_MeshDecalsMAOStr);
        public static readonly ShaderTagId s_MeshDecalsAOSName = new ShaderTagId(s_MeshDecalsAOSStr);
        public static readonly ShaderTagId s_MeshDecalsMAOSName = new ShaderTagId(s_MeshDecalsMAOSStr);
        public static readonly ShaderTagId s_MeshDecals3RTName = new ShaderTagId(s_MeshDecals3RTStr);
        public static readonly ShaderTagId s_ShaderGraphMeshDecalsName4RT = new ShaderTagId(s_ShaderGraphMeshDecals4RT);
        public static readonly ShaderTagId s_ShaderGraphMeshDecalsName3RT = new ShaderTagId(s_ShaderGraphMeshDecals3RT);
        public static readonly ShaderTagId s_MeshDecalsForwardEmissiveName = new ShaderTagId(s_MeshDecalsForwardEmissive);
        public static readonly ShaderTagId s_ShaderGraphMeshDecalsForwardEmissiveName = new ShaderTagId(s_ShaderGraphMeshDecalForwardEmissive);

        // Legacy name
        public static readonly ShaderTagId s_AlwaysName = new ShaderTagId("Always");
        public static readonly ShaderTagId s_ForwardBaseName = new ShaderTagId("ForwardBase");
        public static readonly ShaderTagId s_DeferredName = new ShaderTagId("Deferred");
        public static readonly ShaderTagId s_PrepassBaseName = new ShaderTagId("PrepassBase");
        public static readonly ShaderTagId s_VertexName = new ShaderTagId("Vertex");
        public static readonly ShaderTagId s_VertexLMRGBMName = new ShaderTagId("VertexLMRGBM");
        public static readonly ShaderTagId s_VertexLMName = new ShaderTagId("VertexLM");
    }

    // Pre-hashed shader ids - naming conventions are a bit off in this file as we use the same
    // fields names as in the shaders for ease of use...
    // TODO: Would be nice to clean this up at some point
    static class HDShaderIDs
    {
        public static readonly int _ZClip = Shader.PropertyToID("_ZClip");

        public static readonly int _HDShadowDatas = Shader.PropertyToID("_HDShadowDatas");
        public static readonly int _HDDirectionalShadowData = Shader.PropertyToID("_HDDirectionalShadowData");
        public static readonly int _ShadowmapAtlas = Shader.PropertyToID("_ShadowmapAtlas");
        public static readonly int _AreaLightShadowmapAtlas = Shader.PropertyToID("_AreaShadowmapAtlas");
        public static readonly int _AreaShadowmapMomentAtlas = Shader.PropertyToID("_AreaShadowmapMomentAtlas");
        public static readonly int _ShadowmapCascadeAtlas = Shader.PropertyToID("_ShadowmapCascadeAtlas");

        // Moment shadow map data
        public static readonly int _MomentShadowAtlas = Shader.PropertyToID("_MomentShadowAtlas");
        public static readonly int _MomentShadowmapSlotST = Shader.PropertyToID("_MomentShadowmapSlotST");
        public static readonly int _MomentShadowmapSize = Shader.PropertyToID("_MomentShadowmapSize");
        public static readonly int _SummedAreaTableInputInt = Shader.PropertyToID("_SummedAreaTableInputInt");
        public static readonly int _SummedAreaTableOutputInt = Shader.PropertyToID("_SummedAreaTableOutputInt");
        public static readonly int _SummedAreaTableInputFloat = Shader.PropertyToID("_SummedAreaTableInputFloat");
        public static readonly int _IMSKernelSize = Shader.PropertyToID("_IMSKernelSize");
        public static readonly int _SrcRect = Shader.PropertyToID("_SrcRect");
        public static readonly int _DstRect = Shader.PropertyToID("_DstRect");
        public static readonly int _EVSMExponent = Shader.PropertyToID("_EVSMExponent");
        public static readonly int _BlurWeightsStorage = Shader.PropertyToID("_BlurWeightsStorage");

        public static readonly int g_LayeredSingleIdxBuffer = Shader.PropertyToID("g_LayeredSingleIdxBuffer");

        public static readonly int g_depth_tex = Shader.PropertyToID("g_depth_tex");
        public static readonly int g_vLayeredLightList = Shader.PropertyToID("g_vLayeredLightList");
        public static readonly int g_LayeredOffset = Shader.PropertyToID("g_LayeredOffset");
        public static readonly int g_vBigTileLightList = Shader.PropertyToID("g_vBigTileLightList");
        public static readonly int g_vLightListGlobal = Shader.PropertyToID("g_vLightListGlobal");
        public static readonly int g_logBaseBuffer = Shader.PropertyToID("g_logBaseBuffer");
        public static readonly int g_vBoundsBuffer = Shader.PropertyToID("g_vBoundsBuffer");
        public static readonly int _LightVolumeData = Shader.PropertyToID("_LightVolumeData");
        public static readonly int g_data = Shader.PropertyToID("g_data");
        public static readonly int g_vLightList = Shader.PropertyToID("g_vLightList");

        public static readonly int g_TileFeatureFlags = Shader.PropertyToID("g_TileFeatureFlags");

        public static readonly int g_DispatchIndirectBuffer = Shader.PropertyToID("g_DispatchIndirectBuffer");
        public static readonly int g_TileList = Shader.PropertyToID("g_TileList");
        public static readonly int g_NumTiles = Shader.PropertyToID("g_NumTiles");
        public static readonly int g_NumTilesX = Shader.PropertyToID("g_NumTilesX");
        public static readonly int g_VertexPerTile = Shader.PropertyToID("g_VertexPerTile");

        public static readonly int _NumTiles = Shader.PropertyToID("_NumTiles");

        public static readonly int _CookieAtlas = Shader.PropertyToID("_CookieAtlas");
        public static readonly int _CookieCubeTextures = Shader.PropertyToID("_CookieCubeTextures");
        public static readonly int _EnvCubemapTextures = Shader.PropertyToID("_EnvCubemapTextures");
        public static readonly int _Env2DTextures = Shader.PropertyToID("_Env2DTextures");
        public static readonly int _DirectionalLightDatas = Shader.PropertyToID("_DirectionalLightDatas");
        public static readonly int _LightDatas = Shader.PropertyToID("_LightDatas");
        public static readonly int _EnvLightDatas = Shader.PropertyToID("_EnvLightDatas");
        public static readonly int _NumTileBigTileX = Shader.PropertyToID("_NumTileBigTileX");
        public static readonly int _NumTileBigTileY = Shader.PropertyToID("_NumTileBigTileY");

        public static readonly int g_vLayeredOffsetsBuffer = Shader.PropertyToID("g_vLayeredOffsetsBuffer");

        public static readonly int _LightListToClear = Shader.PropertyToID("_LightListToClear");
        public static readonly int _LightListEntries = Shader.PropertyToID("_LightListEntries");

        public static readonly int _ViewTilesFlags = Shader.PropertyToID("_ViewTilesFlags");
        public static readonly int _MousePixelCoord = Shader.PropertyToID("_MousePixelCoord");
        public static readonly int _MouseClickPixelCoord = Shader.PropertyToID("_MouseClickPixelCoord");
        public static readonly int _DebugFont = Shader.PropertyToID("_DebugFont");
        public static readonly int _DebugExposure = Shader.PropertyToID("_DebugExposure");
        public static readonly int _SliceIndex = Shader.PropertyToID("_SliceIndex");
        public static readonly int _DebugContactShadowLightIndex = Shader.PropertyToID("_DebugContactShadowLightIndex");

        public static readonly int _DebugViewMaterial = Shader.PropertyToID("_DebugViewMaterialArray");
        public static readonly int _DebugLightingMode = Shader.PropertyToID("_DebugLightingMode");
        public static readonly int _DebugLightLayersMask = Shader.PropertyToID("_DebugLightLayersMask");
        public static readonly int _DebugRenderingLayersColors = Shader.PropertyToID("_DebugRenderingLayersColors");
        public static readonly int _DebugShadowMapMode = Shader.PropertyToID("_DebugShadowMapMode");
        public static readonly int _DebugLightingAlbedo = Shader.PropertyToID("_DebugLightingAlbedo");
        public static readonly int _DebugLightingSmoothness = Shader.PropertyToID("_DebugLightingSmoothness");
        public static readonly int _DebugLightingNormal = Shader.PropertyToID("_DebugLightingNormal");
        public static readonly int _DebugLightingAmbientOcclusion = Shader.PropertyToID("_DebugLightingAmbientOcclusion");
        public static readonly int _DebugLightingSpecularColor = Shader.PropertyToID("_DebugLightingSpecularColor");
        public static readonly int _DebugLightingEmissiveColor = Shader.PropertyToID("_DebugLightingEmissiveColor");
        public static readonly int _AmbientOcclusionTexture = Shader.PropertyToID("_AmbientOcclusionTexture");
        public static readonly int _AmbientOcclusionTextureRW = Shader.PropertyToID("_AmbientOcclusionTextureRW");
        public static readonly int _MultiAmbientOcclusionTexture = Shader.PropertyToID("_MultiAmbientOcclusionTexture");
        public static readonly int _DebugMipMapMode = Shader.PropertyToID("_DebugMipMapMode");
        public static readonly int _DebugMipMapModeTerrainTexture = Shader.PropertyToID("_DebugMipMapModeTerrainTexture");
        public static readonly int _DebugSingleShadowIndex = Shader.PropertyToID("_DebugSingleShadowIndex");
        public static readonly int _DebugDepthPyramidMip = Shader.PropertyToID("_DebugDepthPyramidMip");
        public static readonly int _DebugDepthPyramidOffsets = Shader.PropertyToID("_DebugDepthPyramidOffsets");
        public static readonly int _DebugLightingMaterialValidateHighColor = Shader.PropertyToID("_DebugLightingMaterialValidateHighColor");
        public static readonly int _DebugLightingMaterialValidateLowColor = Shader.PropertyToID("_DebugLightingMaterialValidateLowColor");
        public static readonly int _DebugLightingMaterialValidatePureMetalColor = Shader.PropertyToID("_DebugLightingMaterialValidatePureMetalColor");
        public static readonly int _DebugFullScreenMode = Shader.PropertyToID("_DebugFullScreenMode");
        public static readonly int _DebugTransparencyOverdrawWeight = Shader.PropertyToID("_DebugTransparencyOverdrawWeight");

        public static readonly int _UseTileLightList = Shader.PropertyToID("_UseTileLightList");

        public static readonly int _SkyTexture = Shader.PropertyToID("_SkyTexture");

        public static readonly int specularLightingUAV = Shader.PropertyToID("specularLightingUAV");
        public static readonly int diffuseLightingUAV = Shader.PropertyToID("diffuseLightingUAV");
        public static readonly int _DiffusionProfileAsset = Shader.PropertyToID("_DiffusionProfileAsset");
        public static readonly int _MaterialID = Shader.PropertyToID("_MaterialID");

        public static readonly int g_TileListOffset = Shader.PropertyToID("g_TileListOffset");

        public static readonly int _LtcData = Shader.PropertyToID("_LtcData");
        public static readonly int _LtcGGXMatrix = Shader.PropertyToID("_LtcGGXMatrix");
        public static readonly int _LtcDisneyDiffuseMatrix = Shader.PropertyToID("_LtcDisneyDiffuseMatrix");
        public static readonly int _LtcMultiGGXFresnelDisneyDiffuse = Shader.PropertyToID("_LtcMultiGGXFresnelDisneyDiffuse");

        public static readonly int _ScreenSpaceShadowsTexture = Shader.PropertyToID("_ScreenSpaceShadowsTexture");
        public static readonly int _ContactShadowTexture = Shader.PropertyToID("_ContactShadowTexture");
        public static readonly int _ContactShadowTextureUAV = Shader.PropertyToID("_ContactShadowTextureUAV");
        public static readonly int _ContactShadowParamsParameters = Shader.PropertyToID("_ContactShadowParamsParameters");
        public static readonly int _ContactShadowParamsParameters2 = Shader.PropertyToID("_ContactShadowParamsParameters2");
        public static readonly int _DirectionalContactShadowSampleCount = Shader.PropertyToID("_SampleCount");
        public static readonly int _ShadowClipPlanes = Shader.PropertyToID("_ShadowClipPlanes");

        public static readonly int _StencilMask = Shader.PropertyToID("_StencilMask");
        public static readonly int _StencilRef = Shader.PropertyToID("_StencilRef");
        public static readonly int _StencilCmp = Shader.PropertyToID("_StencilCmp");

        public static readonly int _InputDepth = Shader.PropertyToID("_InputDepthTexture");

        public static readonly int _SrcBlend = Shader.PropertyToID("_SrcBlend");
        public static readonly int _DstBlend = Shader.PropertyToID("_DstBlend");

        public static readonly int _ColorMaskTransparentVel = Shader.PropertyToID("_ColorMaskTransparentVel");

        public static readonly int _StencilTexture = Shader.PropertyToID("_StencilTexture");

        // Used in the stencil resolve pass
        public static readonly int _OutputStencilBuffer = Shader.PropertyToID("_OutputStencilBuffer");
        public static readonly int _CoarseStencilBuffer = Shader.PropertyToID("_CoarseStencilBuffer");
        public static readonly int _CoarseStencilBufferSize = Shader.PropertyToID("_CoarseStencilBufferSize");


        // all decal properties
        public static readonly int _NormalToWorldID = Shader.PropertyToID("_NormalToWorld");
        public static readonly int _DecalAtlas2DID = Shader.PropertyToID("_DecalAtlas2D");
        public static readonly int _DecalHTileTexture = Shader.PropertyToID("_DecalHTileTexture");
        public static readonly int _DecalDatas = Shader.PropertyToID("_DecalDatas");
        public static readonly int _DecalNormalBufferStencilReadMask = Shader.PropertyToID("_DecalNormalBufferStencilReadMask");
        public static readonly int _DecalNormalBufferStencilRef = Shader.PropertyToID("_DecalNormalBufferStencilRef");
        public static readonly int _DecalPropertyMaskBuffer = Shader.PropertyToID("_DecalPropertyMaskBuffer");
        public static readonly int _DecalPropertyMaskBufferSRV = Shader.PropertyToID("_DecalPropertyMaskBufferSRV");

        public static readonly int _WorldSpaceCameraPos1 = Shader.PropertyToID("_WorldSpaceCameraPos1");
        public static readonly int _ViewMatrix1 = Shader.PropertyToID("_ViewMatrix1");

        // XR View Constants
        public static readonly int _XRViewMatrix = Shader.PropertyToID("_XRViewMatrix");
        public static readonly int _XRInvViewMatrix = Shader.PropertyToID("_XRInvViewMatrix");
        public static readonly int _XRProjMatrix = Shader.PropertyToID("_XRProjMatrix");
        public static readonly int _XRInvProjMatrix = Shader.PropertyToID("_XRInvProjMatrix");
        public static readonly int _XRViewProjMatrix = Shader.PropertyToID("_XRViewProjMatrix");
        public static readonly int _XRInvViewProjMatrix = Shader.PropertyToID("_XRInvViewProjMatrix");
        public static readonly int _XRNonJitteredViewProjMatrix = Shader.PropertyToID("_XRNonJitteredViewProjMatrix");
        public static readonly int _XRPrevViewProjMatrix = Shader.PropertyToID("_XRPrevViewProjMatrix");
        public static readonly int _XRPrevInvViewProjMatrix = Shader.PropertyToID("_XRPrevInvViewProjMatrix");
        public static readonly int _XRPrevViewProjMatrixNoCameraTrans = Shader.PropertyToID("_XRPrevViewProjMatrixNoCameraTrans");
        public static readonly int _XRPixelCoordToViewDirWS = Shader.PropertyToID("_XRPixelCoordToViewDirWS");
        public static readonly int _XRWorldSpaceCameraPos = Shader.PropertyToID("_XRWorldSpaceCameraPos");
        public static readonly int _XRWorldSpaceCameraPosViewOffset = Shader.PropertyToID("_XRWorldSpaceCameraPosViewOffset");
        public static readonly int _XRPrevWorldSpaceCameraPos = Shader.PropertyToID("_XRPrevWorldSpaceCameraPos");

        public static readonly int _ColorTexture                   = Shader.PropertyToID("_ColorTexture");
        public static readonly int _DepthTexture                   = Shader.PropertyToID("_DepthTexture");
        public static readonly int _DepthValuesTexture             = Shader.PropertyToID("_DepthValuesTexture");
        public static readonly int _CameraColorTexture             = Shader.PropertyToID("_CameraColorTexture");
        public static readonly int _CameraColorTextureRW           = Shader.PropertyToID("_CameraColorTextureRW");
        public static readonly int _CameraSssDiffuseLightingBuffer = Shader.PropertyToID("_CameraSssDiffuseLightingTexture");
        public static readonly int _CameraFilteringBuffer          = Shader.PropertyToID("_CameraFilteringTexture");
        public static readonly int _IrradianceSource               = Shader.PropertyToID("_IrradianceSource");

        // MSAA shader properties
        public static readonly int _ColorTextureMS = Shader.PropertyToID("_ColorTextureMS");
        public static readonly int _DepthTextureMS = Shader.PropertyToID("_DepthTextureMS");
        public static readonly int _NormalTextureMS = Shader.PropertyToID("_NormalTextureMS");
        public static readonly int _RaytracePrepassBufferMS = Shader.PropertyToID("_RaytracePrepassBufferMS");     
        public static readonly int _MotionVectorTextureMS = Shader.PropertyToID("_MotionVectorTextureMS");
        public static readonly int _CameraDepthValuesTexture = Shader.PropertyToID("_CameraDepthValues");

        public static readonly int[] _GBufferTexture =
        {
            Shader.PropertyToID("_GBufferTexture0"),
            Shader.PropertyToID("_GBufferTexture1"),
            Shader.PropertyToID("_GBufferTexture2"),
            Shader.PropertyToID("_GBufferTexture3"),
            Shader.PropertyToID("_GBufferTexture4"),
            Shader.PropertyToID("_GBufferTexture5"),
            Shader.PropertyToID("_GBufferTexture6"),
            Shader.PropertyToID("_GBufferTexture7")
        };

        public static readonly int[] _GBufferTextureRW =
        {
            Shader.PropertyToID("_GBufferTexture0RW"),
            Shader.PropertyToID("_GBufferTexture1RW"),
            Shader.PropertyToID("_GBufferTexture2RW"),
            Shader.PropertyToID("_GBufferTexture3RW"),
            Shader.PropertyToID("_GBufferTexture4RW"),
            Shader.PropertyToID("_GBufferTexture5RW"),
            Shader.PropertyToID("_GBufferTexture6RW"),
            Shader.PropertyToID("_GBufferTexture7RW")
        };

        public static readonly int[] _DBufferTexture =
        {
            Shader.PropertyToID("_DBufferTexture0"),
            Shader.PropertyToID("_DBufferTexture1"),
            Shader.PropertyToID("_DBufferTexture2"),
            Shader.PropertyToID("_DBufferTexture3")
        };

        public static readonly int _ShaderVariablesGlobal = Shader.PropertyToID("ShaderVariablesGlobal");
        public static readonly int _ShaderVariablesVolumetric = Shader.PropertyToID("ShaderVariablesVolumetric");
        public static readonly int _ShaderVariablesLightList = Shader.PropertyToID("ShaderVariablesLightList");

        public static readonly int _SSSBufferTexture = Shader.PropertyToID("_SSSBufferTexture");
        public static readonly int _NormalBufferTexture = Shader.PropertyToID("_NormalBufferTexture");
        public static readonly int _RaytracePrepassBufferTexture = Shader.PropertyToID("_RaytracePrepassBufferTexture");       

        public static readonly int _SsrIterLimit                      = Shader.PropertyToID("_SsrIterLimit");
        public static readonly int _SsrThicknessScale                 = Shader.PropertyToID("_SsrThicknessScale");
        public static readonly int _SsrThicknessBias                  = Shader.PropertyToID("_SsrThicknessBias");
        public static readonly int _SsrRoughnessFadeEnd               = Shader.PropertyToID("_SsrRoughnessFadeEnd");
        public static readonly int _SsrRoughnessFadeRcpLength         = Shader.PropertyToID("_SsrRoughnessFadeRcpLength");
        public static readonly int _SsrRoughnessFadeEndTimesRcpLength = Shader.PropertyToID("_SsrRoughnessFadeEndTimesRcpLength");
        public static readonly int _SsrDepthPyramidMaxMip             = Shader.PropertyToID("_SsrDepthPyramidMaxMip");
        public static readonly int _SsrColorPyramidMaxMip             = Shader.PropertyToID("_SsrColorPyramidMaxMip");
        public static readonly int _SsrEdgeFadeRcpLength              = Shader.PropertyToID("_SsrEdgeFadeRcpLength");
        public static readonly int _SsrLightingTexture                = Shader.PropertyToID("_SsrLightingTexture");
        public static readonly int _SsrLightingTextureRW              = Shader.PropertyToID("_SsrLightingTextureRW");
        public static readonly int _SsrHitPointTexture                = Shader.PropertyToID("_SsrHitPointTexture");
        public static readonly int _SsrClearCoatMaskTexture           = Shader.PropertyToID("_SsrClearCoatMaskTexture");
        public static readonly int _SsrStencilBit                     = Shader.PropertyToID("_SsrStencilBit");
        public static readonly int _SsrReflectsSky                    = Shader.PropertyToID("_SsrReflectsSky");

        public static readonly int _DepthPyramidMipLevelOffsets       = Shader.PropertyToID("_DepthPyramidMipLevelOffsets");


        public static readonly int _ShadowMaskTexture = Shader.PropertyToID("_ShadowMaskTexture");
        public static readonly int _LightLayersTexture = Shader.PropertyToID("_LightLayersTexture");
        public static readonly int _DistortionTexture = Shader.PropertyToID("_DistortionTexture");
        public static readonly int _ColorPyramidTexture = Shader.PropertyToID("_ColorPyramidTexture");
        public static readonly int _ColorPyramidUvScaleAndLimitPrevFrame = Shader.PropertyToID("_ColorPyramidUvScaleAndLimitPrevFrame");

        public static readonly int _DebugColorPickerTexture = Shader.PropertyToID("_DebugColorPickerTexture");
        public static readonly int _ColorPickerMode = Shader.PropertyToID("_ColorPickerMode");
        public static readonly int _ApplyLinearToSRGB = Shader.PropertyToID("_ApplyLinearToSRGB");
        public static readonly int _ColorPickerFontColor = Shader.PropertyToID("_ColorPickerFontColor");
        public static readonly int _FalseColorEnabled = Shader.PropertyToID("_FalseColor");
        public static readonly int _FalseColorThresholds = Shader.PropertyToID("_FalseColorThresholds");

        public static readonly int _DebugMatCapTexture = Shader.PropertyToID("_DebugMatCapTexture");
        public static readonly int _MatcapViewScale = Shader.PropertyToID("_MatcapViewScale");
        public static readonly int _MatcapMixAlbedo = Shader.PropertyToID("_MatcapMixAlbedo");

        public static readonly int _DebugFullScreenTexture = Shader.PropertyToID("_DebugFullScreenTexture");
        public static readonly int _BlitTexture = Shader.PropertyToID("_BlitTexture");
        public static readonly int _BlitScaleBias = Shader.PropertyToID("_BlitScaleBias");
        public static readonly int _BlitMipLevel = Shader.PropertyToID("_BlitMipLevel");
        public static readonly int _BlitScaleBiasRt = Shader.PropertyToID("_BlitScaleBiasRt");
        public static readonly int _BlitTextureSize = Shader.PropertyToID("_BlitTextureSize");
        public static readonly int _BlitPaddingSize = Shader.PropertyToID("_BlitPaddingSize");
        public static readonly int _BlitTexArraySlice = Shader.PropertyToID("_BlitTexArraySlice");

        public static readonly int _FilterKernels = Shader.PropertyToID("_FilterKernels");
        public static readonly int _FilterKernelsBasic = Shader.PropertyToID("_FilterKernelsBasic");
        public static readonly int _HalfRcpWeightedVariances = Shader.PropertyToID("_HalfRcpWeightedVariances");

        public static readonly int _CameraDepthTexture = Shader.PropertyToID("_CameraDepthTexture");
        public static readonly int _CameraMotionVectorsTexture = Shader.PropertyToID("_CameraMotionVectorsTexture");
        public static readonly int _FullScreenDebugMode = Shader.PropertyToID("_FullScreenDebugMode");
        public static readonly int _TransparencyOverdrawMaxPixelCost = Shader.PropertyToID("_TransparencyOverdrawMaxPixelCost");
        public static readonly int _CustomDepthTexture = Shader.PropertyToID("_CustomDepthTexture");
        public static readonly int _CustomColorTexture = Shader.PropertyToID("_CustomColorTexture");
        public static readonly int _CustomPassInjectionPoint = Shader.PropertyToID("_CustomPassInjectionPoint");

        public static readonly int _InputCubemap = Shader.PropertyToID("_InputCubemap");
        public static readonly int _Mipmap = Shader.PropertyToID("_Mipmap");

        public static readonly int _DiffusionProfileHash = Shader.PropertyToID("_DiffusionProfileHash");
        public static readonly int _MaxRadius = Shader.PropertyToID("_MaxRadius");
        public static readonly int _ShapeParam = Shader.PropertyToID("_ShapeParam");
        public static readonly int _StdDev1 = Shader.PropertyToID("_StdDev1");
        public static readonly int _StdDev2 = Shader.PropertyToID("_StdDev2");
        public static readonly int _LerpWeight = Shader.PropertyToID("_LerpWeight");
        public static readonly int _HalfRcpVarianceAndWeight1 = Shader.PropertyToID("_HalfRcpVarianceAndWeight1");
        public static readonly int _HalfRcpVarianceAndWeight2 = Shader.PropertyToID("_HalfRcpVarianceAndWeight2");
        public static readonly int _TransmissionTint = Shader.PropertyToID("_TransmissionTint");
        public static readonly int _ThicknessRemap = Shader.PropertyToID("_ThicknessRemap");

        public static readonly int _Cubemap = Shader.PropertyToID("_Cubemap");
        public static readonly int _InvOmegaP = Shader.PropertyToID("_InvOmegaP");
        public static readonly int _SkyParam = Shader.PropertyToID("_SkyParam");
        public static readonly int _BackplateParameters0 = Shader.PropertyToID("_BackplateParameters0");
        public static readonly int _BackplateParameters1 = Shader.PropertyToID("_BackplateParameters1");
        public static readonly int _BackplateParameters2 = Shader.PropertyToID("_BackplateParameters2");
        public static readonly int _BackplateShadowTint = Shader.PropertyToID("_BackplateShadowTint");
        public static readonly int _BackplateShadowFilter = Shader.PropertyToID("_BackplateShadowFilter");
        public static readonly int _SkyIntensity = Shader.PropertyToID("_SkyIntensity");
        public static readonly int _PixelCoordToViewDirWS = Shader.PropertyToID("_PixelCoordToViewDirWS");

        public static readonly int _Size = Shader.PropertyToID("_Size");
        public static readonly int _Source = Shader.PropertyToID("_Source");
        public static readonly int _Destination = Shader.PropertyToID("_Destination");
        public static readonly int _Mip0 = Shader.PropertyToID("_Mip0");
        public static readonly int _SourceMip = Shader.PropertyToID("_SourceMip");
        public static readonly int _SrcOffsetAndLimit = Shader.PropertyToID("_SrcOffsetAndLimit");
        public static readonly int _SrcScaleBias = Shader.PropertyToID("_SrcScaleBias");
        public static readonly int _SrcUvLimits = Shader.PropertyToID("_SrcUvLimits");
        public static readonly int _DstOffset         = Shader.PropertyToID("_DstOffset");
        public static readonly int _DepthMipChain = Shader.PropertyToID("_DepthMipChain");

        public static readonly int _VBufferDensity                    = Shader.PropertyToID("_VBufferDensity");
        public static readonly int _VBufferLighting                   = Shader.PropertyToID("_VBufferLighting");
        public static readonly int _VBufferLightingIntegral           = Shader.PropertyToID("_VBufferLightingIntegral");
        public static readonly int _VBufferLightingHistory            = Shader.PropertyToID("_VBufferLightingHistory");
        public static readonly int _VBufferLightingFeedback           = Shader.PropertyToID("_VBufferLightingFeedback");
        public static readonly int _VolumeBounds                      = Shader.PropertyToID("_VolumeBounds");
        public static readonly int _VolumeData                        = Shader.PropertyToID("_VolumeData");
        public static readonly int _VolumeMaskAtlas                   = Shader.PropertyToID("_VolumeMaskAtlas");

        public static readonly int _GroundIrradianceTexture           = Shader.PropertyToID("_GroundIrradianceTexture");
        public static readonly int _GroundIrradianceTable             = Shader.PropertyToID("_GroundIrradianceTable");
        public static readonly int _GroundIrradianceTableOrder        = Shader.PropertyToID("_GroundIrradianceTableOrder");
        public static readonly int _AirSingleScatteringTexture        = Shader.PropertyToID("_AirSingleScatteringTexture");
        public static readonly int _AirSingleScatteringTable          = Shader.PropertyToID("_AirSingleScatteringTable");
        public static readonly int _AerosolSingleScatteringTexture    = Shader.PropertyToID("_AerosolSingleScatteringTexture");
        public static readonly int _AerosolSingleScatteringTable      = Shader.PropertyToID("_AerosolSingleScatteringTable");
        public static readonly int _MultipleScatteringTexture         = Shader.PropertyToID("_MultipleScatteringTexture");
        public static readonly int _MultipleScatteringTable           = Shader.PropertyToID("_MultipleScatteringTable");
        public static readonly int _MultipleScatteringTableOrder      = Shader.PropertyToID("_MultipleScatteringTableOrder");

        public static readonly int _PlanetaryRadius                   = Shader.PropertyToID("_PlanetaryRadius");
        public static readonly int _RcpPlanetaryRadius                = Shader.PropertyToID("_RcpPlanetaryRadius");
        public static readonly int _AtmosphericDepth                  = Shader.PropertyToID("_AtmosphericDepth");
        public static readonly int _RcpAtmosphericDepth               = Shader.PropertyToID("_RcpAtmosphericDepth");

        public static readonly int _AtmosphericRadius                 = Shader.PropertyToID("_AtmosphericRadius");
        public static readonly int _AerosolAnisotropy                 = Shader.PropertyToID("_AerosolAnisotropy");
        public static readonly int _AerosolPhasePartConstant          = Shader.PropertyToID("_AerosolPhasePartConstant");

        public static readonly int _AirDensityFalloff                 = Shader.PropertyToID("_AirDensityFalloff");
        public static readonly int _AirScaleHeight                    = Shader.PropertyToID("_AirScaleHeight");
        public static readonly int _AerosolDensityFalloff             = Shader.PropertyToID("_AerosolDensityFalloff");
        public static readonly int _AerosolScaleHeight                = Shader.PropertyToID("_AerosolScaleHeight");

        public static readonly int _AirSeaLevelExtinction             = Shader.PropertyToID("_AirSeaLevelExtinction");
        public static readonly int _AerosolSeaLevelExtinction         = Shader.PropertyToID("_AerosolSeaLevelExtinction");

        public static readonly int _AirSeaLevelScattering             = Shader.PropertyToID("_AirSeaLevelScattering");
        public static readonly int _AerosolSeaLevelScattering         = Shader.PropertyToID("_AerosolSeaLevelScattering");

        public static readonly int _GroundAlbedo                      = Shader.PropertyToID("_GroundAlbedo");
        public static readonly int _IntensityMultiplier               = Shader.PropertyToID("_IntensityMultiplier");

        public static readonly int _PlanetCenterPosition              = Shader.PropertyToID("_PlanetCenterPosition");

        public static readonly int _PlanetRotation                    = Shader.PropertyToID("_PlanetRotation");
        public static readonly int _SpaceRotation                     = Shader.PropertyToID("_SpaceRotation");

        public static readonly int _HasGroundAlbedoTexture            = Shader.PropertyToID("_HasGroundAlbedoTexture");
        public static readonly int _GroundAlbedoTexture               = Shader.PropertyToID("_GroundAlbedoTexture");

        public static readonly int _HasGroundEmissionTexture          = Shader.PropertyToID("_HasGroundEmissionTexture");
        public static readonly int _GroundEmissionTexture             = Shader.PropertyToID("_GroundEmissionTexture");
        public static readonly int _GroundEmissionMultiplier          = Shader.PropertyToID("_GroundEmissionMultiplier");

        public static readonly int _HasSpaceEmissionTexture           = Shader.PropertyToID("_HasSpaceEmissionTexture");
        public static readonly int _SpaceEmissionTexture              = Shader.PropertyToID("_SpaceEmissionTexture");
        public static readonly int _SpaceEmissionMultiplier           = Shader.PropertyToID("_SpaceEmissionMultiplier");

        public static readonly int _RenderSunDisk                     = Shader.PropertyToID("_RenderSunDisk");

        public static readonly int _ColorSaturation                   = Shader.PropertyToID("_ColorSaturation");
        public static readonly int _AlphaSaturation                   = Shader.PropertyToID("_AlphaSaturation");
        public static readonly int _AlphaMultiplier                   = Shader.PropertyToID("_AlphaMultiplier");
        public static readonly int _HorizonTint                       = Shader.PropertyToID("_HorizonTint");
        public static readonly int _ZenithTint                        = Shader.PropertyToID("_ZenithTint");
        public static readonly int _HorizonZenithShiftPower           = Shader.PropertyToID("_HorizonZenithShiftPower");
        public static readonly int _HorizonZenithShiftScale           = Shader.PropertyToID("_HorizonZenithShiftScale");

        // Raytracing variables
        public static readonly int _RaytracingRayBias               = Shader.PropertyToID("_RaytracingRayBias");
        public static readonly int _RayTracingLayerMask             = Shader.PropertyToID("_RayTracingLayerMask");
        public static readonly int _RaytracingNumSamples            = Shader.PropertyToID("_RaytracingNumSamples");
        public static readonly int _RaytracingSampleIndex           = Shader.PropertyToID("_RaytracingSampleIndex");
        public static readonly int _RaytracingRayMaxLength          = Shader.PropertyToID("_RaytracingRayMaxLength");
        public static readonly int _PixelSpreadAngleTangent         = Shader.PropertyToID("_PixelSpreadAngleTangent");
<<<<<<< HEAD
=======
        public static readonly int _RaytracingFrameIndex            = Shader.PropertyToID("_RaytracingFrameIndex");
        public static readonly int _EnableRecursiveRayTracing       = Shader.PropertyToID("_EnableRecursiveRayTracing");      
>>>>>>> 256a9abc
        public static readonly int _RaytracingPixelSpreadAngle      = Shader.PropertyToID("_RaytracingPixelSpreadAngle");
        public static readonly string _RaytracingAccelerationStructureName          = "_RaytracingAccelerationStructure";

        // Light Cluster
        public static readonly int _MinClusterPos                   = Shader.PropertyToID("_MinClusterPos");
        public static readonly int _MaxClusterPos                   = Shader.PropertyToID("_MaxClusterPos");
        public static readonly int _LightPerCellCount               = Shader.PropertyToID("_LightPerCellCount");
        public static readonly int _LightDatasRT                    = Shader.PropertyToID("_LightDatasRT");
        public static readonly int _EnvLightDatasRT                 = Shader.PropertyToID("_EnvLightDatasRT");
        public static readonly int _PunctualLightCountRT            = Shader.PropertyToID("_PunctualLightCountRT");
        public static readonly int _AreaLightCountRT                = Shader.PropertyToID("_AreaLightCountRT");
        public static readonly int _EnvLightCountRT                 = Shader.PropertyToID("_EnvLightCountRT");
        public static readonly int _RaytracingLightCluster          = Shader.PropertyToID("_RaytracingLightCluster");

        // Denoising
        public static readonly int _HistoryBuffer                   = Shader.PropertyToID("_HistoryBuffer");
        public static readonly int _ValidationBuffer                = Shader.PropertyToID("_ValidationBuffer");
        public static readonly int _ValidationBufferRW              = Shader.PropertyToID("_ValidationBufferRW");
        public static readonly int _HistoryDepthTexture             = Shader.PropertyToID("_HistoryDepthTexture");
        public static readonly int _HistoryNormalBufferTexture      = Shader.PropertyToID("_HistoryNormalBufferTexture");
        public static readonly int _RaytracingDenoiseRadius         = Shader.PropertyToID("_RaytracingDenoiseRadius");
        public static readonly int _DenoiserFilterRadius            = Shader.PropertyToID("_DenoiserFilterRadius");
        public static readonly int _NormalHistoryCriterion          = Shader.PropertyToID("_NormalHistoryCriterion");
        public static readonly int _DenoiseInputTexture             = Shader.PropertyToID("_DenoiseInputTexture");
        public static readonly int _DenoiseOutputTextureRW          = Shader.PropertyToID("_DenoiseOutputTextureRW");
        public static readonly int _HalfResolutionFilter            = Shader.PropertyToID("_HalfResolutionFilter");
        public static readonly int _DenoisingHistorySlot            = Shader.PropertyToID("_DenoisingHistorySlot");
        public static readonly int _HistoryValidity                 = Shader.PropertyToID("_HistoryValidity");
        public static readonly int _ReflectionFilterMapping         = Shader.PropertyToID("_ReflectionFilterMapping");
        public static readonly int _DenoisingHistorySlice           = Shader.PropertyToID("_DenoisingHistorySlice");
        public static readonly int _DenoisingHistoryMask            = Shader.PropertyToID("_DenoisingHistoryMask");
        public static readonly int _DenoisingHistoryMaskSn          = Shader.PropertyToID("_DenoisingHistoryMaskSn");
        public static readonly int _DenoisingHistoryMaskUn          = Shader.PropertyToID("_DenoisingHistoryMaskUn");
        public static readonly int _HistoryValidityBuffer           = Shader.PropertyToID("_HistoryValidityBuffer");
        public static readonly int _ValidityOutputTextureRW         = Shader.PropertyToID("_ValidityOutputTextureRW");
        public static readonly int _VelocityBuffer                  = Shader.PropertyToID("_VelocityBuffer");
        public static readonly int _ShadowFilterMapping             = Shader.PropertyToID("_ShadowFilterMapping");
        public static readonly int _DistanceTexture                 = Shader.PropertyToID("_DistanceTexture");
        
        // Reflections
        public static readonly int _ReflectionHistorybufferRW       = Shader.PropertyToID("_ReflectionHistorybufferRW");
        public static readonly int _CurrentFrameTexture             = Shader.PropertyToID("_CurrentFrameTexture");
        public static readonly int _AccumulatedFrameTexture         = Shader.PropertyToID("_AccumulatedFrameTexture");
        public static readonly int _TemporalAccumuationWeight       = Shader.PropertyToID("_TemporalAccumuationWeight");
        public static readonly int _SpatialFilterRadius             = Shader.PropertyToID("_SpatialFilterRadius");
        public static readonly int _RaytracingReflectionMaxDistance = Shader.PropertyToID("_RaytracingReflectionMaxDistance");
        public static readonly int _RaytracingHitDistanceTexture    = Shader.PropertyToID("_RaytracingHitDistanceTexture");
        public static readonly int _RaytracingIntensityClamp        = Shader.PropertyToID("_RaytracingIntensityClamp");
        public static readonly int _RaytracingPreExposition         = Shader.PropertyToID("_RaytracingPreExposition");
        public static readonly int _RaytracingReflectionMinSmoothness   = Shader.PropertyToID("_RaytracingReflectionMinSmoothness");
        public static readonly int _RaytracingReflectionSmoothnessFadeStart   = Shader.PropertyToID("_RaytracingReflectionSmoothnessFadeStart");
        public static readonly int _RaytracingVSNormalTexture       = Shader.PropertyToID("_RaytracingVSNormalTexture");
        public static readonly int _RaytracingIncludeSky            = Shader.PropertyToID("_RaytracingIncludeSky");

        // Shadows
        public static readonly int _RaytracingTargetAreaLight       = Shader.PropertyToID("_RaytracingTargetAreaLight");
        public static readonly int _RaytracingShadowSlot            = Shader.PropertyToID("_RaytracingShadowSlot");
        public static readonly int _RaytracingChannelMask           = Shader.PropertyToID("_RaytracingChannelMask");
        public static readonly int _RaytracingAreaWorldToLocal      = Shader.PropertyToID("_RaytracingAreaWorldToLocal");
        public static readonly int _RaytracedAreaShadowSample       = Shader.PropertyToID("_RaytracedAreaShadowSample");
        public static readonly int _RaytracedAreaShadowIntegration = Shader.PropertyToID("_RaytracedAreaShadowIntegration");
        public static readonly int _RaytracingDirectionBuffer       = Shader.PropertyToID("_RaytracingDirectionBuffer");
        public static readonly int _RaytracingDistanceBuffer        = Shader.PropertyToID("_RaytracingDistanceBuffer");
        public static readonly int _RaytracingDistanceBufferRW      = Shader.PropertyToID("_RaytracingDistanceBufferRW"); 
        public static readonly int _AreaShadowTexture               = Shader.PropertyToID("_AreaShadowTexture");
        public static readonly int _AreaShadowTextureRW             = Shader.PropertyToID("_AreaShadowTextureRW");
        public static readonly int _ScreenSpaceShadowsTextureRW     = Shader.PropertyToID("_ScreenSpaceShadowsTextureRW");
        public static readonly int _AreaShadowHistory               = Shader.PropertyToID("_AreaShadowHistory");
        public static readonly int _AreaShadowHistoryRW             = Shader.PropertyToID("_AreaShadowHistoryRW");
        public static readonly int _AnalyticProbBuffer              = Shader.PropertyToID("_AnalyticProbBuffer");
        public static readonly int _AnalyticHistoryBuffer           = Shader.PropertyToID("_AnalyticHistoryBuffer");
        public static readonly int _RaytracingLightRadius           = Shader.PropertyToID("_RaytracingLightRadius");
        public static readonly int _RaytracingSpotAngle             = Shader.PropertyToID("_RaytracingSpotAngle");
        public static readonly int _RaytracedShadowIntegration      = Shader.PropertyToID("_RaytracedShadowIntegration");
        public static readonly int _RaytracedColorShadowIntegration = Shader.PropertyToID("_RaytracedColorShadowIntegration");

        public static readonly int _DirectionalLightAngle           = Shader.PropertyToID("_DirectionalLightAngle");
        public static readonly int _DirectionalLightDirection       = Shader.PropertyToID("_DirectionalLightDirection");
        public static readonly int _SphereLightPosition             = Shader.PropertyToID("_SphereLightPosition");
        public static readonly int _SphereLightRadius               = Shader.PropertyToID("_SphereLightRadius");

        // Ambient occlusion
        public static readonly int _RaytracingAOIntensity           = Shader.PropertyToID("_RaytracingAOIntensity");

        // Ray count
        public static readonly int _RayCountEnabled                 = Shader.PropertyToID("_RayCountEnabled");
        public static readonly int _RayCountTexture                 = Shader.PropertyToID("_RayCountTexture");
        public static readonly int _RayCountType                    = Shader.PropertyToID("_RayCountType");
        public static readonly int _InputRayCountTexture            = Shader.PropertyToID("_InputRayCountTexture");
        public static readonly int _InputRayCountBuffer             = Shader.PropertyToID("_InputRayCountBuffer");
        public static readonly int _OutputRayCountBuffer            = Shader.PropertyToID("_OutputRayCountBuffer");
        public static readonly int _InputBufferDimension            = Shader.PropertyToID("_InputBufferDimension");
        public static readonly int _OutputBufferDimension           = Shader.PropertyToID("_OutputBufferDimension");

        // Primary Visibility
        public static readonly int _RaytracingFlagMask              = Shader.PropertyToID("_RaytracingFlagMask");
        public static readonly int _RaytracingMinRecursion          = Shader.PropertyToID("_RaytracingMinRecursion");
        public static readonly int _RaytracingMaxRecursion          = Shader.PropertyToID("_RaytracingMaxRecursion");
        public static readonly int _RaytracingPrimaryDebug          = Shader.PropertyToID("_RaytracingPrimaryDebug");
        public static readonly int _RaytracingCameraNearPlane       = Shader.PropertyToID("_RaytracingCameraNearPlane");
        public static readonly int _RaytracingCameraSkyEnabled      = Shader.PropertyToID("_RaytracingCameraSkyEnabled");
        public static readonly int _RaytracingCameraClearColor      = Shader.PropertyToID("_RaytracingCameraClearColor");

        // Indirect diffuse
        public static readonly int _IndirectDiffuseTexture              = Shader.PropertyToID("_IndirectDiffuseTexture");
        public static readonly int _IndirectDiffuseTextureRW            = Shader.PropertyToID("_IndirectDiffuseTextureRW");
        public static readonly int _IndirectDiffuseHitPointTextureRW    = Shader.PropertyToID("_IndirectDiffuseHitPointTextureRW");
        public static readonly int _UpscaledIndirectDiffuseTextureRW    = Shader.PropertyToID("_UpscaledIndirectDiffuseTextureRW");

        // Deferred Lighting
        public static readonly int _RaytracingLitBufferRW           = Shader.PropertyToID("_RaytracingLitBufferRW");
        public static readonly int _RaytracingDiffuseRay            = Shader.PropertyToID("_RaytracingDiffuseRay");

        // Ray binning
        public static readonly int _RayBinResult                    = Shader.PropertyToID("_RayBinResult");
        public static readonly int _RayBinSizeResult                = Shader.PropertyToID("_RayBinSizeResult");
        public static readonly int _RayBinTileCountX                = Shader.PropertyToID("_RayBinTileCountX");

        // Sub Surface
        public static readonly int _ThroughputTextureRW             = Shader.PropertyToID("_ThroughputTextureRW");
        public static readonly int _NormalTextureRW                 = Shader.PropertyToID("_NormalTextureRW");
        public static readonly int _DirectionTextureRW              = Shader.PropertyToID("_DirectionTextureRW");
        public static readonly int _PositionTextureRW               = Shader.PropertyToID("_PositionTextureRW");
        public static readonly int _DiffuseLightingTextureRW        = Shader.PropertyToID("_DiffuseLightingTextureRW");

        // Accumulation
        public static readonly int _AccumulationFrameIndex          = Shader.PropertyToID("_AccumulationFrameIndex");
        public static readonly int _AccumulationNumSamples          = Shader.PropertyToID("_AccumulationNumSamples");
        public static readonly int _AccumulationWeights             = Shader.PropertyToID("_AccumulationWeights");
        public static readonly int _AccumulationNeedsExposure       = Shader.PropertyToID("_AccumulationNeedsExposure");
        public static readonly int _RadianceTexture                 = Shader.PropertyToID("_RadianceTexture");

        // Preintegrated texture name
        public static readonly int _PreIntegratedFGD_GGXDisneyDiffuse = Shader.PropertyToID("_PreIntegratedFGD_GGXDisneyDiffuse");
        public static readonly int _PreIntegratedFGD_CharlieAndFabric = Shader.PropertyToID("_PreIntegratedFGD_CharlieAndFabric");

        public static readonly int _ExposureTexture                = Shader.PropertyToID("_ExposureTexture");
        public static readonly int _PrevExposureTexture            = Shader.PropertyToID("_PrevExposureTexture");
        public static readonly int _PreviousExposureTexture        = Shader.PropertyToID("_PreviousExposureTexture");
        public static readonly int _ExposureParams                 = Shader.PropertyToID("_ExposureParams");
        public static readonly int _AdaptationParams               = Shader.PropertyToID("_AdaptationParams");
        public static readonly int _ExposureCurveTexture           = Shader.PropertyToID("_ExposureCurveTexture");
        public static readonly int _Variants                       = Shader.PropertyToID("_Variants");
        public static readonly int _InputTexture                   = Shader.PropertyToID("_InputTexture");
        public static readonly int _OutputTexture                  = Shader.PropertyToID("_OutputTexture");
        public static readonly int _SourceTexture                  = Shader.PropertyToID("_SourceTexture");
        public static readonly int _InputHistoryTexture            = Shader.PropertyToID("_InputHistoryTexture");
        public static readonly int _OutputHistoryTexture           = Shader.PropertyToID("_OutputHistoryTexture");

        public static readonly int _TargetScale                    = Shader.PropertyToID("_TargetScale");
        public static readonly int _Params                         = Shader.PropertyToID("_Params");
        public static readonly int _Params1                        = Shader.PropertyToID("_Params1");
        public static readonly int _Params2                        = Shader.PropertyToID("_Params2");
        public static readonly int _BokehKernel                    = Shader.PropertyToID("_BokehKernel");
        public static readonly int _InputCoCTexture                = Shader.PropertyToID("_InputCoCTexture");
        public static readonly int _InputHistoryCoCTexture         = Shader.PropertyToID("_InputHistoryCoCTexture");
        public static readonly int _OutputCoCTexture               = Shader.PropertyToID("_OutputCoCTexture");
        public static readonly int _OutputNearCoCTexture           = Shader.PropertyToID("_OutputNearCoCTexture");
        public static readonly int _OutputNearTexture              = Shader.PropertyToID("_OutputNearTexture");
        public static readonly int _OutputFarCoCTexture            = Shader.PropertyToID("_OutputFarCoCTexture");
        public static readonly int _OutputFarTexture               = Shader.PropertyToID("_OutputFarTexture");
        public static readonly int _OutputMip1                     = Shader.PropertyToID("_OutputMip1");
        public static readonly int _OutputMip2                     = Shader.PropertyToID("_OutputMip2");
        public static readonly int _OutputMip3                     = Shader.PropertyToID("_OutputMip3");
        public static readonly int _OutputMip4                     = Shader.PropertyToID("_OutputMip4");
        public static readonly int _IndirectBuffer                 = Shader.PropertyToID("_IndirectBuffer");
        public static readonly int _InputNearCoCTexture            = Shader.PropertyToID("_InputNearCoCTexture");
        public static readonly int _NearTileList                   = Shader.PropertyToID("_NearTileList");
        public static readonly int _InputFarTexture                = Shader.PropertyToID("_InputFarTexture");
        public static readonly int _InputNearTexture               = Shader.PropertyToID("_InputNearTexture");
        public static readonly int _InputFarCoCTexture             = Shader.PropertyToID("_InputFarCoCTexture");
        public static readonly int _FarTileList                    = Shader.PropertyToID("_FarTileList");
        public static readonly int _TileList                       = Shader.PropertyToID("_TileList");
        public static readonly int _TexelSize                      = Shader.PropertyToID("_TexelSize");
        public static readonly int _InputDilatedCoCTexture         = Shader.PropertyToID("_InputDilatedCoCTexture");
        public static readonly int _OutputAlphaTexture             = Shader.PropertyToID("_OutputAlphaTexture");
        public static readonly int _InputNearAlphaTexture          = Shader.PropertyToID("_InputNearAlphaTexture");
        public static readonly int _CoCTargetScale                 = Shader.PropertyToID("_CoCTargetScale");

        public static readonly int _BloomParams                    = Shader.PropertyToID("_BloomParams");
        public static readonly int _BloomTint                      = Shader.PropertyToID("_BloomTint");
        public static readonly int _BloomTexture                   = Shader.PropertyToID("_BloomTexture");
        public static readonly int _BloomDirtTexture               = Shader.PropertyToID("_BloomDirtTexture");
        public static readonly int _BloomDirtScaleOffset           = Shader.PropertyToID("_BloomDirtScaleOffset");
        public static readonly int _InputLowTexture                = Shader.PropertyToID("_InputLowTexture");
        public static readonly int _InputHighTexture               = Shader.PropertyToID("_InputHighTexture");
        public static readonly int _BloomBicubicParams             = Shader.PropertyToID("_BloomBicubicParams");
        public static readonly int _BloomThreshold                 = Shader.PropertyToID("_BloomThreshold");

        public static readonly int _ChromaSpectralLut              = Shader.PropertyToID("_ChromaSpectralLut");
        public static readonly int _ChromaParams                   = Shader.PropertyToID("_ChromaParams");

        public static readonly int _VignetteParams1                = Shader.PropertyToID("_VignetteParams1");
        public static readonly int _VignetteParams2                = Shader.PropertyToID("_VignetteParams2");
        public static readonly int _VignetteColor                  = Shader.PropertyToID("_VignetteColor");
        public static readonly int _VignetteMask                   = Shader.PropertyToID("_VignetteMask");

        public static readonly int _DistortionParams1              = Shader.PropertyToID("_DistortionParams1");
        public static readonly int _DistortionParams2              = Shader.PropertyToID("_DistortionParams2");

        public static readonly int _LogLut3D                       = Shader.PropertyToID("_LogLut3D");
        public static readonly int _LogLut3D_Params                = Shader.PropertyToID("_LogLut3D_Params");
        public static readonly int _ColorBalance                   = Shader.PropertyToID("_ColorBalance");
        public static readonly int _ColorFilter                    = Shader.PropertyToID("_ColorFilter");
        public static readonly int _ChannelMixerRed                = Shader.PropertyToID("_ChannelMixerRed");
        public static readonly int _ChannelMixerGreen              = Shader.PropertyToID("_ChannelMixerGreen");
        public static readonly int _ChannelMixerBlue               = Shader.PropertyToID("_ChannelMixerBlue");
        public static readonly int _HueSatCon                      = Shader.PropertyToID("_HueSatCon");
        public static readonly int _Lift                           = Shader.PropertyToID("_Lift");
        public static readonly int _Gamma                          = Shader.PropertyToID("_Gamma");
        public static readonly int _Gain                           = Shader.PropertyToID("_Gain");
        public static readonly int _Shadows                        = Shader.PropertyToID("_Shadows");
        public static readonly int _Midtones                       = Shader.PropertyToID("_Midtones");
        public static readonly int _Highlights                     = Shader.PropertyToID("_Highlights");
        public static readonly int _ShaHiLimits                    = Shader.PropertyToID("_ShaHiLimits");
        public static readonly int _SplitShadows                   = Shader.PropertyToID("_SplitShadows");
        public static readonly int _SplitHighlights                = Shader.PropertyToID("_SplitHighlights");
        public static readonly int _CurveMaster                    = Shader.PropertyToID("_CurveMaster");
        public static readonly int _CurveRed                       = Shader.PropertyToID("_CurveRed");
        public static readonly int _CurveGreen                     = Shader.PropertyToID("_CurveGreen");
        public static readonly int _CurveBlue                      = Shader.PropertyToID("_CurveBlue");
        public static readonly int _CurveHueVsHue                  = Shader.PropertyToID("_CurveHueVsHue");
        public static readonly int _CurveHueVsSat                  = Shader.PropertyToID("_CurveHueVsSat");
        public static readonly int _CurveSatVsSat                  = Shader.PropertyToID("_CurveSatVsSat");
        public static readonly int _CurveLumVsSat                  = Shader.PropertyToID("_CurveLumVsSat");

        public static readonly int _CustomToneCurve                = Shader.PropertyToID("_CustomToneCurve");
        public static readonly int _ToeSegmentA                    = Shader.PropertyToID("_ToeSegmentA");
        public static readonly int _ToeSegmentB                    = Shader.PropertyToID("_ToeSegmentB");
        public static readonly int _MidSegmentA                    = Shader.PropertyToID("_MidSegmentA");
        public static readonly int _MidSegmentB                    = Shader.PropertyToID("_MidSegmentB");
        public static readonly int _ShoSegmentA                    = Shader.PropertyToID("_ShoSegmentA");
        public static readonly int _ShoSegmentB                    = Shader.PropertyToID("_ShoSegmentB");

        public static readonly int _Depth                          = Shader.PropertyToID("_Depth");
        public static readonly int _LinearZ                        = Shader.PropertyToID("_LinearZ");
        public static readonly int _DS2x                           = Shader.PropertyToID("_DS2x");
        public static readonly int _DS4x                           = Shader.PropertyToID("_DS4x");
        public static readonly int _DS8x                           = Shader.PropertyToID("_DS8x");
        public static readonly int _DS16x                          = Shader.PropertyToID("_DS16x");
        public static readonly int _DS2xAtlas                      = Shader.PropertyToID("_DS2xAtlas");
        public static readonly int _DS4xAtlas                      = Shader.PropertyToID("_DS4xAtlas");
        public static readonly int _DS8xAtlas                      = Shader.PropertyToID("_DS8xAtlas");
        public static readonly int _DS16xAtlas                     = Shader.PropertyToID("_DS16xAtlas");
        public static readonly int _InvThicknessTable              = Shader.PropertyToID("_InvThicknessTable");
        public static readonly int _SampleWeightTable              = Shader.PropertyToID("_SampleWeightTable");
        public static readonly int _InvSliceDimension              = Shader.PropertyToID("_InvSliceDimension");
        public static readonly int _AdditionalParams               = Shader.PropertyToID("_AdditionalParams");
        public static readonly int _Occlusion                      = Shader.PropertyToID("_Occlusion");
        public static readonly int _InvLowResolution               = Shader.PropertyToID("_InvLowResolution");
        public static readonly int _InvHighResolution              = Shader.PropertyToID("_InvHighResolution");
        public static readonly int _LoResDB                        = Shader.PropertyToID("_LoResDB");
        public static readonly int _HiResDB                        = Shader.PropertyToID("_HiResDB");
        public static readonly int _LoResAO1                       = Shader.PropertyToID("_LoResAO1");
        public static readonly int _HiResAO                        = Shader.PropertyToID("_HiResAO");
        public static readonly int _AoResult                       = Shader.PropertyToID("_AoResult");

        public static readonly int _GrainTexture                   = Shader.PropertyToID("_GrainTexture");
        public static readonly int _GrainParams                    = Shader.PropertyToID("_GrainParams");
        public static readonly int _GrainTextureParams             = Shader.PropertyToID("_GrainTextureParams");
        public static readonly int _BlueNoiseTexture               = Shader.PropertyToID("_BlueNoiseTexture");
        public static readonly int _AlphaTexture                   = Shader.PropertyToID("_AlphaTexture");
        public static readonly int _OwenScrambledRGTexture         = Shader.PropertyToID("_OwenScrambledRGTexture");
        public static readonly int _OwenScrambledTexture           = Shader.PropertyToID("_OwenScrambledTexture");
        public static readonly int _ScramblingTileXSPP             = Shader.PropertyToID("_ScramblingTileXSPP");
        public static readonly int _RankingTileXSPP                = Shader.PropertyToID("_RankingTileXSPP");
        public static readonly int _ScramblingTexture              = Shader.PropertyToID("_ScramblingTexture");
        public static readonly int _AfterPostProcessTexture        = Shader.PropertyToID("_AfterPostProcessTexture");
        public static readonly int _DitherParams                   = Shader.PropertyToID("_DitherParams");
        public static readonly int _KeepAlpha                      = Shader.PropertyToID("_KeepAlpha");
        public static readonly int _UVTransform                    = Shader.PropertyToID("_UVTransform");

        public static readonly int _MotionVecAndDepth              = Shader.PropertyToID("_MotionVecAndDepth");
        public static readonly int _TileMinMaxMotionVec            = Shader.PropertyToID("_TileMinMaxMotionVec");
        public static readonly int _TileMaxNeighbourhood           = Shader.PropertyToID("_TileMaxNeighbourhood");
        public static readonly int _TileToScatterMax               = Shader.PropertyToID("_TileToScatterMax");
        public static readonly int _TileToScatterMin               = Shader.PropertyToID("_TileToScatterMin");
        public static readonly int _TileTargetSize                 = Shader.PropertyToID("_TileTargetSize");
        public static readonly int _MotionBlurParams               = Shader.PropertyToID("_MotionBlurParams0");
        public static readonly int _MotionBlurParams1              = Shader.PropertyToID("_MotionBlurParams1");
        public static readonly int _MotionBlurParams2              = Shader.PropertyToID("_MotionBlurParams2");
        public static readonly int _PrevVPMatrixNoTranslation      = Shader.PropertyToID("_PrevVPMatrixNoTranslation");

        public static readonly int _SMAAAreaTex                    = Shader.PropertyToID("_AreaTex");
        public static readonly int _SMAASearchTex                  = Shader.PropertyToID("_SearchTex");
        public static readonly int _SMAABlendTex                   = Shader.PropertyToID("_BlendTex");
        public static readonly int _SMAARTMetrics                  = Shader.PropertyToID("_SMAARTMetrics");

        public static readonly int _LowResDepthTexture             = Shader.PropertyToID("_LowResDepthTexture");
        public static readonly int _LowResTransparent              = Shader.PropertyToID("_LowResTransparent");

        public static readonly int _AOBufferSize                   = Shader.PropertyToID("_AOBufferSize");
        public static readonly int _AOParams0                      = Shader.PropertyToID("_AOParams0");
        public static readonly int _AOParams1                      = Shader.PropertyToID("_AOParams1");
        public static readonly int _AOParams2                      = Shader.PropertyToID("_AOParams2");
        public static readonly int _AOParams3                      = Shader.PropertyToID("_AOParams3");
        public static readonly int _AOParams4                      = Shader.PropertyToID("_AOParams4");
        public static readonly int _FirstTwoDepthMipOffsets        = Shader.PropertyToID("_FirstTwoDepthMipOffsets");
        public static readonly int _OcclusionTexture               = Shader.PropertyToID("_OcclusionTexture");
        public static readonly int _BentNormalsTexture             = Shader.PropertyToID("_BentNormalsTexture");
        public static readonly int _AOPackedData                   = Shader.PropertyToID("_AOPackedData");
        public static readonly int _AOPackedHistory                = Shader.PropertyToID("_AOPackedHistory");
        public static readonly int _AODepthToViewParams            = Shader.PropertyToID("_AODepthToViewParams");
        public static readonly int _AOPackedBlurred                = Shader.PropertyToID("_AOPackedBlurred");
        public static readonly int _AOOutputHistory                = Shader.PropertyToID("_AOOutputHistory");

        // Contrast Adaptive Sharpening
        public static readonly int _Sharpness                      = Shader.PropertyToID("Sharpness");
        public static readonly int _InputTextureDimensions         = Shader.PropertyToID("InputTextureDimensions");
        public static readonly int _OutputTextureDimensions        = Shader.PropertyToID("OutputTextureDimensions");

        // BlitCubeTextureFace.shader
        public static readonly int _InputTex                       = Shader.PropertyToID("_InputTex");
        public static readonly int _LoD                            = Shader.PropertyToID("_LoD");
        public static readonly int _FaceIndex                      = Shader.PropertyToID("_FaceIndex");
    }

    // Shared material property names
    static class HDMaterialProperties
    {
        // Stencil properties
        public const string kStencilRef = "_StencilRef";
        public const string kStencilWriteMask = "_StencilWriteMask";
        public const string kStencilRefDepth = "_StencilRefDepth";
        public const string kStencilWriteMaskDepth = "_StencilWriteMaskDepth";
        public const string kStencilRefGBuffer = "_StencilRefGBuffer";
        public const string kStencilWriteMaskGBuffer = "_StencilWriteMaskGBuffer";
        public const string kStencilRefMV = "_StencilRefMV";
        public const string kStencilWriteMaskMV = "_StencilWriteMaskMV";
        public const string kStencilRefDistortionVec = "_StencilRefDistortionVec";
        public const string kStencilWriteMaskDistortionVec = "_StencilWriteMaskDistortionVec";      
        public const string kUseSplitLighting = "_RequireSplitLighting";

        public const string kZWrite = "_ZWrite";
        public const string kTransparentZWrite = "_TransparentZWrite";
        public const string kTransparentCullMode = "_TransparentCullMode";
        public const string kZTestTransparent = "_ZTestTransparent";
        public const string kRayTracing = "_RayTracing";

        public const string kEmissiveColorMap = "_EmissiveColorMap";

        public const string kSurfaceType = "_SurfaceType";
        public const string kMaterialID = "_MaterialID";
        public const string kTransmissionEnable = "_TransmissionEnable";
        public const string kEnableDecals = "_SupportDecals";
        public const string kSupportDecals = kEnableDecals;
        public const string kEnableSSR = "_ReceivesSSR";

        public const string kLayerCount = "_LayerCount";

        public const string kAlphaCutoffEnabled = "_AlphaCutoffEnable";
        public const string kZTestGBuffer = "_ZTestGBuffer";
        public const string kZTestDepthEqualForOpaque = "_ZTestDepthEqualForOpaque";
        public const string kBlendMode = "_BlendMode";
        public const string kEnableFogOnTransparent = "_EnableFogOnTransparent";
        public const string kDistortionDepthTest = "_DistortionDepthTest";
        public const string kDistortionEnable = "_DistortionEnable";
        public const string kZTestModeDistortion = "_ZTestModeDistortion";
        public const string kDistortionBlendMode = "_DistortionBlendMode";
        public const string kTransparentWritingMotionVec = "_TransparentWritingMotionVec";
        public const string kEnableBlendModePreserveSpecularLighting = "_EnableBlendModePreserveSpecularLighting";
        public const string kEmissionColor = "_EmissionColor";
        public const string kTransparentBackfaceEnable = "_TransparentBackfaceEnable";
        public const string kDoubleSidedEnable = "_DoubleSidedEnable";
        public const string kDoubleSidedNormalMode = "_DoubleSidedNormalMode";
        public const string kDistortionOnly = "_DistortionOnly";
        public const string kTransparentDepthPrepassEnable = "_TransparentDepthPrepassEnable";
        public const string kTransparentDepthPostpassEnable = "_TransparentDepthPostpassEnable";
        public const string kTransparentSortPriority = "_TransparentSortPriority";

        public const int kMaxLayerCount = 4;

        public const string kUVBase = "_UVBase";
        public const string kTexWorldScale = "_TexWorldScale";
        public const string kUVMappingMask = "_UVMappingMask";
        public const string kUVDetail = "_UVDetail";
        public const string kUVDetailsMappingMask = "_UVDetailsMappingMask";
        public const string kReceivesSSR = "_ReceivesSSR";
        public const string kReceivesSSRTransparent = "_ReceivesSSRTransparent";
        public const string kAddPrecomputedVelocity = "_AddPrecomputedVelocity";
        public const string kShadowMatteFilter = "_ShadowMatteFilter";

        public static readonly Color[] kLayerColors =
        {
            Color.white,
            Color.red,
            Color.green,
            Color.blue
        };
    }
}<|MERGE_RESOLUTION|>--- conflicted
+++ resolved
@@ -466,11 +466,7 @@
         public static readonly int _RaytracingSampleIndex           = Shader.PropertyToID("_RaytracingSampleIndex");
         public static readonly int _RaytracingRayMaxLength          = Shader.PropertyToID("_RaytracingRayMaxLength");
         public static readonly int _PixelSpreadAngleTangent         = Shader.PropertyToID("_PixelSpreadAngleTangent");
-<<<<<<< HEAD
-=======
-        public static readonly int _RaytracingFrameIndex            = Shader.PropertyToID("_RaytracingFrameIndex");
         public static readonly int _EnableRecursiveRayTracing       = Shader.PropertyToID("_EnableRecursiveRayTracing");      
->>>>>>> 256a9abc
         public static readonly int _RaytracingPixelSpreadAngle      = Shader.PropertyToID("_RaytracingPixelSpreadAngle");
         public static readonly string _RaytracingAccelerationStructureName          = "_RaytracingAccelerationStructure";
 
