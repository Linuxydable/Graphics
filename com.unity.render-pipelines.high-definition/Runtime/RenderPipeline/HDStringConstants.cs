--- conflicted
+++ resolved
@@ -184,7 +184,7 @@
         public static readonly int _DebugLightingAlbedo = Shader.PropertyToID("_DebugLightingAlbedo");
         public static readonly int _DebugLightingSmoothness = Shader.PropertyToID("_DebugLightingSmoothness");
         public static readonly int _DebugLightingNormal = Shader.PropertyToID("_DebugLightingNormal");
-        public static readonly int _DebugLightingAmbientOcclusion = Shader.PropertyToID("_DebugLightingAmbientOcclusion");        
+        public static readonly int _DebugLightingAmbientOcclusion = Shader.PropertyToID("_DebugLightingAmbientOcclusion");
         public static readonly int _DebugLightingSpecularColor = Shader.PropertyToID("_DebugLightingSpecularColor");
         public static readonly int _DebugLightingEmissiveColor = Shader.PropertyToID("_DebugLightingEmissiveColor");
         public static readonly int _AmbientOcclusionTexture = Shader.PropertyToID("_AmbientOcclusionTexture");
@@ -656,12 +656,8 @@
         public static readonly int _IndirectDiffuseTexture              = Shader.PropertyToID("_IndirectDiffuseTexture");
         public static readonly int _IndirectDiffuseTextureRW            = Shader.PropertyToID("_IndirectDiffuseTextureRW");
         public static readonly int _IndirectDiffuseHitPointTextureRW    = Shader.PropertyToID("_IndirectDiffuseHitPointTextureRW");
-<<<<<<< HEAD
-
-=======
         public static readonly int _UpscaledIndirectDiffuseTextureRW    = Shader.PropertyToID("_UpscaledIndirectDiffuseTextureRW");
-        
->>>>>>> 065c73ed
+
         // Deferred Lighting
         public static readonly int _RaytracingLitBufferRW           = Shader.PropertyToID("_RaytracingLitBufferRW");
         public static readonly int _RaytracingDiffuseRay            = Shader.PropertyToID("_RaytracingDiffuseRay");
