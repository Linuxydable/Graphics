namespace UnityEngine.Rendering.HighDefinition
{
    static class HDShaderPassNames
    {
        // ShaderPass string - use to have consistent name through the code
        public static readonly string s_EmptyStr = "";
        public static readonly string s_ForwardStr = "Forward";
        public static readonly string s_DepthOnlyStr = "DepthOnly";
        public static readonly string s_DepthForwardOnlyStr = "DepthForwardOnly";
        public static readonly string s_ForwardOnlyStr = "ForwardOnly";
        public static readonly string s_GBufferStr = "GBuffer";
        public static readonly string s_GBufferWithPrepassStr = "GBufferWithPrepass";
        public static readonly string s_SRPDefaultUnlitStr = "SRPDefaultUnlit";
        public static readonly string s_MotionVectorsStr = "MotionVectors";
        public static readonly string s_DistortionVectorsStr = "DistortionVectors";
        public static readonly string s_TransparentDepthPrepassStr = "TransparentDepthPrepass";
        public static readonly string s_TransparentBackfaceStr = "TransparentBackface";
        public static readonly string s_TransparentDepthPostpassStr = "TransparentDepthPostpass";
        public static readonly string s_RayTracingPrepassStr = "RayTracingPrepass";
        public static readonly string s_MetaStr = "META";
        public static readonly string s_ShadowCasterStr = "ShadowCaster";
        public static readonly string s_MeshDecalsMStr = DecalSystem.s_MaterialDecalPassNames[(int)DecalSystem.MaterialDecalPass.DBufferMesh_M];
        public static readonly string s_MeshDecalsSStr = DecalSystem.s_MaterialDecalPassNames[(int)DecalSystem.MaterialDecalPass.DBufferMesh_S];
        public static readonly string s_MeshDecalsMSStr = DecalSystem.s_MaterialDecalPassNames[(int)DecalSystem.MaterialDecalPass.DBufferMesh_MS];
        public static readonly string s_MeshDecalsAOStr = DecalSystem.s_MaterialDecalPassNames[(int)DecalSystem.MaterialDecalPass.DBufferMesh_AO];
        public static readonly string s_MeshDecalsMAOStr = DecalSystem.s_MaterialDecalPassNames[(int)DecalSystem.MaterialDecalPass.DBufferMesh_MAO];
        public static readonly string s_MeshDecalsAOSStr = DecalSystem.s_MaterialDecalPassNames[(int)DecalSystem.MaterialDecalPass.DBufferMesh_AOS];
        public static readonly string s_MeshDecalsMAOSStr = DecalSystem.s_MaterialDecalPassNames[(int)DecalSystem.MaterialDecalPass.DBufferMesh_MAOS];
        public static readonly string s_MeshDecals3RTStr = DecalSystem.s_MaterialDecalPassNames[(int)DecalSystem.MaterialDecalPass.DBufferMesh_3RT];
        public static readonly string s_ShaderGraphMeshDecals4RT = DecalSystem.s_MaterialSGDecalPassNames[(int)DecalSystem.MaterialSGDecalPass.ShaderGraph_DBufferMesh4RT];
        public static readonly string s_ShaderGraphMeshDecals3RT = DecalSystem.s_MaterialSGDecalPassNames[(int)DecalSystem.MaterialSGDecalPass.ShaderGraph_DBufferMesh3RT];
        public static readonly string s_MeshDecalsForwardEmissive = DecalSystem.s_MaterialDecalPassNames[(int)DecalSystem.MaterialDecalPass.Mesh_Emissive];
        public static readonly string s_ShaderGraphMeshDecalForwardEmissive = DecalSystem.s_MaterialSGDecalPassNames[(int)DecalSystem.MaterialSGDecalPass.ShaderGraph_MeshEmissive];

        // ShaderPass name
        public static readonly ShaderTagId s_EmptyName = new ShaderTagId(s_EmptyStr);
        public static readonly ShaderTagId s_ForwardName = new ShaderTagId(s_ForwardStr);
        public static readonly ShaderTagId s_DepthOnlyName = new ShaderTagId(s_DepthOnlyStr);
        public static readonly ShaderTagId s_DepthForwardOnlyName = new ShaderTagId(s_DepthForwardOnlyStr);
        public static readonly ShaderTagId s_ForwardOnlyName = new ShaderTagId(s_ForwardOnlyStr);
        public static readonly ShaderTagId s_GBufferName = new ShaderTagId(s_GBufferStr);
        public static readonly ShaderTagId s_GBufferWithPrepassName = new ShaderTagId(s_GBufferWithPrepassStr);
        public static readonly ShaderTagId s_SRPDefaultUnlitName = new ShaderTagId(s_SRPDefaultUnlitStr);
        public static readonly ShaderTagId s_MotionVectorsName = new ShaderTagId(s_MotionVectorsStr);
        public static readonly ShaderTagId s_DistortionVectorsName = new ShaderTagId(s_DistortionVectorsStr);
        public static readonly ShaderTagId s_TransparentDepthPrepassName = new ShaderTagId(s_TransparentDepthPrepassStr);
        public static readonly ShaderTagId s_TransparentBackfaceName = new ShaderTagId(s_TransparentBackfaceStr);
        public static readonly ShaderTagId s_TransparentDepthPostpassName = new ShaderTagId(s_TransparentDepthPostpassStr);
        public static readonly ShaderTagId s_RayTracingPrepassName = new ShaderTagId(s_RayTracingPrepassStr);
        public static readonly ShaderTagId s_MeshDecalsMName = new ShaderTagId(s_MeshDecalsMStr);
        public static readonly ShaderTagId s_MeshDecalsSName = new ShaderTagId(s_MeshDecalsSStr);
        public static readonly ShaderTagId s_MeshDecalsMSName = new ShaderTagId(s_MeshDecalsMSStr);
        public static readonly ShaderTagId s_MeshDecalsAOName = new ShaderTagId(s_MeshDecalsAOStr);
        public static readonly ShaderTagId s_MeshDecalsMAOName = new ShaderTagId(s_MeshDecalsMAOStr);
        public static readonly ShaderTagId s_MeshDecalsAOSName = new ShaderTagId(s_MeshDecalsAOSStr);
        public static readonly ShaderTagId s_MeshDecalsMAOSName = new ShaderTagId(s_MeshDecalsMAOSStr);
        public static readonly ShaderTagId s_MeshDecals3RTName = new ShaderTagId(s_MeshDecals3RTStr);
        public static readonly ShaderTagId s_ShaderGraphMeshDecalsName4RT = new ShaderTagId(s_ShaderGraphMeshDecals4RT);
        public static readonly ShaderTagId s_ShaderGraphMeshDecalsName3RT = new ShaderTagId(s_ShaderGraphMeshDecals3RT);
        public static readonly ShaderTagId s_MeshDecalsForwardEmissiveName = new ShaderTagId(s_MeshDecalsForwardEmissive);
        public static readonly ShaderTagId s_ShaderGraphMeshDecalsForwardEmissiveName = new ShaderTagId(s_ShaderGraphMeshDecalForwardEmissive);

        // Legacy name
        public static readonly ShaderTagId s_AlwaysName = new ShaderTagId("Always");
        public static readonly ShaderTagId s_ForwardBaseName = new ShaderTagId("ForwardBase");
        public static readonly ShaderTagId s_DeferredName = new ShaderTagId("Deferred");
        public static readonly ShaderTagId s_PrepassBaseName = new ShaderTagId("PrepassBase");
        public static readonly ShaderTagId s_VertexName = new ShaderTagId("Vertex");
        public static readonly ShaderTagId s_VertexLMRGBMName = new ShaderTagId("VertexLMRGBM");
        public static readonly ShaderTagId s_VertexLMName = new ShaderTagId("VertexLM");
    }

    // Pre-hashed shader ids - naming conventions are a bit off in this file as we use the same
    // fields names as in the shaders for ease of use...
    // TODO: Would be nice to clean this up at some point
    static class HDShaderIDs
    {
        public static readonly int _ZClip = Shader.PropertyToID("_ZClip");

        public static readonly int _HDShadowDatas = Shader.PropertyToID("_HDShadowDatas");
        public static readonly int _HDDirectionalShadowData = Shader.PropertyToID("_HDDirectionalShadowData");
        public static readonly int _ShadowmapAtlas = Shader.PropertyToID("_ShadowmapAtlas");
        public static readonly int _AreaLightShadowmapAtlas = Shader.PropertyToID("_AreaShadowmapAtlas");
        public static readonly int _AreaShadowmapMomentAtlas = Shader.PropertyToID("_AreaShadowmapMomentAtlas");
        public static readonly int _ShadowmapCascadeAtlas = Shader.PropertyToID("_ShadowmapCascadeAtlas");

        // Moment shadow map data
        public static readonly int _MomentShadowAtlas = Shader.PropertyToID("_MomentShadowAtlas");
        public static readonly int _MomentShadowmapSlotST = Shader.PropertyToID("_MomentShadowmapSlotST");
        public static readonly int _MomentShadowmapSize = Shader.PropertyToID("_MomentShadowmapSize");
        public static readonly int _SummedAreaTableInputInt = Shader.PropertyToID("_SummedAreaTableInputInt");
        public static readonly int _SummedAreaTableOutputInt = Shader.PropertyToID("_SummedAreaTableOutputInt");
        public static readonly int _SummedAreaTableInputFloat = Shader.PropertyToID("_SummedAreaTableInputFloat");
        public static readonly int _IMSKernelSize = Shader.PropertyToID("_IMSKernelSize");
        public static readonly int _SrcRect = Shader.PropertyToID("_SrcRect");
        public static readonly int _DstRect = Shader.PropertyToID("_DstRect");
        public static readonly int _EVSMExponent = Shader.PropertyToID("_EVSMExponent");
        public static readonly int _BlurWeightsStorage = Shader.PropertyToID("_BlurWeightsStorage");

        public static readonly int g_LayeredSingleIdxBuffer = Shader.PropertyToID("g_LayeredSingleIdxBuffer");
<<<<<<< HEAD

=======
        public static readonly int _EnvLightIndexShift = Shader.PropertyToID("_EnvLightIndexShift");
        public static readonly int _DensityVolumeIndexShift = Shader.PropertyToID("_DensityVolumeIndexShift");
        public static readonly int _ProbeVolumeIndexShift = Shader.PropertyToID("_ProbeVolumeIndexShift");
        public static readonly int _DebugProbeVolumeMode = Shader.PropertyToID("_DebugProbeVolumeMode");
        public static readonly int g_isOrthographic = Shader.PropertyToID("g_isOrthographic");
        public static readonly int g_iNrVisibLights = Shader.PropertyToID("g_iNrVisibLights");

        public static readonly int g_mScrProjectionArr = Shader.PropertyToID("g_mScrProjectionArr");
        public static readonly int g_mInvScrProjectionArr = Shader.PropertyToID("g_mInvScrProjectionArr");

        public static readonly int g_iLog2NumClusters = Shader.PropertyToID("g_iLog2NumClusters");
        public static readonly int g_screenSize = Shader.PropertyToID("g_screenSize");
        public static readonly int g_iNumSamplesMSAA = Shader.PropertyToID("g_iNumSamplesMSAA");
        public static readonly int g_fNearPlane = Shader.PropertyToID("g_fNearPlane");
        public static readonly int g_fFarPlane = Shader.PropertyToID("g_fFarPlane");
        public static readonly int g_fClustScale = Shader.PropertyToID("g_fClustScale");
        public static readonly int g_fClustBase = Shader.PropertyToID("g_fClustBase");
>>>>>>> 62876173
        public static readonly int g_depth_tex = Shader.PropertyToID("g_depth_tex");
        public static readonly int g_vLayeredLightList = Shader.PropertyToID("g_vLayeredLightList");
        public static readonly int g_LayeredOffset = Shader.PropertyToID("g_LayeredOffset");
        public static readonly int g_vBigTileLightList = Shader.PropertyToID("g_vBigTileLightList");
        public static readonly int g_vLightListGlobal = Shader.PropertyToID("g_vLightListGlobal");
        public static readonly int g_logBaseBuffer = Shader.PropertyToID("g_logBaseBuffer");
        public static readonly int g_vBoundsBuffer = Shader.PropertyToID("g_vBoundsBuffer");
        public static readonly int _LightVolumeData = Shader.PropertyToID("_LightVolumeData");
        public static readonly int g_data = Shader.PropertyToID("g_data");
        public static readonly int g_vLightList = Shader.PropertyToID("g_vLightList");

        public static readonly int g_TileFeatureFlags = Shader.PropertyToID("g_TileFeatureFlags");

        public static readonly int g_DispatchIndirectBuffer = Shader.PropertyToID("g_DispatchIndirectBuffer");
        public static readonly int g_TileList = Shader.PropertyToID("g_TileList");
        public static readonly int g_NumTiles = Shader.PropertyToID("g_NumTiles");
        public static readonly int g_NumTilesX = Shader.PropertyToID("g_NumTilesX");
        public static readonly int g_VertexPerTile = Shader.PropertyToID("g_VertexPerTile");

        public static readonly int _NumTiles = Shader.PropertyToID("_NumTiles");

        public static readonly int _CookieAtlas = Shader.PropertyToID("_CookieAtlas");
        public static readonly int _CookieCubeTextures = Shader.PropertyToID("_CookieCubeTextures");
        public static readonly int _EnvCubemapTextures = Shader.PropertyToID("_EnvCubemapTextures");
        public static readonly int _Env2DTextures = Shader.PropertyToID("_Env2DTextures");
        public static readonly int _DirectionalLightDatas = Shader.PropertyToID("_DirectionalLightDatas");
        public static readonly int _LightDatas = Shader.PropertyToID("_LightDatas");
        public static readonly int _EnvLightDatas = Shader.PropertyToID("_EnvLightDatas");
<<<<<<< HEAD
=======
        public static readonly int _EnvLightCount = Shader.PropertyToID("_EnvLightCount");
        public static readonly int _EnvProxyCount = Shader.PropertyToID("_EnvProxyCount");
        public static readonly int _ProbeVolumeBounds = Shader.PropertyToID("_ProbeVolumeBounds");
        public static readonly int _ProbeVolumeDatas = Shader.PropertyToID("_ProbeVolumeDatas");
        public static readonly int _ProbeVolumeCount = Shader.PropertyToID("_ProbeVolumeCount");
        public static readonly int g_vProbeVolumesLayeredOffsetsBuffer = Shader.PropertyToID("g_vProbeVolumesLayeredOffsetsBuffer");
        public static readonly int g_vProbeVolumesLightListGlobal = Shader.PropertyToID("g_vProbeVolumesLightListGlobal");

>>>>>>> 62876173
        public static readonly int _NumTileBigTileX = Shader.PropertyToID("_NumTileBigTileX");
        public static readonly int _NumTileBigTileY = Shader.PropertyToID("_NumTileBigTileY");

        public static readonly int g_vLayeredOffsetsBuffer = Shader.PropertyToID("g_vLayeredOffsetsBuffer");

        public static readonly int _LightListToClear = Shader.PropertyToID("_LightListToClear");
        public static readonly int _LightListEntries = Shader.PropertyToID("_LightListEntries");

        public static readonly int _ViewTilesFlags = Shader.PropertyToID("_ViewTilesFlags");
        public static readonly int _MousePixelCoord = Shader.PropertyToID("_MousePixelCoord");
        public static readonly int _MouseClickPixelCoord = Shader.PropertyToID("_MouseClickPixelCoord");
        public static readonly int _DebugFont = Shader.PropertyToID("_DebugFont");
        public static readonly int _DebugExposure = Shader.PropertyToID("_DebugExposure");
        public static readonly int _SliceIndex = Shader.PropertyToID("_SliceIndex");
        public static readonly int _DebugContactShadowLightIndex = Shader.PropertyToID("_DebugContactShadowLightIndex");

        public static readonly int _DebugViewMaterial = Shader.PropertyToID("_DebugViewMaterialArray");
        public static readonly int _DebugLightingMode = Shader.PropertyToID("_DebugLightingMode");
        public static readonly int _DebugLightLayersMask = Shader.PropertyToID("_DebugLightLayersMask");
        public static readonly int _DebugRenderingLayersColors = Shader.PropertyToID("_DebugRenderingLayersColors");
        public static readonly int _DebugShadowMapMode = Shader.PropertyToID("_DebugShadowMapMode");
        public static readonly int _DebugLightingAlbedo = Shader.PropertyToID("_DebugLightingAlbedo");
        public static readonly int _DebugLightingSmoothness = Shader.PropertyToID("_DebugLightingSmoothness");
        public static readonly int _DebugLightingNormal = Shader.PropertyToID("_DebugLightingNormal");
        public static readonly int _DebugLightingAmbientOcclusion = Shader.PropertyToID("_DebugLightingAmbientOcclusion");
        public static readonly int _DebugLightingSpecularColor = Shader.PropertyToID("_DebugLightingSpecularColor");
        public static readonly int _DebugLightingEmissiveColor = Shader.PropertyToID("_DebugLightingEmissiveColor");
        public static readonly int _AmbientOcclusionTexture = Shader.PropertyToID("_AmbientOcclusionTexture");
        public static readonly int _AmbientOcclusionTextureRW = Shader.PropertyToID("_AmbientOcclusionTextureRW");
        public static readonly int _MultiAmbientOcclusionTexture = Shader.PropertyToID("_MultiAmbientOcclusionTexture");
        public static readonly int _DebugMipMapMode = Shader.PropertyToID("_DebugMipMapMode");
        public static readonly int _DebugMipMapModeTerrainTexture = Shader.PropertyToID("_DebugMipMapModeTerrainTexture");
        public static readonly int _DebugSingleShadowIndex = Shader.PropertyToID("_DebugSingleShadowIndex");
        public static readonly int _DebugDepthPyramidMip = Shader.PropertyToID("_DebugDepthPyramidMip");
        public static readonly int _DebugDepthPyramidOffsets = Shader.PropertyToID("_DebugDepthPyramidOffsets");
        public static readonly int _DebugLightingMaterialValidateHighColor = Shader.PropertyToID("_DebugLightingMaterialValidateHighColor");
        public static readonly int _DebugLightingMaterialValidateLowColor = Shader.PropertyToID("_DebugLightingMaterialValidateLowColor");
        public static readonly int _DebugLightingMaterialValidatePureMetalColor = Shader.PropertyToID("_DebugLightingMaterialValidatePureMetalColor");
        public static readonly int _DebugFullScreenMode = Shader.PropertyToID("_DebugFullScreenMode");
        public static readonly int _DebugTransparencyOverdrawWeight = Shader.PropertyToID("_DebugTransparencyOverdrawWeight");

        public static readonly int _UseTileLightList = Shader.PropertyToID("_UseTileLightList");

        public static readonly int _SkyTexture = Shader.PropertyToID("_SkyTexture");

        public static readonly int specularLightingUAV = Shader.PropertyToID("specularLightingUAV");
        public static readonly int diffuseLightingUAV = Shader.PropertyToID("diffuseLightingUAV");
        public static readonly int _DiffusionProfileAsset = Shader.PropertyToID("_DiffusionProfileAsset");
        public static readonly int _SssSampleBudget = Shader.PropertyToID("_SssSampleBudget");
        public static readonly int _MaterialID = Shader.PropertyToID("_MaterialID");

        public static readonly int g_TileListOffset = Shader.PropertyToID("g_TileListOffset");

        public static readonly int _LtcData = Shader.PropertyToID("_LtcData");
        public static readonly int _LtcGGXMatrix = Shader.PropertyToID("_LtcGGXMatrix");
        public static readonly int _LtcDisneyDiffuseMatrix = Shader.PropertyToID("_LtcDisneyDiffuseMatrix");
        public static readonly int _LtcMultiGGXFresnelDisneyDiffuse = Shader.PropertyToID("_LtcMultiGGXFresnelDisneyDiffuse");

        public static readonly int _ScreenSpaceShadowsTexture = Shader.PropertyToID("_ScreenSpaceShadowsTexture");
        public static readonly int _ContactShadowTexture = Shader.PropertyToID("_ContactShadowTexture");
        public static readonly int _ContactShadowTextureUAV = Shader.PropertyToID("_ContactShadowTextureUAV");
        public static readonly int _ContactShadowParamsParameters = Shader.PropertyToID("_ContactShadowParamsParameters");
        public static readonly int _ContactShadowParamsParameters2 = Shader.PropertyToID("_ContactShadowParamsParameters2");
        public static readonly int _DirectionalContactShadowSampleCount = Shader.PropertyToID("_SampleCount");
        public static readonly int _ShadowFrustumPlanes = Shader.PropertyToID("_ShadowFrustumPlanes");

        public static readonly int _StencilMask = Shader.PropertyToID("_StencilMask");
        public static readonly int _StencilRef = Shader.PropertyToID("_StencilRef");
        public static readonly int _StencilCmp = Shader.PropertyToID("_StencilCmp");

        public static readonly int _InputDepth = Shader.PropertyToID("_InputDepthTexture");

        public static readonly int _SrcBlend = Shader.PropertyToID("_SrcBlend");
        public static readonly int _DstBlend = Shader.PropertyToID("_DstBlend");

        public static readonly int _ColorMaskTransparentVel = Shader.PropertyToID("_ColorMaskTransparentVel");
        public static readonly int _ColorMaskNormal = Shader.PropertyToID("_ColorMaskNormal");

        public static readonly int _StencilTexture = Shader.PropertyToID("_StencilTexture");

        // Used in the stencil resolve pass
        public static readonly int _OutputStencilBuffer = Shader.PropertyToID("_OutputStencilBuffer");
        public static readonly int _CoarseStencilBuffer = Shader.PropertyToID("_CoarseStencilBuffer");
        public static readonly int _CoarseStencilBufferSize = Shader.PropertyToID("_CoarseStencilBufferSize");


        // all decal properties
        public static readonly int _NormalToWorldID = Shader.PropertyToID("_NormalToWorld");
        public static readonly int _DecalAtlas2DID = Shader.PropertyToID("_DecalAtlas2D");
        public static readonly int _DecalHTileTexture = Shader.PropertyToID("_DecalHTileTexture");
        public static readonly int _DecalDatas = Shader.PropertyToID("_DecalDatas");
        public static readonly int _DecalNormalBufferStencilReadMask = Shader.PropertyToID("_DecalNormalBufferStencilReadMask");
        public static readonly int _DecalNormalBufferStencilRef = Shader.PropertyToID("_DecalNormalBufferStencilRef");
        public static readonly int _DecalPropertyMaskBuffer = Shader.PropertyToID("_DecalPropertyMaskBuffer");
        public static readonly int _DecalPropertyMaskBufferSRV = Shader.PropertyToID("_DecalPropertyMaskBufferSRV");


        public static readonly int _WorldSpaceCameraPos = Shader.PropertyToID("_WorldSpaceCameraPos");
        public static readonly int _PrevCamPosRWS = Shader.PropertyToID("_PrevCamPosRWS");
        public static readonly int _ViewMatrix = Shader.PropertyToID("_ViewMatrix");
        public static readonly int _InvViewMatrix = Shader.PropertyToID("_InvViewMatrix");
        public static readonly int _ProjMatrix = Shader.PropertyToID("_ProjMatrix");
        public static readonly int _InvProjMatrix = Shader.PropertyToID("_InvProjMatrix");
        public static readonly int _NonJitteredViewProjMatrix = Shader.PropertyToID("_NonJitteredViewProjMatrix");
        public static readonly int _ViewProjMatrix = Shader.PropertyToID("_ViewProjMatrix");
        public static readonly int _CameraViewProjMatrix = Shader.PropertyToID("_CameraViewProjMatrix");
        public static readonly int _InvViewProjMatrix = Shader.PropertyToID("_InvViewProjMatrix");
        public static readonly int _ZBufferParams = Shader.PropertyToID("_ZBufferParams");
        public static readonly int _ProjectionParams = Shader.PropertyToID("_ProjectionParams");
        public static readonly int unity_OrthoParams = Shader.PropertyToID("unity_OrthoParams");
        public static readonly int _InvProjParam = Shader.PropertyToID("_InvProjParam");
        public static readonly int _ScreenSize = Shader.PropertyToID("_ScreenSize");
        public static readonly int _ScreenParams = Shader.PropertyToID("_ScreenParams");
        public static readonly int _RTHandleScale = Shader.PropertyToID("_RTHandleScale");
        public static readonly int _RTHandleScaleHistory = Shader.PropertyToID("_RTHandleScaleHistory");
        public static readonly int _PrevViewProjMatrix = Shader.PropertyToID("_PrevViewProjMatrix");
        public static readonly int _PrevInvViewProjMatrix = Shader.PropertyToID("_PrevInvViewProjMatrix");
        public static readonly int _FrustumPlanes = Shader.PropertyToID("_FrustumPlanes");
        public static readonly int _TaaFrameInfo = Shader.PropertyToID("_TaaFrameInfo");
        public static readonly int _TaaJitterStrength = Shader.PropertyToID("_TaaJitterStrength");

        public static readonly int _TaaPostParameters = Shader.PropertyToID("_TaaPostParameters");
        public static readonly int _TaaHistorySize = Shader.PropertyToID("_TaaHistorySize");
        public static readonly int _TaaFilterWeights = Shader.PropertyToID("_TaaFilterWeights");

        public static readonly int _WorldSpaceCameraPos1 = Shader.PropertyToID("_WorldSpaceCameraPos1");
        public static readonly int _ViewMatrix1 = Shader.PropertyToID("_ViewMatrix1");

        // XR View Constants
        public static readonly int _XRViewMatrix = Shader.PropertyToID("_XRViewMatrix");
        public static readonly int _XRInvViewMatrix = Shader.PropertyToID("_XRInvViewMatrix");
        public static readonly int _XRProjMatrix = Shader.PropertyToID("_XRProjMatrix");
        public static readonly int _XRInvProjMatrix = Shader.PropertyToID("_XRInvProjMatrix");
        public static readonly int _XRViewProjMatrix = Shader.PropertyToID("_XRViewProjMatrix");
        public static readonly int _XRInvViewProjMatrix = Shader.PropertyToID("_XRInvViewProjMatrix");
        public static readonly int _XRNonJitteredViewProjMatrix = Shader.PropertyToID("_XRNonJitteredViewProjMatrix");
        public static readonly int _XRPrevViewProjMatrix = Shader.PropertyToID("_XRPrevViewProjMatrix");
        public static readonly int _XRPrevInvViewProjMatrix = Shader.PropertyToID("_XRPrevInvViewProjMatrix");
        public static readonly int _XRPrevViewProjMatrixNoCameraTrans = Shader.PropertyToID("_XRPrevViewProjMatrixNoCameraTrans");
        public static readonly int _XRPixelCoordToViewDirWS = Shader.PropertyToID("_XRPixelCoordToViewDirWS");
        public static readonly int _XRWorldSpaceCameraPos = Shader.PropertyToID("_XRWorldSpaceCameraPos");
        public static readonly int _XRWorldSpaceCameraPosViewOffset = Shader.PropertyToID("_XRWorldSpaceCameraPosViewOffset");
        public static readonly int _XRPrevWorldSpaceCameraPos = Shader.PropertyToID("_XRPrevWorldSpaceCameraPos");

        public static readonly int _ColorTexture                   = Shader.PropertyToID("_ColorTexture");
        public static readonly int _DepthTexture                   = Shader.PropertyToID("_DepthTexture");
        public static readonly int _DepthValuesTexture             = Shader.PropertyToID("_DepthValuesTexture");
        public static readonly int _CameraColorTexture             = Shader.PropertyToID("_CameraColorTexture");
        public static readonly int _CameraColorTextureRW           = Shader.PropertyToID("_CameraColorTextureRW");
        public static readonly int _CameraSssDiffuseLightingBuffer = Shader.PropertyToID("_CameraSssDiffuseLightingTexture");
        public static readonly int _CameraFilteringBuffer          = Shader.PropertyToID("_CameraFilteringTexture");
        public static readonly int _IrradianceSource               = Shader.PropertyToID("_IrradianceSource");

        // MSAA shader properties
        public static readonly int _ColorTextureMS = Shader.PropertyToID("_ColorTextureMS");
        public static readonly int _DepthTextureMS = Shader.PropertyToID("_DepthTextureMS");
        public static readonly int _NormalTextureMS = Shader.PropertyToID("_NormalTextureMS");
        public static readonly int _RaytracePrepassBufferMS = Shader.PropertyToID("_RaytracePrepassBufferMS");
        public static readonly int _MotionVectorTextureMS = Shader.PropertyToID("_MotionVectorTextureMS");
        public static readonly int _CameraDepthValuesTexture = Shader.PropertyToID("_CameraDepthValues");

        public static readonly int[] _GBufferTexture =
        {
            Shader.PropertyToID("_GBufferTexture0"),
            Shader.PropertyToID("_GBufferTexture1"),
            Shader.PropertyToID("_GBufferTexture2"),
            Shader.PropertyToID("_GBufferTexture3"),
            Shader.PropertyToID("_GBufferTexture4"),
            Shader.PropertyToID("_GBufferTexture5"),
            Shader.PropertyToID("_GBufferTexture6"),
            Shader.PropertyToID("_GBufferTexture7")
        };

        public static readonly int[] _GBufferTextureRW =
        {
            Shader.PropertyToID("_GBufferTexture0RW"),
            Shader.PropertyToID("_GBufferTexture1RW"),
            Shader.PropertyToID("_GBufferTexture2RW"),
            Shader.PropertyToID("_GBufferTexture3RW"),
            Shader.PropertyToID("_GBufferTexture4RW"),
            Shader.PropertyToID("_GBufferTexture5RW"),
            Shader.PropertyToID("_GBufferTexture6RW"),
            Shader.PropertyToID("_GBufferTexture7RW")
        };

        public static readonly int[] _DBufferTexture =
        {
            Shader.PropertyToID("_DBufferTexture0"),
            Shader.PropertyToID("_DBufferTexture1"),
            Shader.PropertyToID("_DBufferTexture2"),
            Shader.PropertyToID("_DBufferTexture3")
        };

        public static readonly int _ShaderVariablesGlobal = Shader.PropertyToID("ShaderVariablesGlobal");
        public static readonly int _ShaderVariablesVolumetric = Shader.PropertyToID("ShaderVariablesVolumetric");
        public static readonly int _ShaderVariablesLightList = Shader.PropertyToID("ShaderVariablesLightList");

        public static readonly int _SSSBufferTexture = Shader.PropertyToID("_SSSBufferTexture");
        public static readonly int _NormalBufferTexture = Shader.PropertyToID("_NormalBufferTexture");
        public static readonly int _RaytracePrepassBufferTexture = Shader.PropertyToID("_RaytracePrepassBufferTexture");
<<<<<<< HEAD
=======

        public static readonly int _EnableSSRefraction = Shader.PropertyToID("_EnableSSRefraction");
        public static readonly int _SSRefractionInvScreenWeightDistance = Shader.PropertyToID("_SSRefractionInvScreenWeightDistance");
>>>>>>> 62876173

        public static readonly int _SsrIterLimit                      = Shader.PropertyToID("_SsrIterLimit");
        public static readonly int _SsrThicknessScale                 = Shader.PropertyToID("_SsrThicknessScale");
        public static readonly int _SsrThicknessBias                  = Shader.PropertyToID("_SsrThicknessBias");
        public static readonly int _SsrRoughnessFadeEnd               = Shader.PropertyToID("_SsrRoughnessFadeEnd");
        public static readonly int _SsrRoughnessFadeRcpLength         = Shader.PropertyToID("_SsrRoughnessFadeRcpLength");
        public static readonly int _SsrRoughnessFadeEndTimesRcpLength = Shader.PropertyToID("_SsrRoughnessFadeEndTimesRcpLength");
        public static readonly int _SsrDepthPyramidMaxMip             = Shader.PropertyToID("_SsrDepthPyramidMaxMip");
        public static readonly int _SsrColorPyramidMaxMip             = Shader.PropertyToID("_SsrColorPyramidMaxMip");
        public static readonly int _SsrEdgeFadeRcpLength              = Shader.PropertyToID("_SsrEdgeFadeRcpLength");
        public static readonly int _SsrLightingTexture                = Shader.PropertyToID("_SsrLightingTexture");
        public static readonly int _SsrLightingTextureRW              = Shader.PropertyToID("_SsrLightingTextureRW");
        public static readonly int _SsrHitPointTexture                = Shader.PropertyToID("_SsrHitPointTexture");
        public static readonly int _SsrClearCoatMaskTexture           = Shader.PropertyToID("_SsrClearCoatMaskTexture");
        public static readonly int _SsrStencilBit                     = Shader.PropertyToID("_SsrStencilBit");
        public static readonly int _SsrReflectsSky                    = Shader.PropertyToID("_SsrReflectsSky");

        public static readonly int _DepthPyramidMipLevelOffsets       = Shader.PropertyToID("_DepthPyramidMipLevelOffsets");


        public static readonly int _ShadowMaskTexture = Shader.PropertyToID("_ShadowMaskTexture");
        public static readonly int _LightLayersTexture = Shader.PropertyToID("_LightLayersTexture");
        public static readonly int _DistortionTexture = Shader.PropertyToID("_DistortionTexture");
        public static readonly int _ColorPyramidTexture = Shader.PropertyToID("_ColorPyramidTexture");
        public static readonly int _ColorPyramidUvScaleAndLimitPrevFrame = Shader.PropertyToID("_ColorPyramidUvScaleAndLimitPrevFrame");

        public static readonly int _DebugColorPickerTexture = Shader.PropertyToID("_DebugColorPickerTexture");
        public static readonly int _ColorPickerMode = Shader.PropertyToID("_ColorPickerMode");
        public static readonly int _ApplyLinearToSRGB = Shader.PropertyToID("_ApplyLinearToSRGB");
        public static readonly int _ColorPickerFontColor = Shader.PropertyToID("_ColorPickerFontColor");
        public static readonly int _FalseColorEnabled = Shader.PropertyToID("_FalseColor");
        public static readonly int _FalseColorThresholds = Shader.PropertyToID("_FalseColorThresholds");

        public static readonly int _DebugMatCapTexture = Shader.PropertyToID("_DebugMatCapTexture");
        public static readonly int _MatcapViewScale = Shader.PropertyToID("_MatcapViewScale");
        public static readonly int _MatcapMixAlbedo = Shader.PropertyToID("_MatcapMixAlbedo");

        public static readonly int _DebugFullScreenTexture = Shader.PropertyToID("_DebugFullScreenTexture");
        public static readonly int _BlitTexture = Shader.PropertyToID("_BlitTexture");
        public static readonly int _BlitScaleBias = Shader.PropertyToID("_BlitScaleBias");
        public static readonly int _BlitMipLevel = Shader.PropertyToID("_BlitMipLevel");
        public static readonly int _BlitScaleBiasRt = Shader.PropertyToID("_BlitScaleBiasRt");
        public static readonly int _BlitTextureSize = Shader.PropertyToID("_BlitTextureSize");
        public static readonly int _BlitPaddingSize = Shader.PropertyToID("_BlitPaddingSize");
        public static readonly int _BlitTexArraySlice = Shader.PropertyToID("_BlitTexArraySlice");

        public static readonly int _CameraDepthTexture = Shader.PropertyToID("_CameraDepthTexture");
        public static readonly int _CameraMotionVectorsTexture = Shader.PropertyToID("_CameraMotionVectorsTexture");
        public static readonly int _FullScreenDebugMode = Shader.PropertyToID("_FullScreenDebugMode");
        public static readonly int _TransparencyOverdrawMaxPixelCost = Shader.PropertyToID("_TransparencyOverdrawMaxPixelCost");
        public static readonly int _CustomDepthTexture = Shader.PropertyToID("_CustomDepthTexture");
        public static readonly int _CustomColorTexture = Shader.PropertyToID("_CustomColorTexture");
        public static readonly int _CustomPassInjectionPoint = Shader.PropertyToID("_CustomPassInjectionPoint");

        public static readonly int _InputCubemap = Shader.PropertyToID("_InputCubemap");
        public static readonly int _Mipmap = Shader.PropertyToID("_Mipmap");

        public static readonly int _DiffusionProfileHash = Shader.PropertyToID("_DiffusionProfileHash");
        public static readonly int _MaxRadius = Shader.PropertyToID("_MaxRadius");
        public static readonly int _ShapeParam = Shader.PropertyToID("_ShapeParam");
        public static readonly int _StdDev1 = Shader.PropertyToID("_StdDev1");
        public static readonly int _StdDev2 = Shader.PropertyToID("_StdDev2");
        public static readonly int _LerpWeight = Shader.PropertyToID("_LerpWeight");
        public static readonly int _HalfRcpVarianceAndWeight1 = Shader.PropertyToID("_HalfRcpVarianceAndWeight1");
        public static readonly int _HalfRcpVarianceAndWeight2 = Shader.PropertyToID("_HalfRcpVarianceAndWeight2");
        public static readonly int _TransmissionTint = Shader.PropertyToID("_TransmissionTint");
        public static readonly int _ThicknessRemap = Shader.PropertyToID("_ThicknessRemap");

        public static readonly int _Cubemap = Shader.PropertyToID("_Cubemap");
        public static readonly int _InvOmegaP = Shader.PropertyToID("_InvOmegaP");
        public static readonly int _SkyParam = Shader.PropertyToID("_SkyParam");
        public static readonly int _BackplateParameters0 = Shader.PropertyToID("_BackplateParameters0");
        public static readonly int _BackplateParameters1 = Shader.PropertyToID("_BackplateParameters1");
        public static readonly int _BackplateParameters2 = Shader.PropertyToID("_BackplateParameters2");
        public static readonly int _BackplateShadowTint = Shader.PropertyToID("_BackplateShadowTint");
        public static readonly int _BackplateShadowFilter = Shader.PropertyToID("_BackplateShadowFilter");
        public static readonly int _SkyIntensity = Shader.PropertyToID("_SkyIntensity");
        public static readonly int _PixelCoordToViewDirWS = Shader.PropertyToID("_PixelCoordToViewDirWS");

        public static readonly int _Size = Shader.PropertyToID("_Size");
        public static readonly int _Source = Shader.PropertyToID("_Source");
        public static readonly int _Destination = Shader.PropertyToID("_Destination");
        public static readonly int _Mip0 = Shader.PropertyToID("_Mip0");
        public static readonly int _SourceMip = Shader.PropertyToID("_SourceMip");
        public static readonly int _SrcOffsetAndLimit = Shader.PropertyToID("_SrcOffsetAndLimit");
        public static readonly int _SrcScaleBias = Shader.PropertyToID("_SrcScaleBias");
        public static readonly int _SrcUvLimits = Shader.PropertyToID("_SrcUvLimits");
        public static readonly int _DstOffset         = Shader.PropertyToID("_DstOffset");
        public static readonly int _DepthMipChain = Shader.PropertyToID("_DepthMipChain");

        public static readonly int _VBufferDensity                    = Shader.PropertyToID("_VBufferDensity");
        public static readonly int _VBufferLighting                   = Shader.PropertyToID("_VBufferLighting");
        public static readonly int _VBufferLightingIntegral           = Shader.PropertyToID("_VBufferLightingIntegral");
        public static readonly int _VBufferLightingHistory            = Shader.PropertyToID("_VBufferLightingHistory");
        public static readonly int _VBufferLightingFeedback           = Shader.PropertyToID("_VBufferLightingFeedback");
        public static readonly int _VolumeBounds                      = Shader.PropertyToID("_VolumeBounds");
        public static readonly int _VolumeData                        = Shader.PropertyToID("_VolumeData");
        public static readonly int _VolumeMaskAtlas                   = Shader.PropertyToID("_VolumeMaskAtlas");

		public static readonly int _EnableProbeVolumes             	  = Shader.PropertyToID("_EnableProbeVolumes");

        public static readonly int _GroundIrradianceTexture           = Shader.PropertyToID("_GroundIrradianceTexture");
        public static readonly int _GroundIrradianceTable             = Shader.PropertyToID("_GroundIrradianceTable");
        public static readonly int _GroundIrradianceTableOrder        = Shader.PropertyToID("_GroundIrradianceTableOrder");
        public static readonly int _AirSingleScatteringTexture        = Shader.PropertyToID("_AirSingleScatteringTexture");
        public static readonly int _AirSingleScatteringTable          = Shader.PropertyToID("_AirSingleScatteringTable");
        public static readonly int _AerosolSingleScatteringTexture    = Shader.PropertyToID("_AerosolSingleScatteringTexture");
        public static readonly int _AerosolSingleScatteringTable      = Shader.PropertyToID("_AerosolSingleScatteringTable");
        public static readonly int _MultipleScatteringTexture         = Shader.PropertyToID("_MultipleScatteringTexture");
        public static readonly int _MultipleScatteringTable           = Shader.PropertyToID("_MultipleScatteringTable");
        public static readonly int _MultipleScatteringTableOrder      = Shader.PropertyToID("_MultipleScatteringTableOrder");

        public static readonly int _PlanetaryRadius                   = Shader.PropertyToID("_PlanetaryRadius");
        public static readonly int _RcpPlanetaryRadius                = Shader.PropertyToID("_RcpPlanetaryRadius");
        public static readonly int _AtmosphericDepth                  = Shader.PropertyToID("_AtmosphericDepth");
        public static readonly int _RcpAtmosphericDepth               = Shader.PropertyToID("_RcpAtmosphericDepth");

        public static readonly int _AtmosphericRadius                 = Shader.PropertyToID("_AtmosphericRadius");
        public static readonly int _AerosolAnisotropy                 = Shader.PropertyToID("_AerosolAnisotropy");
        public static readonly int _AerosolPhasePartConstant          = Shader.PropertyToID("_AerosolPhasePartConstant");

        public static readonly int _AirDensityFalloff                 = Shader.PropertyToID("_AirDensityFalloff");
        public static readonly int _AirScaleHeight                    = Shader.PropertyToID("_AirScaleHeight");
        public static readonly int _AerosolDensityFalloff             = Shader.PropertyToID("_AerosolDensityFalloff");
        public static readonly int _AerosolScaleHeight                = Shader.PropertyToID("_AerosolScaleHeight");

        public static readonly int _AirSeaLevelExtinction             = Shader.PropertyToID("_AirSeaLevelExtinction");
        public static readonly int _AerosolSeaLevelExtinction         = Shader.PropertyToID("_AerosolSeaLevelExtinction");

        public static readonly int _AirSeaLevelScattering             = Shader.PropertyToID("_AirSeaLevelScattering");
        public static readonly int _AerosolSeaLevelScattering         = Shader.PropertyToID("_AerosolSeaLevelScattering");

        public static readonly int _GroundAlbedo                      = Shader.PropertyToID("_GroundAlbedo");
        public static readonly int _IntensityMultiplier               = Shader.PropertyToID("_IntensityMultiplier");

        public static readonly int _PlanetCenterPosition              = Shader.PropertyToID("_PlanetCenterPosition");

        public static readonly int _PlanetRotation                    = Shader.PropertyToID("_PlanetRotation");
        public static readonly int _SpaceRotation                     = Shader.PropertyToID("_SpaceRotation");

        public static readonly int _HasGroundAlbedoTexture            = Shader.PropertyToID("_HasGroundAlbedoTexture");
        public static readonly int _GroundAlbedoTexture               = Shader.PropertyToID("_GroundAlbedoTexture");

        public static readonly int _HasGroundEmissionTexture          = Shader.PropertyToID("_HasGroundEmissionTexture");
        public static readonly int _GroundEmissionTexture             = Shader.PropertyToID("_GroundEmissionTexture");
        public static readonly int _GroundEmissionMultiplier          = Shader.PropertyToID("_GroundEmissionMultiplier");

        public static readonly int _HasSpaceEmissionTexture           = Shader.PropertyToID("_HasSpaceEmissionTexture");
        public static readonly int _SpaceEmissionTexture              = Shader.PropertyToID("_SpaceEmissionTexture");
        public static readonly int _SpaceEmissionMultiplier           = Shader.PropertyToID("_SpaceEmissionMultiplier");

        public static readonly int _RenderSunDisk                     = Shader.PropertyToID("_RenderSunDisk");

        public static readonly int _ColorSaturation                   = Shader.PropertyToID("_ColorSaturation");
        public static readonly int _AlphaSaturation                   = Shader.PropertyToID("_AlphaSaturation");
        public static readonly int _AlphaMultiplier                   = Shader.PropertyToID("_AlphaMultiplier");
        public static readonly int _HorizonTint                       = Shader.PropertyToID("_HorizonTint");
        public static readonly int _ZenithTint                        = Shader.PropertyToID("_ZenithTint");
        public static readonly int _HorizonZenithShiftPower           = Shader.PropertyToID("_HorizonZenithShiftPower");
        public static readonly int _HorizonZenithShiftScale           = Shader.PropertyToID("_HorizonZenithShiftScale");

        // Raytracing variables
        public static readonly int _RaytracingRayBias               = Shader.PropertyToID("_RaytracingRayBias");
        public static readonly int _RayTracingLayerMask             = Shader.PropertyToID("_RayTracingLayerMask");
        public static readonly int _RaytracingNumSamples            = Shader.PropertyToID("_RaytracingNumSamples");
        public static readonly int _RaytracingSampleIndex           = Shader.PropertyToID("_RaytracingSampleIndex");
        public static readonly int _RaytracingRayMaxLength          = Shader.PropertyToID("_RaytracingRayMaxLength");
        public static readonly int _PixelSpreadAngleTangent         = Shader.PropertyToID("_PixelSpreadAngleTangent");
<<<<<<< HEAD
=======
        public static readonly int _RaytracingFrameIndex            = Shader.PropertyToID("_RaytracingFrameIndex");
        public static readonly int _EnableRecursiveRayTracing       = Shader.PropertyToID("_EnableRecursiveRayTracing");
>>>>>>> 62876173
        public static readonly int _RaytracingPixelSpreadAngle      = Shader.PropertyToID("_RaytracingPixelSpreadAngle");
        public static readonly string _RaytracingAccelerationStructureName          = "_RaytracingAccelerationStructure";

        // Light Cluster
        public static readonly int _MinClusterPos                   = Shader.PropertyToID("_MinClusterPos");
        public static readonly int _MaxClusterPos                   = Shader.PropertyToID("_MaxClusterPos");
        public static readonly int _LightPerCellCount               = Shader.PropertyToID("_LightPerCellCount");
        public static readonly int _LightDatasRT                    = Shader.PropertyToID("_LightDatasRT");
        public static readonly int _EnvLightDatasRT                 = Shader.PropertyToID("_EnvLightDatasRT");
        public static readonly int _PunctualLightCountRT            = Shader.PropertyToID("_PunctualLightCountRT");
        public static readonly int _AreaLightCountRT                = Shader.PropertyToID("_AreaLightCountRT");
        public static readonly int _EnvLightCountRT                 = Shader.PropertyToID("_EnvLightCountRT");
        public static readonly int _RaytracingLightCluster          = Shader.PropertyToID("_RaytracingLightCluster");

        // Denoising
        public static readonly int _HistoryBuffer                   = Shader.PropertyToID("_HistoryBuffer");
        public static readonly int _ValidationBuffer                = Shader.PropertyToID("_ValidationBuffer");
        public static readonly int _ValidationBufferRW              = Shader.PropertyToID("_ValidationBufferRW");
        public static readonly int _HistoryDepthTexture             = Shader.PropertyToID("_HistoryDepthTexture");
        public static readonly int _HistoryNormalBufferTexture      = Shader.PropertyToID("_HistoryNormalBufferTexture");
        public static readonly int _RaytracingDenoiseRadius         = Shader.PropertyToID("_RaytracingDenoiseRadius");
        public static readonly int _DenoiserFilterRadius            = Shader.PropertyToID("_DenoiserFilterRadius");
        public static readonly int _NormalHistoryCriterion          = Shader.PropertyToID("_NormalHistoryCriterion");
        public static readonly int _DenoiseInputTexture             = Shader.PropertyToID("_DenoiseInputTexture");
        public static readonly int _DenoiseOutputTextureRW          = Shader.PropertyToID("_DenoiseOutputTextureRW");
        public static readonly int _HalfResolutionFilter            = Shader.PropertyToID("_HalfResolutionFilter");
        public static readonly int _DenoisingHistorySlot            = Shader.PropertyToID("_DenoisingHistorySlot");
        public static readonly int _HistoryValidity                 = Shader.PropertyToID("_HistoryValidity");
        public static readonly int _ReflectionFilterMapping         = Shader.PropertyToID("_ReflectionFilterMapping");
        public static readonly int _DenoisingHistorySlice           = Shader.PropertyToID("_DenoisingHistorySlice");
        public static readonly int _DenoisingHistoryMask            = Shader.PropertyToID("_DenoisingHistoryMask");
        public static readonly int _DenoisingHistoryMaskSn          = Shader.PropertyToID("_DenoisingHistoryMaskSn");
        public static readonly int _DenoisingHistoryMaskUn          = Shader.PropertyToID("_DenoisingHistoryMaskUn");
        public static readonly int _HistoryValidityBuffer           = Shader.PropertyToID("_HistoryValidityBuffer");
        public static readonly int _ValidityOutputTextureRW         = Shader.PropertyToID("_ValidityOutputTextureRW");
        public static readonly int _VelocityBuffer                  = Shader.PropertyToID("_VelocityBuffer");
        public static readonly int _ShadowFilterMapping             = Shader.PropertyToID("_ShadowFilterMapping");
        public static readonly int _DistanceTexture                 = Shader.PropertyToID("_DistanceTexture");

        // Reflections
        public static readonly int _ReflectionHistorybufferRW       = Shader.PropertyToID("_ReflectionHistorybufferRW");
        public static readonly int _CurrentFrameTexture             = Shader.PropertyToID("_CurrentFrameTexture");
        public static readonly int _AccumulatedFrameTexture         = Shader.PropertyToID("_AccumulatedFrameTexture");
        public static readonly int _TemporalAccumuationWeight       = Shader.PropertyToID("_TemporalAccumuationWeight");
        public static readonly int _SpatialFilterRadius             = Shader.PropertyToID("_SpatialFilterRadius");
        public static readonly int _RaytracingReflectionMaxDistance = Shader.PropertyToID("_RaytracingReflectionMaxDistance");
        public static readonly int _RaytracingHitDistanceTexture    = Shader.PropertyToID("_RaytracingHitDistanceTexture");
        public static readonly int _RaytracingIntensityClamp        = Shader.PropertyToID("_RaytracingIntensityClamp");
        public static readonly int _RaytracingPreExposition         = Shader.PropertyToID("_RaytracingPreExposition");
        public static readonly int _RaytracingReflectionMinSmoothness   = Shader.PropertyToID("_RaytracingReflectionMinSmoothness");
        public static readonly int _RaytracingReflectionSmoothnessFadeStart   = Shader.PropertyToID("_RaytracingReflectionSmoothnessFadeStart");
        public static readonly int _RaytracingVSNormalTexture       = Shader.PropertyToID("_RaytracingVSNormalTexture");
        public static readonly int _RaytracingIncludeSky            = Shader.PropertyToID("_RaytracingIncludeSky");

        // Shadows
        public static readonly int _RaytracingTargetAreaLight       = Shader.PropertyToID("_RaytracingTargetAreaLight");
        public static readonly int _RaytracingShadowSlot            = Shader.PropertyToID("_RaytracingShadowSlot");
        public static readonly int _RaytracingChannelMask           = Shader.PropertyToID("_RaytracingChannelMask");
        public static readonly int _RaytracingAreaWorldToLocal      = Shader.PropertyToID("_RaytracingAreaWorldToLocal");
        public static readonly int _RaytracedAreaShadowSample       = Shader.PropertyToID("_RaytracedAreaShadowSample");
        public static readonly int _RaytracedAreaShadowIntegration = Shader.PropertyToID("_RaytracedAreaShadowIntegration");
        public static readonly int _RaytracingDirectionBuffer       = Shader.PropertyToID("_RaytracingDirectionBuffer");
        public static readonly int _RaytracingDistanceBuffer        = Shader.PropertyToID("_RaytracingDistanceBuffer");
        public static readonly int _RaytracingDistanceBufferRW      = Shader.PropertyToID("_RaytracingDistanceBufferRW");
        public static readonly int _AreaShadowTexture               = Shader.PropertyToID("_AreaShadowTexture");
        public static readonly int _AreaShadowTextureRW             = Shader.PropertyToID("_AreaShadowTextureRW");
        public static readonly int _ScreenSpaceShadowsTextureRW     = Shader.PropertyToID("_ScreenSpaceShadowsTextureRW");
        public static readonly int _AreaShadowHistory               = Shader.PropertyToID("_AreaShadowHistory");
        public static readonly int _AreaShadowHistoryRW             = Shader.PropertyToID("_AreaShadowHistoryRW");
        public static readonly int _AnalyticProbBuffer              = Shader.PropertyToID("_AnalyticProbBuffer");
        public static readonly int _AnalyticHistoryBuffer           = Shader.PropertyToID("_AnalyticHistoryBuffer");
        public static readonly int _RaytracingLightRadius           = Shader.PropertyToID("_RaytracingLightRadius");
        public static readonly int _RaytracingSpotAngle             = Shader.PropertyToID("_RaytracingSpotAngle");
        public static readonly int _RaytracedShadowIntegration      = Shader.PropertyToID("_RaytracedShadowIntegration");
        public static readonly int _RaytracedColorShadowIntegration = Shader.PropertyToID("_RaytracedColorShadowIntegration");

        public static readonly int _DirectionalLightAngle           = Shader.PropertyToID("_DirectionalLightAngle");
        public static readonly int _DirectionalLightDirection       = Shader.PropertyToID("_DirectionalLightDirection");
        public static readonly int _SphereLightPosition             = Shader.PropertyToID("_SphereLightPosition");
        public static readonly int _SphereLightRadius               = Shader.PropertyToID("_SphereLightRadius");

        // Ambient occlusion
        public static readonly int _RaytracingAOIntensity           = Shader.PropertyToID("_RaytracingAOIntensity");

        // Ray count
        public static readonly int _RayCountEnabled                 = Shader.PropertyToID("_RayCountEnabled");
        public static readonly int _RayCountTexture                 = Shader.PropertyToID("_RayCountTexture");
        public static readonly int _RayCountType                    = Shader.PropertyToID("_RayCountType");
        public static readonly int _InputRayCountTexture            = Shader.PropertyToID("_InputRayCountTexture");
        public static readonly int _InputRayCountBuffer             = Shader.PropertyToID("_InputRayCountBuffer");
        public static readonly int _OutputRayCountBuffer            = Shader.PropertyToID("_OutputRayCountBuffer");
        public static readonly int _InputBufferDimension            = Shader.PropertyToID("_InputBufferDimension");
        public static readonly int _OutputBufferDimension           = Shader.PropertyToID("_OutputBufferDimension");

        // Primary Visibility
        public static readonly int _RaytracingFlagMask              = Shader.PropertyToID("_RaytracingFlagMask");
        public static readonly int _RaytracingMinRecursion          = Shader.PropertyToID("_RaytracingMinRecursion");
        public static readonly int _RaytracingMaxRecursion          = Shader.PropertyToID("_RaytracingMaxRecursion");
        public static readonly int _RaytracingPrimaryDebug          = Shader.PropertyToID("_RaytracingPrimaryDebug");
        public static readonly int _RaytracingCameraNearPlane       = Shader.PropertyToID("_RaytracingCameraNearPlane");
        public static readonly int _RaytracingCameraSkyEnabled      = Shader.PropertyToID("_RaytracingCameraSkyEnabled");
        public static readonly int _RaytracingCameraClearColor      = Shader.PropertyToID("_RaytracingCameraClearColor");

        // Indirect diffuse
        public static readonly int _IndirectDiffuseTexture              = Shader.PropertyToID("_IndirectDiffuseTexture");
        public static readonly int _IndirectDiffuseTextureRW            = Shader.PropertyToID("_IndirectDiffuseTextureRW");
        public static readonly int _IndirectDiffuseHitPointTextureRW    = Shader.PropertyToID("_IndirectDiffuseHitPointTextureRW");
        public static readonly int _UpscaledIndirectDiffuseTextureRW    = Shader.PropertyToID("_UpscaledIndirectDiffuseTextureRW");

        // Deferred Lighting
        public static readonly int _RaytracingLitBufferRW           = Shader.PropertyToID("_RaytracingLitBufferRW");
        public static readonly int _RaytracingDiffuseRay            = Shader.PropertyToID("_RaytracingDiffuseRay");

        // Ray binning
        public static readonly int _RayBinResult                    = Shader.PropertyToID("_RayBinResult");
        public static readonly int _RayBinSizeResult                = Shader.PropertyToID("_RayBinSizeResult");
        public static readonly int _RayBinTileCountX                = Shader.PropertyToID("_RayBinTileCountX");

        // Sub Surface
        public static readonly int _ThroughputTextureRW             = Shader.PropertyToID("_ThroughputTextureRW");
        public static readonly int _NormalTextureRW                 = Shader.PropertyToID("_NormalTextureRW");
        public static readonly int _DirectionTextureRW              = Shader.PropertyToID("_DirectionTextureRW");
        public static readonly int _PositionTextureRW               = Shader.PropertyToID("_PositionTextureRW");
        public static readonly int _DiffuseLightingTextureRW        = Shader.PropertyToID("_DiffuseLightingTextureRW");

        // Accumulation
        public static readonly int _AccumulationFrameIndex          = Shader.PropertyToID("_AccumulationFrameIndex");
        public static readonly int _AccumulationNumSamples          = Shader.PropertyToID("_AccumulationNumSamples");
        public static readonly int _AccumulationWeights             = Shader.PropertyToID("_AccumulationWeights");
        public static readonly int _AccumulationNeedsExposure       = Shader.PropertyToID("_AccumulationNeedsExposure");
        public static readonly int _RadianceTexture                 = Shader.PropertyToID("_RadianceTexture");

        // Preintegrated texture name
        public static readonly int _PreIntegratedFGD_GGXDisneyDiffuse = Shader.PropertyToID("_PreIntegratedFGD_GGXDisneyDiffuse");
        public static readonly int _PreIntegratedFGD_CharlieAndFabric = Shader.PropertyToID("_PreIntegratedFGD_CharlieAndFabric");

        public static readonly int _ExposureTexture                = Shader.PropertyToID("_ExposureTexture");
        public static readonly int _PrevExposureTexture            = Shader.PropertyToID("_PrevExposureTexture");
        public static readonly int _PreviousExposureTexture        = Shader.PropertyToID("_PreviousExposureTexture");
        public static readonly int _ExposureParams                 = Shader.PropertyToID("_ExposureParams");
        public static readonly int _AdaptationParams               = Shader.PropertyToID("_AdaptationParams");
        public static readonly int _ExposureCurveTexture           = Shader.PropertyToID("_ExposureCurveTexture");
        public static readonly int _Variants                       = Shader.PropertyToID("_Variants");
        public static readonly int _InputTexture                   = Shader.PropertyToID("_InputTexture");
        public static readonly int _OutputTexture                  = Shader.PropertyToID("_OutputTexture");
        public static readonly int _SourceTexture                  = Shader.PropertyToID("_SourceTexture");
        public static readonly int _InputHistoryTexture            = Shader.PropertyToID("_InputHistoryTexture");
        public static readonly int _OutputHistoryTexture           = Shader.PropertyToID("_OutputHistoryTexture");
        public static readonly int _InputVelocityMagnitudeHistory  = Shader.PropertyToID("_InputVelocityMagnitudeHistory");
        public static readonly int _OutputVelocityMagnitudeHistory = Shader.PropertyToID("_OutputVelocityMagnitudeHistory");

        public static readonly int _TargetScale                    = Shader.PropertyToID("_TargetScale");
        public static readonly int _Params                         = Shader.PropertyToID("_Params");
        public static readonly int _Params1                        = Shader.PropertyToID("_Params1");
        public static readonly int _Params2                        = Shader.PropertyToID("_Params2");
        public static readonly int _BokehKernel                    = Shader.PropertyToID("_BokehKernel");
        public static readonly int _InputCoCTexture                = Shader.PropertyToID("_InputCoCTexture");
        public static readonly int _InputHistoryCoCTexture         = Shader.PropertyToID("_InputHistoryCoCTexture");
        public static readonly int _OutputCoCTexture               = Shader.PropertyToID("_OutputCoCTexture");
        public static readonly int _OutputNearCoCTexture           = Shader.PropertyToID("_OutputNearCoCTexture");
        public static readonly int _OutputNearTexture              = Shader.PropertyToID("_OutputNearTexture");
        public static readonly int _OutputFarCoCTexture            = Shader.PropertyToID("_OutputFarCoCTexture");
        public static readonly int _OutputFarTexture               = Shader.PropertyToID("_OutputFarTexture");
        public static readonly int _OutputMip1                     = Shader.PropertyToID("_OutputMip1");
        public static readonly int _OutputMip2                     = Shader.PropertyToID("_OutputMip2");
        public static readonly int _OutputMip3                     = Shader.PropertyToID("_OutputMip3");
        public static readonly int _OutputMip4                     = Shader.PropertyToID("_OutputMip4");
        public static readonly int _IndirectBuffer                 = Shader.PropertyToID("_IndirectBuffer");
        public static readonly int _InputNearCoCTexture            = Shader.PropertyToID("_InputNearCoCTexture");
        public static readonly int _NearTileList                   = Shader.PropertyToID("_NearTileList");
        public static readonly int _InputFarTexture                = Shader.PropertyToID("_InputFarTexture");
        public static readonly int _InputNearTexture               = Shader.PropertyToID("_InputNearTexture");
        public static readonly int _InputFarCoCTexture             = Shader.PropertyToID("_InputFarCoCTexture");
        public static readonly int _FarTileList                    = Shader.PropertyToID("_FarTileList");
        public static readonly int _TileList                       = Shader.PropertyToID("_TileList");
        public static readonly int _TexelSize                      = Shader.PropertyToID("_TexelSize");
        public static readonly int _InputDilatedCoCTexture         = Shader.PropertyToID("_InputDilatedCoCTexture");
        public static readonly int _OutputAlphaTexture             = Shader.PropertyToID("_OutputAlphaTexture");
        public static readonly int _InputNearAlphaTexture          = Shader.PropertyToID("_InputNearAlphaTexture");
        public static readonly int _CoCTargetScale                 = Shader.PropertyToID("_CoCTargetScale");

        public static readonly int _BloomParams                    = Shader.PropertyToID("_BloomParams");
        public static readonly int _BloomTint                      = Shader.PropertyToID("_BloomTint");
        public static readonly int _BloomTexture                   = Shader.PropertyToID("_BloomTexture");
        public static readonly int _BloomDirtTexture               = Shader.PropertyToID("_BloomDirtTexture");
        public static readonly int _BloomDirtScaleOffset           = Shader.PropertyToID("_BloomDirtScaleOffset");
        public static readonly int _InputLowTexture                = Shader.PropertyToID("_InputLowTexture");
        public static readonly int _InputHighTexture               = Shader.PropertyToID("_InputHighTexture");
        public static readonly int _BloomBicubicParams             = Shader.PropertyToID("_BloomBicubicParams");
        public static readonly int _BloomThreshold                 = Shader.PropertyToID("_BloomThreshold");

        public static readonly int _ChromaSpectralLut              = Shader.PropertyToID("_ChromaSpectralLut");
        public static readonly int _ChromaParams                   = Shader.PropertyToID("_ChromaParams");

        public static readonly int _VignetteParams1                = Shader.PropertyToID("_VignetteParams1");
        public static readonly int _VignetteParams2                = Shader.PropertyToID("_VignetteParams2");
        public static readonly int _VignetteColor                  = Shader.PropertyToID("_VignetteColor");
        public static readonly int _VignetteMask                   = Shader.PropertyToID("_VignetteMask");

        public static readonly int _DistortionParams1              = Shader.PropertyToID("_DistortionParams1");
        public static readonly int _DistortionParams2              = Shader.PropertyToID("_DistortionParams2");

        public static readonly int _LogLut3D                       = Shader.PropertyToID("_LogLut3D");
        public static readonly int _LogLut3D_Params                = Shader.PropertyToID("_LogLut3D_Params");
        public static readonly int _ColorBalance                   = Shader.PropertyToID("_ColorBalance");
        public static readonly int _ColorFilter                    = Shader.PropertyToID("_ColorFilter");
        public static readonly int _ChannelMixerRed                = Shader.PropertyToID("_ChannelMixerRed");
        public static readonly int _ChannelMixerGreen              = Shader.PropertyToID("_ChannelMixerGreen");
        public static readonly int _ChannelMixerBlue               = Shader.PropertyToID("_ChannelMixerBlue");
        public static readonly int _HueSatCon                      = Shader.PropertyToID("_HueSatCon");
        public static readonly int _Lift                           = Shader.PropertyToID("_Lift");
        public static readonly int _Gamma                          = Shader.PropertyToID("_Gamma");
        public static readonly int _Gain                           = Shader.PropertyToID("_Gain");
        public static readonly int _Shadows                        = Shader.PropertyToID("_Shadows");
        public static readonly int _Midtones                       = Shader.PropertyToID("_Midtones");
        public static readonly int _Highlights                     = Shader.PropertyToID("_Highlights");
        public static readonly int _ShaHiLimits                    = Shader.PropertyToID("_ShaHiLimits");
        public static readonly int _SplitShadows                   = Shader.PropertyToID("_SplitShadows");
        public static readonly int _SplitHighlights                = Shader.PropertyToID("_SplitHighlights");
        public static readonly int _CurveMaster                    = Shader.PropertyToID("_CurveMaster");
        public static readonly int _CurveRed                       = Shader.PropertyToID("_CurveRed");
        public static readonly int _CurveGreen                     = Shader.PropertyToID("_CurveGreen");
        public static readonly int _CurveBlue                      = Shader.PropertyToID("_CurveBlue");
        public static readonly int _CurveHueVsHue                  = Shader.PropertyToID("_CurveHueVsHue");
        public static readonly int _CurveHueVsSat                  = Shader.PropertyToID("_CurveHueVsSat");
        public static readonly int _CurveSatVsSat                  = Shader.PropertyToID("_CurveSatVsSat");
        public static readonly int _CurveLumVsSat                  = Shader.PropertyToID("_CurveLumVsSat");

        public static readonly int _CustomToneCurve                = Shader.PropertyToID("_CustomToneCurve");
        public static readonly int _ToeSegmentA                    = Shader.PropertyToID("_ToeSegmentA");
        public static readonly int _ToeSegmentB                    = Shader.PropertyToID("_ToeSegmentB");
        public static readonly int _MidSegmentA                    = Shader.PropertyToID("_MidSegmentA");
        public static readonly int _MidSegmentB                    = Shader.PropertyToID("_MidSegmentB");
        public static readonly int _ShoSegmentA                    = Shader.PropertyToID("_ShoSegmentA");
        public static readonly int _ShoSegmentB                    = Shader.PropertyToID("_ShoSegmentB");

        public static readonly int _Depth                          = Shader.PropertyToID("_Depth");
        public static readonly int _LinearZ                        = Shader.PropertyToID("_LinearZ");
        public static readonly int _DS2x                           = Shader.PropertyToID("_DS2x");
        public static readonly int _DS4x                           = Shader.PropertyToID("_DS4x");
        public static readonly int _DS8x                           = Shader.PropertyToID("_DS8x");
        public static readonly int _DS16x                          = Shader.PropertyToID("_DS16x");
        public static readonly int _DS2xAtlas                      = Shader.PropertyToID("_DS2xAtlas");
        public static readonly int _DS4xAtlas                      = Shader.PropertyToID("_DS4xAtlas");
        public static readonly int _DS8xAtlas                      = Shader.PropertyToID("_DS8xAtlas");
        public static readonly int _DS16xAtlas                     = Shader.PropertyToID("_DS16xAtlas");
        public static readonly int _InvThicknessTable              = Shader.PropertyToID("_InvThicknessTable");
        public static readonly int _SampleWeightTable              = Shader.PropertyToID("_SampleWeightTable");
        public static readonly int _InvSliceDimension              = Shader.PropertyToID("_InvSliceDimension");
        public static readonly int _AdditionalParams               = Shader.PropertyToID("_AdditionalParams");
        public static readonly int _Occlusion                      = Shader.PropertyToID("_Occlusion");
        public static readonly int _InvLowResolution               = Shader.PropertyToID("_InvLowResolution");
        public static readonly int _InvHighResolution              = Shader.PropertyToID("_InvHighResolution");
        public static readonly int _LoResDB                        = Shader.PropertyToID("_LoResDB");
        public static readonly int _HiResDB                        = Shader.PropertyToID("_HiResDB");
        public static readonly int _LoResAO1                       = Shader.PropertyToID("_LoResAO1");
        public static readonly int _HiResAO                        = Shader.PropertyToID("_HiResAO");
        public static readonly int _AoResult                       = Shader.PropertyToID("_AoResult");

        public static readonly int _GrainTexture                   = Shader.PropertyToID("_GrainTexture");
        public static readonly int _GrainParams                    = Shader.PropertyToID("_GrainParams");
        public static readonly int _GrainTextureParams             = Shader.PropertyToID("_GrainTextureParams");
        public static readonly int _BlueNoiseTexture               = Shader.PropertyToID("_BlueNoiseTexture");
        public static readonly int _AlphaTexture                   = Shader.PropertyToID("_AlphaTexture");
        public static readonly int _OwenScrambledRGTexture         = Shader.PropertyToID("_OwenScrambledRGTexture");
        public static readonly int _OwenScrambledTexture           = Shader.PropertyToID("_OwenScrambledTexture");
        public static readonly int _ScramblingTileXSPP             = Shader.PropertyToID("_ScramblingTileXSPP");
        public static readonly int _RankingTileXSPP                = Shader.PropertyToID("_RankingTileXSPP");
        public static readonly int _ScramblingTexture              = Shader.PropertyToID("_ScramblingTexture");
        public static readonly int _AfterPostProcessTexture        = Shader.PropertyToID("_AfterPostProcessTexture");
        public static readonly int _DitherParams                   = Shader.PropertyToID("_DitherParams");
        public static readonly int _KeepAlpha                      = Shader.PropertyToID("_KeepAlpha");
        public static readonly int _UVTransform                    = Shader.PropertyToID("_UVTransform");

        public static readonly int _MotionVecAndDepth              = Shader.PropertyToID("_MotionVecAndDepth");
        public static readonly int _TileMinMaxMotionVec            = Shader.PropertyToID("_TileMinMaxMotionVec");
        public static readonly int _TileMaxNeighbourhood           = Shader.PropertyToID("_TileMaxNeighbourhood");
        public static readonly int _TileToScatterMax               = Shader.PropertyToID("_TileToScatterMax");
        public static readonly int _TileToScatterMin               = Shader.PropertyToID("_TileToScatterMin");
        public static readonly int _TileTargetSize                 = Shader.PropertyToID("_TileTargetSize");
        public static readonly int _MotionBlurParams               = Shader.PropertyToID("_MotionBlurParams0");
        public static readonly int _MotionBlurParams1              = Shader.PropertyToID("_MotionBlurParams1");
        public static readonly int _MotionBlurParams2              = Shader.PropertyToID("_MotionBlurParams2");
        public static readonly int _PrevVPMatrixNoTranslation      = Shader.PropertyToID("_PrevVPMatrixNoTranslation");

        public static readonly int _SMAAAreaTex                    = Shader.PropertyToID("_AreaTex");
        public static readonly int _SMAASearchTex                  = Shader.PropertyToID("_SearchTex");
        public static readonly int _SMAABlendTex                   = Shader.PropertyToID("_BlendTex");
        public static readonly int _SMAARTMetrics                  = Shader.PropertyToID("_SMAARTMetrics");

        public static readonly int _LowResDepthTexture             = Shader.PropertyToID("_LowResDepthTexture");
        public static readonly int _LowResTransparent              = Shader.PropertyToID("_LowResTransparent");

        public static readonly int _AOBufferSize                   = Shader.PropertyToID("_AOBufferSize");
        public static readonly int _AOParams0                      = Shader.PropertyToID("_AOParams0");
        public static readonly int _AOParams1                      = Shader.PropertyToID("_AOParams1");
        public static readonly int _AOParams2                      = Shader.PropertyToID("_AOParams2");
        public static readonly int _AOParams3                      = Shader.PropertyToID("_AOParams3");
        public static readonly int _AOParams4                      = Shader.PropertyToID("_AOParams4");
        public static readonly int _FirstTwoDepthMipOffsets        = Shader.PropertyToID("_FirstTwoDepthMipOffsets");
        public static readonly int _OcclusionTexture               = Shader.PropertyToID("_OcclusionTexture");
        public static readonly int _BentNormalsTexture             = Shader.PropertyToID("_BentNormalsTexture");
        public static readonly int _AOPackedData                   = Shader.PropertyToID("_AOPackedData");
        public static readonly int _AOPackedHistory                = Shader.PropertyToID("_AOPackedHistory");
        public static readonly int _AODepthToViewParams            = Shader.PropertyToID("_AODepthToViewParams");
        public static readonly int _AOPackedBlurred                = Shader.PropertyToID("_AOPackedBlurred");
        public static readonly int _AOOutputHistory                = Shader.PropertyToID("_AOOutputHistory");

        // Contrast Adaptive Sharpening
        public static readonly int _Sharpness                      = Shader.PropertyToID("Sharpness");
        public static readonly int _InputTextureDimensions         = Shader.PropertyToID("InputTextureDimensions");
        public static readonly int _OutputTextureDimensions        = Shader.PropertyToID("OutputTextureDimensions");

        // BlitCubeTextureFace.shader
        public static readonly int _InputTex                       = Shader.PropertyToID("_InputTex");
        public static readonly int _LoD                            = Shader.PropertyToID("_LoD");
        public static readonly int _FaceIndex                      = Shader.PropertyToID("_FaceIndex");

        // Probe Volumes
        public static readonly int _ProbeVolumeAtlasSH             = Shader.PropertyToID("_ProbeVolumeAtlasSH");
        public static readonly int _ProbeVolumeAtlasResolutionAndSliceCount = Shader.PropertyToID("_ProbeVolumeAtlasResolutionAndSliceCount");
        public static readonly int _ProbeVolumeAtlasResolutionAndSliceCountInverse = Shader.PropertyToID("_ProbeVolumeAtlasResolutionAndSliceCountInverse");
        public static readonly int _ProbeVolumeAtlasOctahedralDepth = Shader.PropertyToID("_ProbeVolumeAtlasOctahedralDepth");
        public static readonly int _ProbeVolumeAtlasOctahedralDepthResolutionAndInverse = Shader.PropertyToID("_ProbeVolumeAtlasOctahedralDepthResolutionAndInverse");
        public static readonly int _ProbeVolumeLeakMitigationMode  = Shader.PropertyToID("_ProbeVolumeLeakMitigationMode");
        public static readonly int _ProbeVolumeNormalBiasWS        = Shader.PropertyToID("_ProbeVolumeNormalBiasWS");
        public static readonly int _ProbeVolumeBilateralFilterWeightMin = Shader.PropertyToID("_ProbeVolumeBilateralFilterWeightMin");
        public static readonly int _ProbeVolumeBilateralFilterWeight = Shader.PropertyToID("_ProbeVolumeBilateralFilterWeight");
        public static readonly int _ProbeVolumeResolution          = Shader.PropertyToID("_ProbeVolumeResolution");
        public static readonly int _ProbeVolumeResolutionInverse   = Shader.PropertyToID("_ProbeVolumeResolutionInverse");
        public static readonly int _ProbeVolumeAtlasScale          = Shader.PropertyToID("_ProbeVolumeAtlasScale");
        public static readonly int _ProbeVolumeAtlasBias           = Shader.PropertyToID("_ProbeVolumeAtlasBias");
        public static readonly int _ProbeVolumeAtlasReadBufferCount = Shader.PropertyToID("_ProbeVolumeAtlasReadBufferCount");
        public static readonly int _ProbeVolumeAtlasReadBuffer     = Shader.PropertyToID("_ProbeVolumeAtlasReadBuffer");
        public static readonly int _ProbeVolumeAtlasReadValidityBuffer = Shader.PropertyToID("_ProbeVolumeAtlasReadValidityBuffer");
        public static readonly int _ProbeVolumeAtlasWriteTextureSH = Shader.PropertyToID("_ProbeVolumeAtlasWriteTextureSH");
        public static readonly int _ProbeVolumeAtlasOctahedralDepthScaleBias = Shader.PropertyToID("_ProbeVolumeAtlasOctahedralDepthScaleBias");
        public static readonly int _ProbeVolumeAtlasOctahedralDepthReadBufferCount = Shader.PropertyToID("_ProbeVolumeAtlasOctahedralDepthReadBufferCount");
        public static readonly int _ProbeVolumeAtlasOctahedralDepthReadBuffer = Shader.PropertyToID("_ProbeVolumeAtlasOctahedralDepthReadBuffer");
        public static readonly int _ProbeVolumeAtlasOctahedralDepthWriteTexture = Shader.PropertyToID("_ProbeVolumeAtlasOctahedralDepthWriteTexture");
        public static readonly int _ProbeVolumeAtlasOctahedralDepthScaleBiasTexels = Shader.PropertyToID("_ProbeVolumeAtlasOctahedralDepthScaleBiasTexels");
        public static readonly int _ProbeVolumeAtlasOctahedralDepthRWTexture = Shader.PropertyToID("_ProbeVolumeAtlasOctahedralDepthRWTexture");
        public static readonly int _FilterSampleCount              = Shader.PropertyToID("_FilterSampleCount");
        public static readonly int _FilterSharpness                = Shader.PropertyToID("_FilterSharpness");
        public static readonly int _AtlasTextureSH                 = Shader.PropertyToID("_AtlasTextureSH");
        public static readonly int _TextureViewScale               = Shader.PropertyToID("_TextureViewScale");
        public static readonly int _TextureViewBias                = Shader.PropertyToID("_TextureViewBias");
        public static readonly int _TextureViewResolution          = Shader.PropertyToID("_TextureViewResolution");
        public static readonly int _AtlasTextureOctahedralDepth    = Shader.PropertyToID("_AtlasTextureOctahedralDepth");
        public static readonly int _AtlasTextureOctahedralDepthScaleBias = Shader.PropertyToID("_AtlasTextureOctahedralDepthScaleBias");
        public static readonly int _ValidRange                     = Shader.PropertyToID("_ValidRange");
        public static readonly int _ProbeVolumeAtlasSliceMode      = Shader.PropertyToID("_ProbeVolumeAtlasSliceMode");
        public static readonly int _ProbeVolumeAmbientProbeFallbackPackedCoeffs  = Shader.PropertyToID("_ProbeVolumeAmbientProbeFallbackPackedCoeffs");


    }

    // Shared material property names
    static class HDMaterialProperties
    {
        // Stencil properties
        public const string kStencilRef = "_StencilRef";
        public const string kStencilWriteMask = "_StencilWriteMask";
        public const string kStencilRefDepth = "_StencilRefDepth";
        public const string kStencilWriteMaskDepth = "_StencilWriteMaskDepth";
        public const string kStencilRefGBuffer = "_StencilRefGBuffer";
        public const string kStencilWriteMaskGBuffer = "_StencilWriteMaskGBuffer";
        public const string kStencilRefMV = "_StencilRefMV";
        public const string kStencilWriteMaskMV = "_StencilWriteMaskMV";
        public const string kStencilRefDistortionVec = "_StencilRefDistortionVec";
        public const string kStencilWriteMaskDistortionVec = "_StencilWriteMaskDistortionVec";
        public const string kUseSplitLighting = "_RequireSplitLighting";

        public const string kZWrite = "_ZWrite";
        public const string kTransparentZWrite = "_TransparentZWrite";
        public const string kTransparentCullMode = "_TransparentCullMode";
        public const string kZTestTransparent = "_ZTestTransparent";
        public const string kRayTracing = "_RayTracing";

        public const string kEmissiveColorMap = "_EmissiveColorMap";

        public const string kSurfaceType = "_SurfaceType";
        public const string kMaterialID = "_MaterialID";
        public const string kTransmissionEnable = "_TransmissionEnable";
        public const string kEnableDecals = "_SupportDecals";
        public const string kSupportDecals = kEnableDecals;
        public const string kEnableSSR = "_ReceivesSSR";

        public const string kLayerCount = "_LayerCount";

        public const string kAlphaCutoffEnabled = "_AlphaCutoffEnable";
        public const string kZTestGBuffer = "_ZTestGBuffer";
        public const string kZTestDepthEqualForOpaque = "_ZTestDepthEqualForOpaque";
        public const string kBlendMode = "_BlendMode";
        public const string kAlphaToMask = "_AlphaToMask";
        public const string kEnableFogOnTransparent = "_EnableFogOnTransparent";
        public const string kDistortionDepthTest = "_DistortionDepthTest";
        public const string kDistortionEnable = "_DistortionEnable";
        public const string kZTestModeDistortion = "_ZTestModeDistortion";
        public const string kDistortionBlendMode = "_DistortionBlendMode";
        public const string kTransparentWritingMotionVec = "_TransparentWritingMotionVec";
        public const string kEnableBlendModePreserveSpecularLighting = "_EnableBlendModePreserveSpecularLighting";
        public const string kEmissionColor = "_EmissionColor";
        public const string kTransparentBackfaceEnable = "_TransparentBackfaceEnable";
        public const string kDoubleSidedEnable = "_DoubleSidedEnable";
        public const string kDoubleSidedNormalMode = "_DoubleSidedNormalMode";
        public const string kDistortionOnly = "_DistortionOnly";
        public const string kTransparentDepthPrepassEnable = "_TransparentDepthPrepassEnable";
        public const string kTransparentDepthPostpassEnable = "_TransparentDepthPostpassEnable";
        public const string kTransparentSortPriority = "_TransparentSortPriority";

        public const int kMaxLayerCount = 4;

        public const string kUVBase = "_UVBase";
        public const string kTexWorldScale = "_TexWorldScale";
        public const string kUVMappingMask = "_UVMappingMask";
        public const string kUVDetail = "_UVDetail";
        public const string kUVDetailsMappingMask = "_UVDetailsMappingMask";
        public const string kReceivesSSR = "_ReceivesSSR";
        public const string kReceivesSSRTransparent = "_ReceivesSSRTransparent";
        public const string kAddPrecomputedVelocity = "_AddPrecomputedVelocity";
        public const string kShadowMatteFilter = "_ShadowMatteFilter";

        public static readonly Color[] kLayerColors =
        {
            Color.white,
            Color.red,
            Color.green,
            Color.blue
        };
    }
}<|MERGE_RESOLUTION|>--- conflicted
+++ resolved
@@ -98,27 +98,10 @@
         public static readonly int _BlurWeightsStorage = Shader.PropertyToID("_BlurWeightsStorage");
 
         public static readonly int g_LayeredSingleIdxBuffer = Shader.PropertyToID("g_LayeredSingleIdxBuffer");
-<<<<<<< HEAD
-
-=======
-        public static readonly int _EnvLightIndexShift = Shader.PropertyToID("_EnvLightIndexShift");
-        public static readonly int _DensityVolumeIndexShift = Shader.PropertyToID("_DensityVolumeIndexShift");
         public static readonly int _ProbeVolumeIndexShift = Shader.PropertyToID("_ProbeVolumeIndexShift");
         public static readonly int _DebugProbeVolumeMode = Shader.PropertyToID("_DebugProbeVolumeMode");
-        public static readonly int g_isOrthographic = Shader.PropertyToID("g_isOrthographic");
-        public static readonly int g_iNrVisibLights = Shader.PropertyToID("g_iNrVisibLights");
-
-        public static readonly int g_mScrProjectionArr = Shader.PropertyToID("g_mScrProjectionArr");
-        public static readonly int g_mInvScrProjectionArr = Shader.PropertyToID("g_mInvScrProjectionArr");
-
-        public static readonly int g_iLog2NumClusters = Shader.PropertyToID("g_iLog2NumClusters");
-        public static readonly int g_screenSize = Shader.PropertyToID("g_screenSize");
-        public static readonly int g_iNumSamplesMSAA = Shader.PropertyToID("g_iNumSamplesMSAA");
-        public static readonly int g_fNearPlane = Shader.PropertyToID("g_fNearPlane");
-        public static readonly int g_fFarPlane = Shader.PropertyToID("g_fFarPlane");
-        public static readonly int g_fClustScale = Shader.PropertyToID("g_fClustScale");
-        public static readonly int g_fClustBase = Shader.PropertyToID("g_fClustBase");
->>>>>>> 62876173
+
+
         public static readonly int g_depth_tex = Shader.PropertyToID("g_depth_tex");
         public static readonly int g_vLayeredLightList = Shader.PropertyToID("g_vLayeredLightList");
         public static readonly int g_LayeredOffset = Shader.PropertyToID("g_LayeredOffset");
@@ -147,17 +130,12 @@
         public static readonly int _DirectionalLightDatas = Shader.PropertyToID("_DirectionalLightDatas");
         public static readonly int _LightDatas = Shader.PropertyToID("_LightDatas");
         public static readonly int _EnvLightDatas = Shader.PropertyToID("_EnvLightDatas");
-<<<<<<< HEAD
-=======
-        public static readonly int _EnvLightCount = Shader.PropertyToID("_EnvLightCount");
-        public static readonly int _EnvProxyCount = Shader.PropertyToID("_EnvProxyCount");
         public static readonly int _ProbeVolumeBounds = Shader.PropertyToID("_ProbeVolumeBounds");
         public static readonly int _ProbeVolumeDatas = Shader.PropertyToID("_ProbeVolumeDatas");
         public static readonly int _ProbeVolumeCount = Shader.PropertyToID("_ProbeVolumeCount");
         public static readonly int g_vProbeVolumesLayeredOffsetsBuffer = Shader.PropertyToID("g_vProbeVolumesLayeredOffsetsBuffer");
         public static readonly int g_vProbeVolumesLightListGlobal = Shader.PropertyToID("g_vProbeVolumesLightListGlobal");
 
->>>>>>> 62876173
         public static readonly int _NumTileBigTileX = Shader.PropertyToID("_NumTileBigTileX");
         public static readonly int _NumTileBigTileY = Shader.PropertyToID("_NumTileBigTileY");
 
@@ -358,12 +336,6 @@
         public static readonly int _SSSBufferTexture = Shader.PropertyToID("_SSSBufferTexture");
         public static readonly int _NormalBufferTexture = Shader.PropertyToID("_NormalBufferTexture");
         public static readonly int _RaytracePrepassBufferTexture = Shader.PropertyToID("_RaytracePrepassBufferTexture");
-<<<<<<< HEAD
-=======
-
-        public static readonly int _EnableSSRefraction = Shader.PropertyToID("_EnableSSRefraction");
-        public static readonly int _SSRefractionInvScreenWeightDistance = Shader.PropertyToID("_SSRefractionInvScreenWeightDistance");
->>>>>>> 62876173
 
         public static readonly int _SsrIterLimit                      = Shader.PropertyToID("_SsrIterLimit");
         public static readonly int _SsrThicknessScale                 = Shader.PropertyToID("_SsrThicknessScale");
@@ -532,11 +504,6 @@
         public static readonly int _RaytracingSampleIndex           = Shader.PropertyToID("_RaytracingSampleIndex");
         public static readonly int _RaytracingRayMaxLength          = Shader.PropertyToID("_RaytracingRayMaxLength");
         public static readonly int _PixelSpreadAngleTangent         = Shader.PropertyToID("_PixelSpreadAngleTangent");
-<<<<<<< HEAD
-=======
-        public static readonly int _RaytracingFrameIndex            = Shader.PropertyToID("_RaytracingFrameIndex");
-        public static readonly int _EnableRecursiveRayTracing       = Shader.PropertyToID("_EnableRecursiveRayTracing");
->>>>>>> 62876173
         public static readonly int _RaytracingPixelSpreadAngle      = Shader.PropertyToID("_RaytracingPixelSpreadAngle");
         public static readonly string _RaytracingAccelerationStructureName          = "_RaytracingAccelerationStructure";
 
