using System.Collections.Generic;
using UnityEngine.VFX;
using System;
using System.Diagnostics;
using System.Linq;
using UnityEngine.Experimental.GlobalIllumination;
using UnityEngine.Experimental.Rendering;
using UnityEngine.Experimental.Rendering.RenderGraphModule;

namespace UnityEngine.Rendering.HighDefinition
{
    /// <summary>
    /// High Definition Render Pipeline class.
    /// </summary>
    public partial class HDRenderPipeline : RenderPipeline
    {
        #region Default Settings
        internal static HDRenderPipelineAsset defaultAsset
            => GraphicsSettings.renderPipelineAsset is HDRenderPipelineAsset hdrpAsset ? hdrpAsset : null;

        internal static HDRenderPipelineAsset currentAsset
            => GraphicsSettings.currentRenderPipeline is HDRenderPipelineAsset hdrpAsset ? hdrpAsset : null;

        internal static HDRenderPipeline currentPipeline
            => RenderPipelineManager.currentPipeline is HDRenderPipeline hdrp ? hdrp : null;

        internal static bool pipelineSupportsRayTracing => HDRenderPipeline.currentPipeline != null && HDRenderPipeline.currentPipeline.rayTracingSupported;


        private static Volume s_DefaultVolume = null;
        static VolumeProfile defaultVolumeProfile
            => defaultAsset?.defaultVolumeProfile;

        static HDRenderPipeline()
        {
#if UNITY_EDITOR
            UnityEditor.AssemblyReloadEvents.beforeAssemblyReload += () =>
            {
                if (s_DefaultVolume != null && !s_DefaultVolume.Equals(null))
                {
                    CoreUtils.Destroy(s_DefaultVolume.gameObject);
                    s_DefaultVolume = null;
                }
            };
#endif
        }

        internal static Volume GetOrCreateDefaultVolume()
        {
            if (s_DefaultVolume == null || s_DefaultVolume.Equals(null))
            {
                var go = new GameObject("Default Volume") { hideFlags = HideFlags.HideAndDontSave };
                s_DefaultVolume = go.AddComponent<Volume>();
                s_DefaultVolume.isGlobal = true;
                s_DefaultVolume.priority = float.MinValue;
                s_DefaultVolume.sharedProfile = defaultVolumeProfile;
            }

            if (
                // In case the asset was deleted or the reference removed
                s_DefaultVolume.sharedProfile == null || s_DefaultVolume.sharedProfile.Equals(null)
#if UNITY_EDITOR

                // In case the serialization recreated an empty volume sharedProfile

                || !UnityEditor.AssetDatabase.Contains(s_DefaultVolume.sharedProfile)
#endif
            )
            {
                s_DefaultVolume.sharedProfile = defaultVolumeProfile;
            }

            if (s_DefaultVolume.sharedProfile != defaultVolumeProfile)
            {
                s_DefaultVolume.sharedProfile = defaultVolumeProfile;
            }

            return s_DefaultVolume;
        }
        #endregion

        /// <summary>
        /// Shader Tag for the High Definition Render Pipeline.
        /// </summary>
        public const string k_ShaderTagName = "HDRenderPipeline";

        readonly HDRenderPipelineAsset m_Asset;
        internal HDRenderPipelineAsset asset { get { return m_Asset; } }
        readonly HDRenderPipelineAsset m_DefaultAsset;
        internal RenderPipelineResources defaultResources { get { return m_DefaultAsset.renderPipelineResources; } }

        internal RenderPipelineSettings currentPlatformRenderPipelineSettings { get { return m_Asset.currentPlatformRenderPipelineSettings; } }

        readonly RenderPipelineMaterial m_DeferredMaterial;
        readonly List<RenderPipelineMaterial> m_MaterialList = new List<RenderPipelineMaterial>();

        readonly GBufferManager m_GbufferManager;
        readonly DBufferManager m_DbufferManager;
        readonly SharedRTManager m_SharedRTManager = new SharedRTManager();
        internal SharedRTManager sharedRTManager { get { return m_SharedRTManager; } }

        readonly PostProcessSystem m_PostProcessSystem;
        readonly XRSystem m_XRSystem;

        bool m_FrameSettingsHistoryEnabled = false;

        /// <summary>
        /// This functions allows the user to have an approximation of the number of rays that were traced for a given frame.
        /// </summary>
        /// <param name="rayValues">Specifes which ray count value should be returned.</param>
        /// <returns>The approximated ray count for a frame</returns>
        public uint GetRaysPerFrame(RayCountValues rayValues) { return m_RayCountManager.GetRaysPerFrame(rayValues); }

        // Renderer Bake configuration can vary depends on if shadow mask is enabled or no
        PerObjectData m_CurrentRendererConfigurationBakedLighting = HDUtils.k_RendererConfigurationBakedLighting;
        MaterialPropertyBlock m_CopyDepthPropertyBlock = new MaterialPropertyBlock();
        Material m_CopyDepth;
        Material m_DownsampleDepthMaterial;
        Material m_UpsampleTransparency;
        GPUCopy m_GPUCopy;
        MipGenerator m_MipGenerator;
        BlueNoise m_BlueNoise;

        IBLFilterBSDF[] m_IBLFilterArray = null;

        ComputeShader m_ScreenSpaceReflectionsCS { get { return defaultResources.shaders.screenSpaceReflectionsCS; } }
        int m_SsrTracingKernel      = -1;
        int m_SsrReprojectionKernel = -1;

        Material m_ApplyDistortionMaterial;

        Material m_CameraMotionVectorsMaterial;
        Material m_DecalNormalBufferMaterial;

        Material m_ClearStencilBufferMaterial;

        // Debug material
        Material m_DebugViewMaterialGBuffer;
        Material m_DebugViewMaterialGBufferShadowMask;
        Material m_currentDebugViewMaterialGBuffer;
        Material m_DebugDisplayLatlong;
        Material m_DebugFullScreen;
        MaterialPropertyBlock m_DebugFullScreenPropertyBlock = new MaterialPropertyBlock();
        Material m_DebugColorPicker;
        Material m_ErrorMaterial;

        Material m_Blit;
        Material m_BlitTexArray;
        Material m_BlitTexArraySingleSlice;
        MaterialPropertyBlock m_BlitPropertyBlock = new MaterialPropertyBlock();

        RenderTargetIdentifier[] m_MRTCache2 = new RenderTargetIdentifier[2];

        // 'm_CameraColorBuffer' does not contain diffuse lighting of SSS materials until the SSS pass. It is stored within 'm_CameraSssDiffuseLightingBuffer'.
        RTHandle m_CameraColorBuffer;
        RTHandle m_OpaqueAtmosphericScatteringBuffer; // Necessary to perform dual-source (polychromatic alpha) blending which is not supported by Unity
        RTHandle m_CameraSssDiffuseLightingBuffer;

        RTHandle m_ContactShadowBuffer;
        RTHandle m_ScreenSpaceShadowsBuffer;
        RTHandle m_DistortionBuffer;

        RTHandle m_LowResTransparentBuffer;

        // TODO: remove me, I am just a temporary debug texture. :-)
        // RTHandle m_SsrDebugTexture;
        RTHandle m_SsrHitPointTexture;
        RTHandle m_SsrLightingTexture;
        // MSAA Versions of regular textures
        RTHandle m_CameraColorMSAABuffer;
        RTHandle m_OpaqueAtmosphericScatteringMSAABuffer;  // Necessary to perform dual-source (polychromatic alpha) blending which is not supported by Unity
        RTHandle m_CameraSssDiffuseLightingMSAABuffer;

        Lazy<RTHandle> m_CustomPassColorBuffer;
        Lazy<RTHandle> m_CustomPassDepthBuffer;

        // Constant Buffers
        ShaderVariablesGlobal m_ShaderVariablesGlobalCB = new ShaderVariablesGlobal();
        ShaderVariablesXR m_ShaderVariablesXRCB = new ShaderVariablesXR();
        ShaderVariablesDebugDisplay m_ShaderVariablesDebugDisplayCB = new ShaderVariablesDebugDisplay();

        // The current MSAA count
        MSAASamples m_MSAASamples;

        // The pass "SRPDefaultUnlit" is a fall back to legacy unlit rendering and is required to support unity 2d + unity UI that render in the scene.
        ShaderTagId[] m_ForwardAndForwardOnlyPassNames = { HDShaderPassNames.s_ForwardOnlyName, HDShaderPassNames.s_ForwardName, HDShaderPassNames.s_SRPDefaultUnlitName };
        ShaderTagId[] m_ForwardOnlyPassNames = { HDShaderPassNames.s_ForwardOnlyName, HDShaderPassNames.s_SRPDefaultUnlitName };

        ShaderTagId[] m_AllTransparentPassNames = {  HDShaderPassNames.s_TransparentBackfaceName,
                                                        HDShaderPassNames.s_ForwardOnlyName,
                                                        HDShaderPassNames.s_ForwardName,
                                                        HDShaderPassNames.s_SRPDefaultUnlitName };

        ShaderTagId[] m_TransparentNoBackfaceNames = {  HDShaderPassNames.s_ForwardOnlyName,
                                                        HDShaderPassNames.s_ForwardName,
                                                        HDShaderPassNames.s_SRPDefaultUnlitName };


        ShaderTagId[] m_AllForwardOpaquePassNames = {    HDShaderPassNames.s_ForwardOnlyName,
                                                            HDShaderPassNames.s_ForwardName,
                                                            HDShaderPassNames.s_SRPDefaultUnlitName };

        ShaderTagId[] m_DepthOnlyAndDepthForwardOnlyPassNames = { HDShaderPassNames.s_DepthForwardOnlyName, HDShaderPassNames.s_DepthOnlyName };
        ShaderTagId[] m_DepthForwardOnlyPassNames = { HDShaderPassNames.s_DepthForwardOnlyName };
        ShaderTagId[] m_DepthOnlyPassNames = { HDShaderPassNames.s_DepthOnlyName };
        ShaderTagId[] m_TransparentDepthPrepassNames = { HDShaderPassNames.s_TransparentDepthPrepassName };
        ShaderTagId[] m_TransparentDepthPostpassNames = { HDShaderPassNames.s_TransparentDepthPostpassName };
        ShaderTagId[] m_RayTracingPrepassNames = { HDShaderPassNames.s_RayTracingPrepassName };
        ShaderTagId[] m_ForwardErrorPassNames = { HDShaderPassNames.s_AlwaysName, HDShaderPassNames.s_ForwardBaseName, HDShaderPassNames.s_DeferredName, HDShaderPassNames.s_PrepassBaseName, HDShaderPassNames.s_VertexName, HDShaderPassNames.s_VertexLMRGBMName, HDShaderPassNames.s_VertexLMName };
        ShaderTagId[] m_DecalsEmissivePassNames = { HDShaderPassNames.s_MeshDecalsForwardEmissiveName, HDShaderPassNames.s_ShaderGraphMeshDecalsForwardEmissiveName };
        ShaderTagId[] m_SinglePassName = new ShaderTagId[1];
        ShaderTagId[] m_Decals4RTPassNames = { HDShaderPassNames.s_MeshDecalsMName , HDShaderPassNames.s_MeshDecalsAOName , HDShaderPassNames.s_MeshDecalsMAOName, HDShaderPassNames.s_MeshDecalsSName ,
                                                HDShaderPassNames.s_MeshDecalsMSName, HDShaderPassNames.s_MeshDecalsAOSName, HDShaderPassNames.s_MeshDecalsMAOSName, HDShaderPassNames.s_ShaderGraphMeshDecalsName4RT};
        ShaderTagId[] m_Decals3RTPassNames = { HDShaderPassNames.s_MeshDecals3RTName , HDShaderPassNames.s_ShaderGraphMeshDecalsName3RT };

        RenderStateBlock m_DepthStateOpaque;
        RenderStateBlock m_DepthStateNoWrite;
        RenderStateBlock m_AlphaToMaskBlock;

        readonly List<CustomPassVolume> m_ActivePassVolumes = new List<CustomPassVolume>(6);

        // Detect when windows size is changing
        int m_MaxCameraWidth;
        int m_MaxCameraHeight;

        // Use to detect frame changes
        int m_FrameCount;
        float m_LastTime, m_Time; // Do NOT take the 'animateMaterials' setting into account.

        internal int   GetFrameCount() { return m_FrameCount; }
        internal float GetLastTime()   { return m_LastTime;   }
        internal float GetTime()       { return m_Time;       }

        GraphicsFormat GetColorBufferFormat()
            => (GraphicsFormat)m_Asset.currentPlatformRenderPipelineSettings.colorBufferFormat;

        GraphicsFormat GetCustomBufferFormat()
            => (GraphicsFormat)m_Asset.currentPlatformRenderPipelineSettings.customBufferFormat;

        internal int GetDecalAtlasMipCount()
        {
            int highestDim = Math.Max(currentPlatformRenderPipelineSettings.decalSettings.atlasWidth, currentPlatformRenderPipelineSettings.decalSettings.atlasHeight);
            return (int)Math.Log(highestDim, 2);
        }

        internal int GetCookieAtlasMipCount() => (int)Mathf.Log((int)currentPlatformRenderPipelineSettings.lightLoopSettings.cookieAtlasSize, 2);
        internal int GetCookieCubeArraySize() => currentPlatformRenderPipelineSettings.lightLoopSettings.cubeCookieTexArraySize;

        internal int GetPlanarReflectionProbeMipCount()
        {
            int size = (int)currentPlatformRenderPipelineSettings.lightLoopSettings.planarReflectionAtlasSize;
            return (int)Mathf.Log(size, 2);
        }

        internal int GetMaxScreenSpaceShadows()
        {
            return currentPlatformRenderPipelineSettings.hdShadowInitParams.supportScreenSpaceShadows ? currentPlatformRenderPipelineSettings.hdShadowInitParams.maxScreenSpaceShadowSlots : 0;
        }

        readonly SkyManager m_SkyManager = new SkyManager();
        internal SkyManager skyManager { get { return m_SkyManager; } }
        readonly AmbientOcclusionSystem m_AmbientOcclusionSystem;

        // Debugging
        MaterialPropertyBlock m_SharedPropertyBlock = new MaterialPropertyBlock();
        DebugDisplaySettings m_DebugDisplaySettings = new DebugDisplaySettings();
        /// <summary>
        /// Debug display settings.
        /// </summary>
        public DebugDisplaySettings debugDisplaySettings { get { return m_DebugDisplaySettings; } }
        static DebugDisplaySettings s_NeutralDebugDisplaySettings = new DebugDisplaySettings();
        internal DebugDisplaySettings m_CurrentDebugDisplaySettings;
        RTHandle                        m_DebugColorPickerBuffer;
        RTHandle                        m_DebugFullScreenTempBuffer;
        // This target is only used in Dev builds as an intermediate destination for post process and where debug rendering will be done.
        RTHandle                        m_IntermediateAfterPostProcessBuffer;
        // We need this flag because otherwise if no full screen debug is pushed (like for example if the corresponding pass is disabled), when we render the result in RenderDebug m_DebugFullScreenTempBuffer will contain potential garbage
        bool                            m_FullScreenDebugPushed;
        bool                            m_ValidAPI; // False by default mean we render normally, true mean we don't render anything
        bool                            m_IsDepthBufferCopyValid;
        RenderTexture                   m_TemporaryTargetForCubemaps;

        private CameraCache<(Transform viewer, HDProbe probe, int face)> m_ProbeCameraCache = new
            CameraCache<(Transform viewer, HDProbe probe, int face)>();

        RenderTargetIdentifier[] m_MRTTransparentMotionVec;
        RenderTargetIdentifier[] m_MRTWithSSS = new RenderTargetIdentifier[3]; // Specular, diffuse, sss buffer;
        RenderTargetIdentifier[] mMRTSingle = new RenderTargetIdentifier[1];
        string m_ForwardPassProfileName;

        internal Material GetBlitMaterial(bool useTexArray, bool singleSlice) { return useTexArray ? (singleSlice ? m_BlitTexArraySingleSlice : m_BlitTexArray) : m_Blit; }

        ComputeBuffer m_DepthPyramidMipLevelOffsetsBuffer = null;

        ScriptableCullingParameters frozenCullingParams;
        bool frozenCullingParamAvailable = false;

        internal bool showCascade
        {
            get => m_CurrentDebugDisplaySettings.GetDebugLightingMode() == DebugLightingMode.VisualizeCascade;
            set
            {
                if (value)
                    m_CurrentDebugDisplaySettings.SetDebugLightingMode(DebugLightingMode.VisualizeCascade);
                else
                    m_CurrentDebugDisplaySettings.SetDebugLightingMode(DebugLightingMode.None);
            }
        }

        // RENDER GRAPH
        RenderGraph             m_RenderGraph;

        // MSAA resolve materials
        Material m_ColorResolveMaterial = null;

        // Flag that defines if ray tracing is supported by the current asset and platform
        bool m_RayTracingSupported = false;
        /// <summary>
        ///  Flag that defines if ray tracing is supported by the current HDRP asset and platform
        /// </summary>
        public bool rayTracingSupported { get { return m_RayTracingSupported; } }


#if UNITY_EDITOR
        bool m_ResourcesInitialized = false;
#endif

        /// <summary>
        /// HDRenderPipeline constructor.
        /// </summary>
        /// <param name="asset">Source HDRenderPipelineAsset.</param>
        /// <param name="defaultAsset">Defauklt HDRenderPipelineAsset.</param>
        public HDRenderPipeline(HDRenderPipelineAsset asset, HDRenderPipelineAsset defaultAsset)
        {
            m_Asset = asset;
            m_DefaultAsset = defaultAsset;
            HDProbeSystem.Parameters = asset.reflectionSystemParameters;

            DebugManager.instance.RefreshEditor();

            m_ValidAPI = true;

            SetRenderingFeatures();

            // The first thing we need to do is to set the defines that depend on the render pipeline settings
            m_RayTracingSupported = GatherRayTracingSupport(m_Asset.currentPlatformRenderPipelineSettings);

#if UNITY_EDITOR
            m_Asset.EvaluateSettings();

            UpgradeResourcesIfNeeded();

            //In case we are loading element in the asset pipeline (occurs when library is not fully constructed) the creation of the HDRenderPipeline is done at a time we cannot access resources.
            //So in this case, the reloader would fail and the resources cannot be validated. So skip validation here.
            //The HDRenderPipeline will be reconstructed in a few frame which will fix this issue.
            if (HDRenderPipeline.defaultAsset.renderPipelineResources == null
                || HDRenderPipeline.defaultAsset.renderPipelineEditorResources == null
                || (m_RayTracingSupported && HDRenderPipeline.defaultAsset.renderPipelineRayTracingResources == null))
                return;
            else
                m_ResourcesInitialized = true;

            ValidateResources();
#endif

            // We need to call this after the resource initialization as we attempt to use them in checking the supported API.
            if (!CheckAPIValidity())
            {
                m_ValidAPI = false;

                return;
            }

            // Initial state of the RTHandle system.
            // Tells the system that we will require MSAA or not so that we can avoid wasteful render texture allocation.
            // TODO: Might want to initialize to at least the window resolution to avoid un-necessary re-alloc in the player
            RTHandles.Initialize(1, 1, m_Asset.currentPlatformRenderPipelineSettings.supportMSAA, m_Asset.currentPlatformRenderPipelineSettings.msaaSampleCount);

            m_XRSystem = new XRSystem(asset.renderPipelineResources.shaders);
            m_GPUCopy = new GPUCopy(defaultResources.shaders.copyChannelCS);

            m_MipGenerator = new MipGenerator(defaultResources);
            m_BlueNoise = new BlueNoise(defaultResources);

            EncodeBC6H.DefaultInstance = EncodeBC6H.DefaultInstance ?? new EncodeBC6H(defaultResources.shaders.encodeBC6HCS);

            // Scan material list and assign it
            m_MaterialList = HDUtils.GetRenderPipelineMaterialList();
            // Find first material that have non 0 Gbuffer count and assign it as deferredMaterial
            m_DeferredMaterial = null;
            foreach (var material in m_MaterialList)
            {
                if (material.IsDefferedMaterial())
                    m_DeferredMaterial = material;
            }

            // TODO: Handle the case of no Gbuffer material
            // TODO: I comment the assert here because m_DeferredMaterial for whatever reasons contain the correct class but with a "null" in the name instead of the real name and then trigger the assert
            // whereas it work. Don't know what is happening, DebugDisplay use the same code and name is correct there.
            // Debug.Assert(m_DeferredMaterial != null);

            m_GbufferManager = new GBufferManager(asset, m_DeferredMaterial);
            m_DbufferManager = new DBufferManager();
            m_DbufferManager.InitializeHDRPResouces(asset);

            m_SharedRTManager.Build(asset);
            m_PostProcessSystem = new PostProcessSystem(asset, defaultResources);
            m_AmbientOcclusionSystem = new AmbientOcclusionSystem(asset, defaultResources);

            // Initialize various compute shader resources
            m_SsrTracingKernel      = m_ScreenSpaceReflectionsCS.FindKernel("ScreenSpaceReflectionsTracing");
            m_SsrReprojectionKernel = m_ScreenSpaceReflectionsCS.FindKernel("ScreenSpaceReflectionsReprojection");

            // General material
            m_CameraMotionVectorsMaterial = CoreUtils.CreateEngineMaterial(defaultResources.shaders.cameraMotionVectorsPS);
            m_DecalNormalBufferMaterial = CoreUtils.CreateEngineMaterial(defaultResources.shaders.decalNormalBufferPS);

            m_CopyDepth = CoreUtils.CreateEngineMaterial(defaultResources.shaders.copyDepthBufferPS);
            m_DownsampleDepthMaterial = CoreUtils.CreateEngineMaterial(defaultResources.shaders.downsampleDepthPS);
            m_UpsampleTransparency = CoreUtils.CreateEngineMaterial(defaultResources.shaders.upsampleTransparentPS);

            m_ApplyDistortionMaterial = CoreUtils.CreateEngineMaterial(defaultResources.shaders.applyDistortionPS);

            m_ClearStencilBufferMaterial = CoreUtils.CreateEngineMaterial(defaultResources.shaders.clearStencilBufferPS);

            InitializeDebugMaterials();

            m_MaterialList.ForEach(material => material.Build(asset, defaultResources));

            if (m_Asset.currentPlatformRenderPipelineSettings.lightLoopSettings.supportFabricConvolution)
            {
                m_IBLFilterArray = new IBLFilterBSDF[2];
                m_IBLFilterArray[0] = new IBLFilterGGX(defaultResources, m_MipGenerator);
                m_IBLFilterArray[1] = new IBLFilterCharlie(defaultResources, m_MipGenerator);
            }
            else
            {
                m_IBLFilterArray = new IBLFilterBSDF[1];
                m_IBLFilterArray[0] = new IBLFilterGGX(defaultResources, m_MipGenerator);
            }

            InitializeLightLoop(m_IBLFilterArray);

            m_SkyManager.Build(asset, defaultResources, m_IBLFilterArray);

            InitializeVolumetricLighting();
            InitializeSubsurfaceScattering();

            m_DebugDisplaySettings.RegisterDebug();
#if UNITY_EDITOR
            // We don't need the debug of Scene View at runtime (each camera have its own debug settings)
            // All scene view will share the same FrameSettings for now as sometimes Dispose is called after
            // another instance of HDRenderPipeline constructor is called.

            Camera firstSceneViewCamera = UnityEditor.SceneView.sceneViews.Count > 0 ? (UnityEditor.SceneView.sceneViews[0] as UnityEditor.SceneView).camera : null;
            if (firstSceneViewCamera != null)
            {
                var history = FrameSettingsHistory.RegisterDebug(null, true);
                DebugManager.instance.RegisterData(history);
            }
#endif

            m_DepthPyramidMipLevelOffsetsBuffer = new ComputeBuffer(15, sizeof(int) * 2);

            InitializeRenderTextures();

            // For debugging
            MousePositionDebug.instance.Build();

            InitializeRenderStateBlocks();

            // Keep track of the original msaa sample value
            // TODO : Bind this directly to the debug menu instead of having an intermediate value
            m_MSAASamples = m_Asset ? m_Asset.currentPlatformRenderPipelineSettings.msaaSampleCount : MSAASamples.None;

            // Propagate it to the debug menu
            m_DebugDisplaySettings.data.msaaSamples = m_MSAASamples;

            m_MRTTransparentMotionVec = new RenderTargetIdentifier[2];

            if (m_RayTracingSupported)
            {
                InitRayTracingManager();
                InitRayTracedReflections();
                InitRayTracedIndirectDiffuse();
                InitRaytracingDeferred();
                InitRecursiveRenderer();
                InitPathTracing();

                m_AmbientOcclusionSystem.InitRaytracing(this);
            }

            // Initialize screen space shadows
            InitializeScreenSpaceShadows();

            CameraCaptureBridge.enabled = true;

            // Render Graph
            m_RenderGraph = new RenderGraph(m_Asset.currentPlatformRenderPipelineSettings.supportMSAA, m_MSAASamples);
            m_RenderGraph.RegisterDebug();

            InitializePrepass(m_Asset);
            m_ColorResolveMaterial = CoreUtils.CreateEngineMaterial(asset.renderPipelineResources.shaders.colorResolvePS);

            InitializeProbeVolumes();
        }

#if UNITY_EDITOR
        void UpgradeResourcesIfNeeded()
        {
            // The first thing we need to do is to set the defines that depend on the render pipeline settings
            m_Asset.EvaluateSettings();

            // Check that the serialized Resources are not broken
            if (HDRenderPipeline.defaultAsset.renderPipelineResources == null)
                HDRenderPipeline.defaultAsset.renderPipelineResources
                    = UnityEditor.AssetDatabase.LoadAssetAtPath<RenderPipelineResources>(HDUtils.GetHDRenderPipelinePath() + "Runtime/RenderPipelineResources/HDRenderPipelineResources.asset");
			ResourceReloader.ReloadAllNullIn(HDRenderPipeline.defaultAsset.renderPipelineResources, HDUtils.GetHDRenderPipelinePath());

            if (m_RayTracingSupported)
            {
                if (HDRenderPipeline.defaultAsset.renderPipelineRayTracingResources == null)
                    HDRenderPipeline.defaultAsset.renderPipelineRayTracingResources
                        = UnityEditor.AssetDatabase.LoadAssetAtPath<HDRenderPipelineRayTracingResources>(HDUtils.GetHDRenderPipelinePath() + "Runtime/RenderPipelineResources/HDRenderPipelineRayTracingResources.asset");
                ResourceReloader.ReloadAllNullIn(HDRenderPipeline.defaultAsset.renderPipelineRayTracingResources, HDUtils.GetHDRenderPipelinePath());
            }
            else
            {
                // If ray tracing is not enabled we do not want to have ray tracing resources referenced
                HDRenderPipeline.defaultAsset.renderPipelineRayTracingResources = null;
            }

            if (HDRenderPipeline.defaultAsset.renderPipelineEditorResources == null)
                HDRenderPipeline.defaultAsset.renderPipelineEditorResources
                    = UnityEditor.AssetDatabase.LoadAssetAtPath<HDRenderPipelineEditorResources>(HDUtils.GetHDRenderPipelinePath() + "Editor/RenderPipelineResources/HDRenderPipelineEditorResources.asset");
            ResourceReloader.ReloadAllNullIn(HDRenderPipeline.defaultAsset.renderPipelineEditorResources, HDUtils.GetHDRenderPipelinePath());

            // Upgrade the resources (re-import every references in RenderPipelineResources) if the resource version mismatches
            // It's done here because we know every HDRP assets have been imported before
            HDRenderPipeline.defaultAsset.renderPipelineResources?.UpgradeIfNeeded();
        }

        void ValidateResources()
        {
            var resources = HDRenderPipeline.defaultAsset.renderPipelineResources;

            // We iterate over all compute shader to verify if they are all compiled, if it's not the case
            // then we throw an exception to avoid allocating resources and crashing later on by using a null
            // compute kernel.
            foreach (var computeShader in resources.shaders.GetAllComputeShaders())
            {
                foreach (var message in UnityEditor.ShaderUtil.GetComputeShaderMessages(computeShader))
                {
                    if (message.severity == UnityEditor.Rendering.ShaderCompilerMessageSeverity.Error)
                    {
                        // Will be catched by the try in HDRenderPipelineAsset.CreatePipeline()
                        throw new Exception(String.Format(
                            "Compute Shader compilation error on platform {0} in file {1}:{2}: {3}{4}\n" +
                            "HDRP will not run until the error is fixed.\n",
                            message.platform, message.file, message.line, message.message, message.messageDetails
                        ));
                    }
                }
            }
        }

#endif

        void InitializeRenderTextures()
        {
            RenderPipelineSettings settings = m_Asset.currentPlatformRenderPipelineSettings;

            if (settings.supportedLitShaderMode != RenderPipelineSettings.SupportedLitShaderMode.ForwardOnly)
                m_GbufferManager.CreateBuffers();

            if (settings.supportDecals)
                m_DbufferManager.CreateBuffers();

            InitSSSBuffers();
            m_SharedRTManager.InitSharedBuffers(m_GbufferManager, m_Asset.currentPlatformRenderPipelineSettings, defaultResources);

            m_CameraColorBuffer = RTHandles.Alloc(Vector2.one, TextureXR.slices, dimension: TextureXR.dimension, colorFormat: GetColorBufferFormat(), enableRandomWrite: true, useMipMap: false, useDynamicScale: true, name: "CameraColor");
            m_OpaqueAtmosphericScatteringBuffer = RTHandles.Alloc(Vector2.one, TextureXR.slices, dimension: TextureXR.dimension, colorFormat: GetColorBufferFormat(), enableRandomWrite: true, useMipMap: false, useDynamicScale: true, name: "OpaqueAtmosphericScattering");
            m_CameraSssDiffuseLightingBuffer = RTHandles.Alloc(Vector2.one, TextureXR.slices, dimension: TextureXR.dimension, colorFormat: GraphicsFormat.B10G11R11_UFloatPack32, enableRandomWrite: true, useDynamicScale: true, name: "CameraSSSDiffuseLighting");

            m_CustomPassColorBuffer = new Lazy<RTHandle>(() => RTHandles.Alloc(Vector2.one, TextureXR.slices, dimension: TextureXR.dimension, colorFormat: GetCustomBufferFormat(), enableRandomWrite: true, useDynamicScale: true, name: "CustomPassColorBuffer"));
            m_CustomPassDepthBuffer = new Lazy<RTHandle>(() => RTHandles.Alloc(Vector2.one, TextureXR.slices, dimension: TextureXR.dimension, colorFormat: GraphicsFormat.R32_UInt, enableRandomWrite: true, useDynamicScale: true, isShadowMap: true, name: "CustomPassDepthBuffer", depthBufferBits: DepthBits.Depth32));

            m_DistortionBuffer = RTHandles.Alloc(Vector2.one, TextureXR.slices, dimension: TextureXR.dimension, colorFormat: Builtin.GetDistortionBufferFormat(), useDynamicScale: true, name: "Distortion");

            m_ContactShadowBuffer = RTHandles.Alloc(Vector2.one, TextureXR.slices, dimension: TextureXR.dimension, colorFormat: GraphicsFormat.R32_UInt, enableRandomWrite: true, useDynamicScale: true, name: "ContactShadowsBuffer");

            if (m_Asset.currentPlatformRenderPipelineSettings.lowresTransparentSettings.enabled)
            {
                // We need R16G16B16A16_SFloat as we need a proper alpha channel for compositing.
                m_LowResTransparentBuffer = RTHandles.Alloc(Vector2.one * 0.5f, TextureXR.slices, dimension: TextureXR.dimension, colorFormat: GraphicsFormat.R16G16B16A16_SFloat, enableRandomWrite: true, useDynamicScale: true, name: "Low res transparent");
            }

            if (settings.supportSSR)
            {
                // m_SsrDebugTexture    = RTHandles.Alloc(Vector2.one, TextureXR.slices, dimension: TextureXR.dimension, colorFormat: RenderTextureFormat.ARGBFloat, sRGB: false, enableRandomWrite: true, useDynamicScale: true, name: "SSR_Debug_Texture");
                m_SsrHitPointTexture = RTHandles.Alloc(Vector2.one, TextureXR.slices, dimension: TextureXR.dimension, colorFormat: GraphicsFormat.R16G16_UNorm, enableRandomWrite: true, useDynamicScale: true, name: "SSR_Hit_Point_Texture");
                m_SsrLightingTexture = RTHandles.Alloc(Vector2.one, TextureXR.slices, dimension: TextureXR.dimension, colorFormat: GraphicsFormat.R16G16B16A16_SFloat, enableRandomWrite: true, useDynamicScale: true, name: "SSR_Lighting_Texture");
            }

            // Let's create the MSAA textures
            if (m_Asset.currentPlatformRenderPipelineSettings.supportMSAA && m_Asset.currentPlatformRenderPipelineSettings.supportedLitShaderMode != RenderPipelineSettings.SupportedLitShaderMode.DeferredOnly)
            {
                m_CameraColorMSAABuffer = RTHandles.Alloc(Vector2.one, TextureXR.slices, dimension: TextureXR.dimension, colorFormat: GetColorBufferFormat(), bindTextureMS: true, enableMSAA: true, useDynamicScale: true, name: "CameraColorMSAA");
                m_OpaqueAtmosphericScatteringMSAABuffer = RTHandles.Alloc(Vector2.one, TextureXR.slices, dimension: TextureXR.dimension, colorFormat: GetColorBufferFormat(), bindTextureMS: true, enableMSAA: true, useDynamicScale: true, name: "OpaqueAtmosphericScatteringMSAA");
                m_CameraSssDiffuseLightingMSAABuffer = RTHandles.Alloc(Vector2.one, TextureXR.slices, dimension: TextureXR.dimension, colorFormat: GetColorBufferFormat(), bindTextureMS: true, enableMSAA: true, useDynamicScale: true, name: "CameraSSSDiffuseLightingMSAA");
            }
        }

        void GetOrCreateDebugTextures()
        {
            //Debug.isDebugBuild can be changed during DoBuildPlayer, these allocation has to be check on every frames
            //TODO : Clean this with the RenderGraph system
            if (Debug.isDebugBuild && m_DebugColorPickerBuffer == null && m_DebugFullScreenTempBuffer == null)
            {
                m_DebugColorPickerBuffer = RTHandles.Alloc(Vector2.one, filterMode: FilterMode.Point, colorFormat: GraphicsFormat.R16G16B16A16_SFloat, useDynamicScale: true, name: "DebugColorPicker");
                m_DebugFullScreenTempBuffer = RTHandles.Alloc(Vector2.one, TextureXR.slices, dimension: TextureXR.dimension, colorFormat: GraphicsFormat.R16G16B16A16_SFloat, useDynamicScale: true, name: "DebugFullScreen");
            }

            if (m_IntermediateAfterPostProcessBuffer == null)
            {
                // We always need this target because there could be a custom pass in after post process mode.
                // In that case, we need to do the flip y after this pass.
                m_IntermediateAfterPostProcessBuffer = RTHandles.Alloc(Vector2.one, TextureXR.slices, dimension: TextureXR.dimension, colorFormat: GetColorBufferFormat(), useDynamicScale: true, name: "AfterPostProcess"); // Needs to be FP16 because output target might be HDR
            }
        }

        void DestroyRenderTextures()
        {
            m_GbufferManager.DestroyBuffers();
            m_DbufferManager.DestroyBuffers();
            m_MipGenerator.Release();

            RTHandles.Release(m_CameraColorBuffer);
            if (m_CustomPassColorBuffer.IsValueCreated)
                RTHandles.Release(m_CustomPassColorBuffer.Value);
            if (m_CustomPassDepthBuffer.IsValueCreated)
                RTHandles.Release(m_CustomPassDepthBuffer.Value);
            RTHandles.Release(m_OpaqueAtmosphericScatteringBuffer);
            RTHandles.Release(m_CameraSssDiffuseLightingBuffer);

            RTHandles.Release(m_DistortionBuffer);
            RTHandles.Release(m_ContactShadowBuffer);

            RTHandles.Release(m_LowResTransparentBuffer);

            // RTHandles.Release(m_SsrDebugTexture);
            RTHandles.Release(m_SsrHitPointTexture);
            RTHandles.Release(m_SsrLightingTexture);

            RTHandles.Release(m_DebugColorPickerBuffer);
            RTHandles.Release(m_DebugFullScreenTempBuffer);
            RTHandles.Release(m_IntermediateAfterPostProcessBuffer);

            RTHandles.Release(m_CameraColorMSAABuffer);
            RTHandles.Release(m_OpaqueAtmosphericScatteringMSAABuffer);
            RTHandles.Release(m_CameraSssDiffuseLightingMSAABuffer);
        }

        void SetRenderingFeatures()
        {
            // Set sub-shader pipeline tag
            Shader.globalRenderPipeline = "HDRenderPipeline";

            // HD use specific GraphicsSettings
            GraphicsSettings.lightsUseLinearIntensity = true;
            GraphicsSettings.lightsUseColorTemperature = true;

            GraphicsSettings.useScriptableRenderPipelineBatching = m_Asset.enableSRPBatcher;

            SupportedRenderingFeatures.active = new SupportedRenderingFeatures()
            {
                reflectionProbeModes = SupportedRenderingFeatures.ReflectionProbeModes.Rotation,
                defaultMixedLightingModes = SupportedRenderingFeatures.LightmapMixedBakeModes.IndirectOnly,
                mixedLightingModes = SupportedRenderingFeatures.LightmapMixedBakeModes.IndirectOnly | SupportedRenderingFeatures.LightmapMixedBakeModes.Shadowmask,
                lightmapBakeTypes = LightmapBakeType.Baked | LightmapBakeType.Mixed | LightmapBakeType.Realtime,
                lightmapsModes = LightmapsMode.NonDirectional | LightmapsMode.CombinedDirectional,
                lightProbeProxyVolumes = true,
                motionVectors = true,
                receiveShadows = false,
                reflectionProbes = false,
                rendererPriority = true,
                overridesFog = true,
                overridesOtherLightingSettings = true,
                editableMaterialRenderQueue = false
                // Enlighten is deprecated in 2019.3 and above
                , enlighten = false
                , overridesLODBias = true
                , overridesMaximumLODLevel = true
                , terrainDetailUnsupported = true
            };

            Lightmapping.SetDelegate(GlobalIlluminationUtils.hdLightsDelegate);

#if UNITY_EDITOR
            SceneViewDrawMode.SetupDrawMode();

            if (UnityEditor.PlayerSettings.colorSpace == ColorSpace.Gamma)
            {
                Debug.LogError("High Definition Render Pipeline doesn't support Gamma mode, change to Linear mode (HDRP isn't set up properly. Go to Windows > RenderPipeline > HDRP Wizard to fix your settings).");
            }
#endif
        }

        bool CheckAPIValidity()
        {
            GraphicsDeviceType unsupportedDeviceType;
            if (!IsSupportedPlatform(out unsupportedDeviceType))
            {
                HDUtils.DisplayUnsupportedAPIMessage(unsupportedDeviceType.ToString());

                // Display more information to the users when it should have use Metal instead of OpenGL
                if (SystemInfo.graphicsDeviceType.ToString().StartsWith("OpenGL"))
                {
                    if (SystemInfo.operatingSystem.StartsWith("Mac"))
                        HDUtils.DisplayUnsupportedMessage("Use Metal API instead.");
                    else if (SystemInfo.operatingSystem.StartsWith("Windows"))
                        HDUtils.DisplayUnsupportedMessage("Use Vulkan API instead.");
                }

                return false;
            }

            return true;
        }

        // Note: If you add new platform in this function, think about adding support when building the player to in HDRPCustomBuildProcessor.cs
        bool IsSupportedPlatform(out GraphicsDeviceType unsupportedGraphicDevice)
        {
            unsupportedGraphicDevice = SystemInfo.graphicsDeviceType;

            if (!SystemInfo.supportsComputeShaders)
                return false;

            if (!(defaultResources?.shaders.defaultPS?.isSupported ?? true))
                return false;

#if UNITY_EDITOR
            UnityEditor.BuildTarget activeBuildTarget = UnityEditor.EditorUserBuildSettings.activeBuildTarget;
            // If the build target matches the operating system of the editor
            if (SystemInfo.operatingSystemFamily == HDUtils.BuildTargetToOperatingSystemFamily(activeBuildTarget))
            {
                bool autoAPI = UnityEditor.PlayerSettings.GetUseDefaultGraphicsAPIs(activeBuildTarget);

                // then, there is two configuration possible:
                if (autoAPI)
                {
                    // if the graphic api is chosen automatically, then only the system's graphic device type matters
                    if (!HDUtils.IsSupportedGraphicDevice(SystemInfo.graphicsDeviceType))
                        return false;
                }
                else
                {
                    // otherwise, we need to iterate over every graphic api available in the list to track every non-supported APIs
                    return HDUtils.AreGraphicsAPIsSupported(activeBuildTarget, out unsupportedGraphicDevice);
                }
            }
            else // if the build target does not match the editor OS, then we have to check using the graphic api list
            {
                return HDUtils.AreGraphicsAPIsSupported(activeBuildTarget, out unsupportedGraphicDevice);
            }

            if (!HDUtils.IsSupportedBuildTarget(activeBuildTarget))
                return false;
#else
            if (!HDUtils.IsSupportedGraphicDevice(SystemInfo.graphicsDeviceType))
                return false;
#endif

            if (!HDUtils.IsOperatingSystemSupported(SystemInfo.operatingSystem))
                return false;

            return true;
        }

        void UnsetRenderingFeatures()
        {
            Shader.globalRenderPipeline = "";

            SupportedRenderingFeatures.active = new SupportedRenderingFeatures();

            // Reset srp batcher state just in case
            GraphicsSettings.useScriptableRenderPipelineBatching = false;

            Lightmapping.ResetDelegate();
        }

        void InitializeDebugMaterials()
        {
            m_DebugViewMaterialGBuffer = CoreUtils.CreateEngineMaterial(defaultResources.shaders.debugViewMaterialGBufferPS);
            m_DebugViewMaterialGBufferShadowMask = CoreUtils.CreateEngineMaterial(defaultResources.shaders.debugViewMaterialGBufferPS);
            m_DebugViewMaterialGBufferShadowMask.EnableKeyword("SHADOWS_SHADOWMASK");
            m_DebugDisplayLatlong = CoreUtils.CreateEngineMaterial(defaultResources.shaders.debugDisplayLatlongPS);
            m_DebugFullScreen = CoreUtils.CreateEngineMaterial(defaultResources.shaders.debugFullScreenPS);
            m_DebugColorPicker = CoreUtils.CreateEngineMaterial(defaultResources.shaders.debugColorPickerPS);
            m_Blit = CoreUtils.CreateEngineMaterial(defaultResources.shaders.blitPS);
            m_ErrorMaterial = CoreUtils.CreateEngineMaterial("Hidden/InternalErrorShader");

            // With texture array enabled, we still need the normal blit version for other systems like atlas
            if (TextureXR.useTexArray)
            {
                m_Blit.EnableKeyword("DISABLE_TEXTURE2D_X_ARRAY");
                m_BlitTexArray = CoreUtils.CreateEngineMaterial(defaultResources.shaders.blitPS);
                m_BlitTexArraySingleSlice = CoreUtils.CreateEngineMaterial(defaultResources.shaders.blitPS);
                m_BlitTexArraySingleSlice.EnableKeyword("BLIT_SINGLE_SLICE");
            }
        }

        void InitializeRenderStateBlocks()
        {
            m_DepthStateOpaque = new RenderStateBlock
            {
                depthState = new DepthState(true, CompareFunction.LessEqual),
                mask = RenderStateMask.Depth
            };

            m_DepthStateNoWrite = new RenderStateBlock
            {
                depthState = new DepthState(false, CompareFunction.LessEqual),
                mask = RenderStateMask.Depth
            };

            m_AlphaToMaskBlock = new RenderStateBlock
            {
                blendState = new BlendState(true, false),
                mask = RenderStateMask.Blend
            };
        }

        /// <summary>
        /// Disposable pattern implementation.
        /// </summary>
        /// <param name="disposing">Is disposing.</param>
        protected override void Dispose(bool disposing)
        {
            DisposeProbeCameraPool();

            UnsetRenderingFeatures();

            if (!m_ValidAPI)
                return;

#if UNITY_EDITOR
            if (!m_ResourcesInitialized)
                return;
#endif

            base.Dispose(disposing);

            ReleaseScreenSpaceShadows();

            if (m_RayTracingSupported)
            {
                ReleaseRecursiveRenderer();
                ReleaseRayTracingDeferred();
                ReleaseRayTracedIndirectDiffuse();
                ReleaseRayTracedReflections();
                ReleasePathTracing();
                ReleaseRayTracingManager();
            }
            m_DebugDisplaySettings.UnregisterDebug();

            CleanupLightLoop();

            // For debugging
            MousePositionDebug.instance.Cleanup();

            DecalSystem.instance.Cleanup();

            m_MaterialList.ForEach(material => material.Cleanup());

            CoreUtils.Destroy(m_CameraMotionVectorsMaterial);
            CoreUtils.Destroy(m_DecalNormalBufferMaterial);

            CoreUtils.Destroy(m_DebugViewMaterialGBuffer);
            CoreUtils.Destroy(m_DebugViewMaterialGBufferShadowMask);
            CoreUtils.Destroy(m_DebugDisplayLatlong);
            CoreUtils.Destroy(m_DebugFullScreen);
            CoreUtils.Destroy(m_DebugColorPicker);
            CoreUtils.Destroy(m_Blit);
            CoreUtils.Destroy(m_BlitTexArray);
            CoreUtils.Destroy(m_BlitTexArraySingleSlice);
            CoreUtils.Destroy(m_CopyDepth);
            CoreUtils.Destroy(m_ErrorMaterial);
            CoreUtils.Destroy(m_DownsampleDepthMaterial);
            CoreUtils.Destroy(m_UpsampleTransparency);
            CoreUtils.Destroy(m_ApplyDistortionMaterial);
            CoreUtils.Destroy(m_ClearStencilBufferMaterial);

            CleanupSubsurfaceScattering();
            m_SharedRTManager.Cleanup();
            m_XRSystem.Cleanup();
            m_SkyManager.Cleanup();
            CleanupVolumetricLighting();
            CleanupProbeVolumes();

            for(int bsdfIdx = 0; bsdfIdx < m_IBLFilterArray.Length; ++bsdfIdx)
            {
                m_IBLFilterArray[bsdfIdx].Cleanup();
            }

            m_PostProcessSystem.Cleanup();
            m_AmbientOcclusionSystem.Cleanup();
            m_BlueNoise.Cleanup();

            HDCamera.ClearAll();

            DestroyRenderTextures();
            CullingGroupManager.instance.Cleanup();

            CoreUtils.SafeRelease(m_DepthPyramidMipLevelOffsetsBuffer);

            CustomPassVolume.Cleanup();

            // RenderGraph
            m_RenderGraph.Cleanup();
            m_RenderGraph.UnRegisterDebug();
            CleanupPrepass();
            CoreUtils.Destroy(m_ColorResolveMaterial);

#if UNITY_EDITOR
            SceneViewDrawMode.ResetDrawMode();

            // Do not attempt to unregister SceneView FrameSettings. It is shared amongst every scene view and take only a little place.
            // For removing it, you should be sure that Dispose could never be called after the constructor of another instance of this SRP.
            // Also, at the moment, applying change to hdrpAsset cause the SRP to be Disposed and Constructed again.
            // Not always in that order.
#endif

            // Dispose m_ProbeCameraPool properly
            void DisposeProbeCameraPool()
            {
#if UNITY_EDITOR
                // Special case here: when the HDRP asset is modified in the Editor,
                //   it is disposed during an `OnValidate` call.
                //   But during `OnValidate` call, game object must not be destroyed.
                //   So, only when this method was called during an `OnValidate` call, the destruction of the
                //   pool is delayed, otherwise, it is destroyed as usual with `CoreUtils.Destroy`
                var isInOnValidate = false;
                isInOnValidate = new StackTrace().ToString().Contains("OnValidate");
                if (isInOnValidate)
                {
                    var pool = m_ProbeCameraCache;
                    UnityEditor.EditorApplication.delayCall += () => pool.Dispose();
                    m_ProbeCameraCache = null;
                }
                else
                {
#endif
                    m_ProbeCameraCache.Dispose();
                    m_ProbeCameraCache = null;
#if UNITY_EDITOR
                }
#endif
            }

            ConstantBuffer.ReleaseAll();

            CameraCaptureBridge.enabled = false;
        }


        void Resize(HDCamera hdCamera)
        {
            bool resolutionChanged = (hdCamera.actualWidth > m_MaxCameraWidth) || (hdCamera.actualHeight > m_MaxCameraHeight);

            if (resolutionChanged || LightLoopNeedResize(hdCamera, m_TileAndClusterData))
            {
                // update recorded window resolution
                m_MaxCameraWidth = Mathf.Max(m_MaxCameraWidth, hdCamera.actualWidth);
                m_MaxCameraHeight = Mathf.Max(m_MaxCameraHeight, hdCamera.actualHeight);

                if (m_MaxCameraWidth > 0 && m_MaxCameraHeight > 0)
                {
                    LightLoopReleaseResolutionDependentBuffers();
                    m_DbufferManager.ReleaseResolutionDependentBuffers();
                    m_SharedRTManager.DisposeCoarseStencilBuffer();
                }

                LightLoopAllocResolutionDependentBuffers(hdCamera, m_MaxCameraWidth, m_MaxCameraHeight);
                m_DbufferManager.AllocResolutionDependentBuffers(hdCamera, m_MaxCameraWidth, m_MaxCameraHeight);
                m_SharedRTManager.AllocateCoarseStencilBuffer(m_MaxCameraWidth, m_MaxCameraHeight, hdCamera.viewCount);
            }
        }

        void UpdateGlobalConstantBuffers(HDCamera hdCamera, CommandBuffer cmd)
        {
            UpdateShaderVariablesGlobalCB(hdCamera, cmd);
            UpdateShaderVariablesXRCB(hdCamera, cmd);
            UpdateShaderVariablesRaytracingCB(hdCamera, cmd);

            // This one is not in a constant buffer because it's only used as a parameter for some shader's render states. It's not actually used inside shader code.
            cmd.SetGlobalInt(HDShaderIDs._ColorMaskTransparentVel, (int)ColorWriteMask.All);
        }

        void UpdateShaderVariablesGlobalCB(HDCamera hdCamera, CommandBuffer cmd)
        {
            hdCamera.UpdateShaderVariablesGlobalCB(ref m_ShaderVariablesGlobalCB, m_FrameCount);
            Fog.UpdateShaderVariablesGlobalCB(ref m_ShaderVariablesGlobalCB, hdCamera);
            UpdateShaderVariablesGlobalSubsurface(ref m_ShaderVariablesGlobalCB, hdCamera);
            UpdateShaderVariablesGlobalDecal(ref m_ShaderVariablesGlobalCB, hdCamera);
            UpdateShaderVariablesGlobalVolumetrics(ref m_ShaderVariablesGlobalCB, RTHandles.rtHandleProperties, hdCamera);
            m_ShadowManager.UpdateShaderVariablesGlobalCB(ref m_ShaderVariablesGlobalCB);
            UpdateShaderVariablesGlobalLightLoop(ref m_ShaderVariablesGlobalCB, hdCamera);
            UpdateShaderVariablesGlobalProbeVolumes(ref m_ShaderVariablesGlobalCB, hdCamera);
            m_AmbientOcclusionSystem.UpdateShaderVariableGlobalCB(ref m_ShaderVariablesGlobalCB, hdCamera);

            // Misc
            MicroShadowing microShadowingSettings = hdCamera.volumeStack.GetComponent<MicroShadowing>();
            m_ShaderVariablesGlobalCB._MicroShadowOpacity = microShadowingSettings.enable.value ? microShadowingSettings.opacity.value : 0.0f;

            HDShadowSettings shadowSettings = hdCamera.volumeStack.GetComponent<HDShadowSettings>();
            m_ShaderVariablesGlobalCB._DirectionalTransmissionMultiplier = shadowSettings.directionalTransmissionMultiplier.value;

            ScreenSpaceRefraction ssRefraction = hdCamera.volumeStack.GetComponent<ScreenSpaceRefraction>();
            m_ShaderVariablesGlobalCB._SSRefractionInvScreenWeightDistance = 1.0f / ssRefraction.screenFadeDistance.value;

            m_ShaderVariablesGlobalCB._IndirectLightingMultiplier = new Vector4(hdCamera.volumeStack.GetComponent<IndirectLightingController>().indirectDiffuseIntensity.value, 0, 0, 0);
            m_ShaderVariablesGlobalCB._OffScreenRendering = 0;
            m_ShaderVariablesGlobalCB._OffScreenDownsampleFactor = 1;
            m_ShaderVariablesGlobalCB._ReplaceDiffuseForIndirect = hdCamera.frameSettings.IsEnabled(FrameSettingsField.ReplaceDiffuseForIndirect) ? 1.0f : 0.0f;
            m_ShaderVariablesGlobalCB._EnableSkyReflection = hdCamera.frameSettings.IsEnabled(FrameSettingsField.SkyReflection) ? 1u : 0u;
            m_ShaderVariablesGlobalCB._ContactShadowOpacity = m_ContactShadows.opacity.value;

            int coarseStencilWidth = HDUtils.DivRoundUp(hdCamera.actualWidth, 8);
            int coarseStencilHeight = HDUtils.DivRoundUp(hdCamera.actualHeight, 8);
            m_ShaderVariablesGlobalCB._CoarseStencilBufferSize = new Vector4(coarseStencilWidth, coarseStencilHeight, 1.0f / coarseStencilWidth, 1.0f / coarseStencilHeight);

            m_ShaderVariablesGlobalCB._RaytracingFrameIndex = RayTracingFrameIndex(hdCamera);
            if (hdCamera.frameSettings.IsEnabled(FrameSettingsField.RayTracing))
            {
                // Check if recursive rendering is enabled or not. This will control the cull of primitive
                // during the gbuffer and forward pass
                RecursiveRendering recursiveSettings = hdCamera.volumeStack.GetComponent<RecursiveRendering>();
                ScreenSpaceReflection settings = hdCamera.volumeStack.GetComponent<ScreenSpaceReflection>();
                bool usesRaytracedReflections = hdCamera.frameSettings.IsEnabled(FrameSettingsField.RayTracing) && settings.rayTracing.value;
                m_ShaderVariablesGlobalCB._UseRayTracedReflections = usesRaytracedReflections ? 1 : 0;
                m_ShaderVariablesGlobalCB._RaytracedIndirectDiffuse = ValidIndirectDiffuseState(hdCamera) ? 1 : 0;
                m_ShaderVariablesGlobalCB._EnableRecursiveRayTracing = recursiveSettings.enable.value ? 1u : 0u;
            }
            else
            {
                m_ShaderVariablesGlobalCB._UseRayTracedReflections = 0;
                m_ShaderVariablesGlobalCB._RaytracedIndirectDiffuse = 0;
                m_ShaderVariablesGlobalCB._EnableRecursiveRayTracing = 0;
            }

<<<<<<< HEAD
            ConstantBuffer<ShaderVariablesGlobal>.PushGlobal(cmd, m_ShaderVariablesGlobalCB, HDShaderIDs._ShaderVariablesGlobal);
        }
=======
            ConstantBuffer.PushGlobal(cmd, m_ShaderVariablesGlobalCB, HDShaderIDs._ShaderVariablesGlobal);
>>>>>>> 6ccddfeb

        void UpdateShaderVariablesXRCB(HDCamera hdCamera, CommandBuffer cmd)
        {
            hdCamera.UpdateShaderVariablesXRCB(ref m_ShaderVariablesXRCB);
<<<<<<< HEAD
            ConstantBuffer<ShaderVariablesXR>.PushGlobal(cmd, m_ShaderVariablesXRCB, HDShaderIDs._ShaderVariablesXR);
        }
=======
            ConstantBuffer.PushGlobal(cmd, m_ShaderVariablesXRCB, HDShaderIDs._ShaderVariablesXR);
>>>>>>> 6ccddfeb

        ShaderVariablesRaytracing m_ShaderVariablesRayTracingCB = new ShaderVariablesRaytracing();

        void UpdateShaderVariablesRaytracingCB(HDCamera hdCamera, CommandBuffer cmd)
        {
            RayTracingSettings rayTracingSettings = hdCamera.volumeStack.GetComponent<RayTracingSettings>();
            ScreenSpaceReflection screenSpaceReflection = hdCamera.volumeStack.GetComponent<ScreenSpaceReflection>();

            // Those are globally set parameters. The others are set per effect and will update the constant buffer as we render.
            m_ShaderVariablesRayTracingCB._RaytracingRayBias = rayTracingSettings.rayBias.value;
            m_ShaderVariablesRayTracingCB._RayCountEnabled = m_RayCountManager.RayCountIsEnabled();
            m_ShaderVariablesRayTracingCB._RaytracingCameraNearPlane = hdCamera.camera.nearClipPlane;
            m_ShaderVariablesRayTracingCB._RaytracingPixelSpreadAngle = GetPixelSpreadAngle(hdCamera.camera.fieldOfView, hdCamera.actualWidth, hdCamera.actualHeight);
            m_ShaderVariablesRayTracingCB._RaytracingReflectionMinSmoothness = screenSpaceReflection.minSmoothness.value;
            m_ShaderVariablesRayTracingCB._RaytracingReflectionSmoothnessFadeStart = screenSpaceReflection.smoothnessFadeStart.value;

            ConstantBuffer<ShaderVariablesRaytracing>.PushGlobal(cmd, m_ShaderVariablesRayTracingCB, HDShaderIDs._ShaderVariablesRaytracing);
        }

        void CopyDepthBufferIfNeeded(HDCamera hdCamera, CommandBuffer cmd)
        {
            if (!m_IsDepthBufferCopyValid)
            {
                using (new ProfilingScope(cmd, ProfilingSampler.Get(HDProfileId.CopyDepthBuffer)))
                {
                    // TODO: maybe we don't actually need the top MIP level?
                    // That way we could avoid making the copy, and build the MIP hierarchy directly.
                    // The downside is that our SSR tracing accuracy would decrease a little bit.
                    // But since we never render SSR at full resolution, this may be acceptable.

                    // TODO: reading the depth buffer with a compute shader will cause it to decompress in place.
                    // On console, to preserve the depth test performance, we must NOT decompress the 'm_CameraDepthStencilBuffer' in place.
                    // We should call decompressDepthSurfaceToCopy() and decompress it to 'm_CameraDepthBufferMipChain'.
                    m_GPUCopy.SampleCopyChannel_xyzw2x(cmd, m_SharedRTManager.GetDepthStencilBuffer(), m_SharedRTManager.GetDepthTexture(), new RectInt(0, 0, hdCamera.actualWidth, hdCamera.actualHeight));
                    // Depth texture is now ready, bind it.
                    cmd.SetGlobalTexture(HDShaderIDs._CameraDepthTexture, m_SharedRTManager.GetDepthTexture());
                }
                m_IsDepthBufferCopyValid = true;
            }
        }

        struct BuildCoarseStencilAndResolveParameters
        {
            public HDCamera hdCamera;
            public ComputeShader resolveStencilCS;
        }

        BuildCoarseStencilAndResolveParameters PrepareBuildCoarseStencilParameters(HDCamera hdCamera)
        {
            var parameters = new BuildCoarseStencilAndResolveParameters();
            parameters.hdCamera = hdCamera;
            parameters.resolveStencilCS = defaultResources.shaders.resolveStencilCS;
            return parameters;
        }

        void BuildCoarseStencilAndResolveIfNeeded(HDCamera hdCamera, CommandBuffer cmd)
        {
            var parameters = PrepareBuildCoarseStencilParameters(hdCamera);
            bool msaaEnabled = hdCamera.frameSettings.IsEnabled(FrameSettingsField.MSAA);
            BuildCoarseStencilAndResolveIfNeeded(parameters, m_SharedRTManager.GetDepthStencilBuffer(msaaEnabled),
                         msaaEnabled ? m_SharedRTManager.GetStencilBuffer(msaaEnabled) : null,
                         m_SharedRTManager.GetCoarseStencilBuffer(), cmd);

        }

        static void BuildCoarseStencilAndResolveIfNeeded(BuildCoarseStencilAndResolveParameters parameters, RTHandle depthStencilBuffer, RTHandle resolvedStencilBuffer, ComputeBuffer coarseStencilBuffer, CommandBuffer cmd)
        {
            using (new ProfilingScope(cmd, ProfilingSampler.Get(HDProfileId.CoarseStencilGeneration)))
            {
                var hdCamera = parameters.hdCamera;
                bool MSAAEnabled = hdCamera.frameSettings.IsEnabled(FrameSettingsField.MSAA);

                // The following features require a copy of the stencil, if none are active, no need to do the resolve.
                bool resolveIsNecessary = GetFeatureVariantsEnabled(hdCamera.frameSettings);
                resolveIsNecessary = resolveIsNecessary || hdCamera.IsSSREnabled()
                                                        || hdCamera.IsTransparentSSREnabled();

                // We need the resolve only with msaa
                resolveIsNecessary = resolveIsNecessary && MSAAEnabled;

                ComputeShader cs = parameters.resolveStencilCS;
                int kernel = SampleCountToPassIndex(MSAAEnabled ? hdCamera.msaaSamples : MSAASamples.None);
                kernel = resolveIsNecessary ? kernel + 3 : kernel; // We have a different variant if we need to resolve to non-MSAA stencil
                cmd.SetComputeBufferParam(cs, kernel, HDShaderIDs._CoarseStencilBuffer, coarseStencilBuffer);
                cmd.SetComputeTextureParam(cs, kernel, HDShaderIDs._StencilTexture, depthStencilBuffer, 0, RenderTextureSubElement.Stencil);

                if (resolveIsNecessary)
                {
                    cmd.SetComputeTextureParam(cs, kernel, HDShaderIDs._OutputStencilBuffer, resolvedStencilBuffer);
                }

                int coarseStencilWidth = HDUtils.DivRoundUp(hdCamera.actualWidth, 8);
                int coarseStencilHeight = HDUtils.DivRoundUp(hdCamera.actualHeight, 8);
                cmd.DispatchCompute(cs, kernel, coarseStencilWidth, coarseStencilHeight, hdCamera.viewCount);
            }
        }

        void ConfigureKeywords(bool enableBakeShadowMask, HDCamera hdCamera, CommandBuffer cmd)
        {
            // Globally enable (for GBuffer shader and forward lit (opaque and transparent) the keyword SHADOWS_SHADOWMASK
            CoreUtils.SetKeyword(cmd, "SHADOWS_SHADOWMASK", enableBakeShadowMask);
            // Configure material to use depends on shadow mask option
            m_CurrentRendererConfigurationBakedLighting = enableBakeShadowMask ? HDUtils.k_RendererConfigurationBakedLightingWithShadowMask : HDUtils.k_RendererConfigurationBakedLighting;
            m_currentDebugViewMaterialGBuffer = enableBakeShadowMask ? m_DebugViewMaterialGBufferShadowMask : m_DebugViewMaterialGBuffer;

            CoreUtils.SetKeyword(cmd, "LIGHT_LAYERS", hdCamera.frameSettings.IsEnabled(FrameSettingsField.LightLayers));

            // configure keyword for both decal.shader and material
            if (m_Asset.currentPlatformRenderPipelineSettings.supportDecals)
            {
                CoreUtils.SetKeyword(cmd, "DECALS_OFF", false);
                CoreUtils.SetKeyword(cmd, "DECALS_3RT", !m_Asset.currentPlatformRenderPipelineSettings.decalSettings.perChannelMask);
                CoreUtils.SetKeyword(cmd, "DECALS_4RT", m_Asset.currentPlatformRenderPipelineSettings.decalSettings.perChannelMask);
            }
            else
            {
                CoreUtils.SetKeyword(cmd, "DECALS_OFF", true);
                CoreUtils.SetKeyword(cmd, "DECALS_3RT", false);
                CoreUtils.SetKeyword(cmd, "DECALS_4RT", false);
            }

            // Raise the normal buffer flag only if we are in forward rendering
            CoreUtils.SetKeyword(cmd, "WRITE_NORMAL_BUFFER", hdCamera.frameSettings.litShaderMode == LitShaderMode.Forward);

            // Raise or remove the depth msaa flag based on the frame setting
            CoreUtils.SetKeyword(cmd, "WRITE_MSAA_DEPTH", hdCamera.frameSettings.IsEnabled(FrameSettingsField.MSAA));
        }

        struct RenderRequest
        {
            public struct Target
            {
                public RenderTargetIdentifier id;
                public CubemapFace face;
                public RenderTexture copyToTarget;
            }
            public HDCamera hdCamera;
            public bool clearCameraSettings;
            public Target target;
            public HDCullingResults cullingResults;
            public int index;
            // Indices of render request to render before this one
            public List<int> dependsOnRenderRequestIndices;
            public CameraSettings cameraSettings;
        }
        struct HDCullingResults
        {
            public CullingResults cullingResults;
            public CullingResults? customPassCullingResults;
            public HDProbeCullingResults hdProbeCullingResults;
            public DecalSystem.CullResult decalCullResults;
            // TODO: DecalCullResults

            internal void Reset()
            {
                hdProbeCullingResults.Reset();
                if (decalCullResults != null)
                    decalCullResults.Clear();
                else
                    decalCullResults = GenericPool<DecalSystem.CullResult>.Get();
            }
        }

        /// <summary>
        /// RenderPipeline Render implementation.
        /// </summary>
        /// <param name="renderContext">Current ScriptableRenderContext.</param>
        /// <param name="cameras">List of cameras to render.</param>
        protected override void Render(ScriptableRenderContext renderContext, Camera[] cameras)
        {
#if UNITY_EDITOR
            if (!m_ResourcesInitialized)
                return;
#endif

            if (!m_ValidAPI || cameras.Length == 0)
                return;

            GetOrCreateDefaultVolume();
            GetOrCreateDebugTextures();

            // This function should be called once every render (once for all camera)
            LightLoopNewRender();

            BeginFrameRendering(renderContext, cameras);

            // Check if we can speed up FrameSettings process by skiping history
            // or go in detail if debug is activated. Done once for all renderer.
            m_FrameSettingsHistoryEnabled = FrameSettingsHistory.enabled;

            int  newCount = Time.frameCount;
            bool newFrame = newCount != m_FrameCount;
            m_FrameCount  = newCount;

            if (newFrame)
            {
                m_LastTime = m_Time;                        // Only update time once per frame.
                m_Time     = Time.time;                     // Does NOT take the 'animateMaterials' setting into account.
                m_LastTime = Mathf.Min(m_Time, m_LastTime); // Guard against broken Unity behavior. Should not be necessary.

                m_ProbeCameraCache.ClearCamerasUnusedFor(2, m_FrameCount);
                HDCamera.CleanUnused();
            }

            var dynResHandler = DynamicResolutionHandler.instance;
            dynResHandler.Update(m_Asset.currentPlatformRenderPipelineSettings.dynamicResolutionSettings, () =>
            {
                var hdrp = (RenderPipelineManager.currentPipeline as HDRenderPipeline);
                var stencilBuffer = hdrp.m_SharedRTManager.GetDepthStencilBuffer().rt;
                var stencilBufferSize = new Vector2Int(stencilBuffer.width, stencilBuffer.height);
                hdrp.m_SharedRTManager.ComputeDepthBufferMipChainSize(DynamicResolutionHandler.instance.GetScaledSize(stencilBufferSize));
            }
            );

            // This syntax is awful and hostile to debugging, please don't use it...
            using (ListPool<RenderRequest>.Get(out List<RenderRequest> renderRequests))
            using (ListPool<int>.Get(out List<int> rootRenderRequestIndices))
            using (HashSetPool<int>.Get(out HashSet<int> skipClearCullingResults))
            using (DictionaryPool<HDProbe, List<(int index, float weight)>>.Get(out Dictionary<HDProbe, List<(int index, float weight)>> renderRequestIndicesWhereTheProbeIsVisible))
            using (ListPool<CameraSettings>.Get(out List<CameraSettings> cameraSettings))
            using (ListPool<CameraPositionSettings>.Get(out List<CameraPositionSettings> cameraPositionSettings))
            {
                // With XR multi-pass enabled, each camera can be rendered multiple times with different parameters
                var multipassCameras = m_XRSystem.SetupFrame(cameras, m_Asset.currentPlatformRenderPipelineSettings.xrSettings.singlePass, m_DebugDisplaySettings.data.xrSinglePassTestMode);

#if UNITY_EDITOR
                // See comment below about the preview camera workaround
                bool hasGameViewCamera = false;
                foreach (var c in cameras)
                {
                    if (c.cameraType == CameraType.Game)
                    {
                        hasGameViewCamera = true;
                        break;
                    }
                }
#endif

                // Culling loop
                foreach ((Camera camera, XRPass xrPass) in multipassCameras)
                {
                    if (camera == null)
                        continue;

#if UNITY_EDITOR
                    // We selecting a camera in the editor, we have a preview that is drawn.
                    // For legacy reasons, Unity will render all preview cameras when rendering the GameView
                    // Actually, we don't need this here because we call explicitly Camera.Render when we
                    // need a preview
                    //
                    // This is an issue, because at some point, you end up with 2 cameras to render:
                    // - Main Camera (game view)
                    // - Preview Camera (preview)
                    // If the preview camera is rendered last, it will alter the "GameView RT" RenderTexture
                    // that was previously rendered by the Main Camera.
                    // This is an issue.
                    //
                    // Meanwhile, skipping all preview camera when rendering the game views is sane,
                    // and will workaround the aformentionned issue.
                    if (hasGameViewCamera && camera.cameraType == CameraType.Preview)
                        continue;
#endif

                    bool cameraRequestedDynamicRes = false;
                    HDAdditionalCameraData hdCam;
                    if (camera.TryGetComponent<HDAdditionalCameraData>(out hdCam))
                    {
                        cameraRequestedDynamicRes = hdCam.allowDynamicResolution;

                        // We are in a case where the platform does not support hw dynamic resolution, so we force the software fallback.
                        // TODO: Expose the graphics caps info on whether the platform supports hw dynamic resolution or not.
                        // Temporarily disable HW Dynamic resolution on metal until the problems we have with it are fixed
                        bool isMetal = (SystemInfo.graphicsDeviceType == GraphicsDeviceType.Metal);
                        if (isMetal || (dynResHandler.RequestsHardwareDynamicResolution() && cameraRequestedDynamicRes && !camera.allowDynamicResolution))
                        {
                            dynResHandler.ForceSoftwareFallback();
                        }
                    }

                    dynResHandler.SetCurrentCameraRequest(cameraRequestedDynamicRes);
                    RTHandles.SetHardwareDynamicResolutionState(dynResHandler.HardwareDynamicResIsEnabled());

                    VFXManager.PrepareCamera(camera);

                    // Reset pooled variables
                    cameraSettings.Clear();
                    cameraPositionSettings.Clear();
                    skipClearCullingResults.Clear();

                    var cullingResults = UnsafeGenericPool<HDCullingResults>.Get();
                    cullingResults.Reset();

                    // Try to compute the parameters of the request or skip the request
                    var skipRequest = !TryCalculateFrameParameters(
                            camera,
                            xrPass,
                            out var additionalCameraData,
                            out var hdCamera,
                            out var cullingParameters);

                    // Note: In case of a custom render, we have false here and 'TryCull' is not executed
                    if (!skipRequest)
                    {
                        var needCulling = true;

                        // In XR multipass, culling results can be shared if the pass has the same culling id
                        if (xrPass.multipassId > 0)
                        {
                            foreach (var req in renderRequests)
                            {
                                if (camera == req.hdCamera.camera && req.hdCamera.xr.cullingPassId == xrPass.cullingPassId)
                                {
                                    UnsafeGenericPool<HDCullingResults>.Release(cullingResults);
                                    cullingResults = req.cullingResults;
                                    skipClearCullingResults.Add(req.index);
                                    needCulling = false;
                                }
                            }
                        }

                        if (needCulling)
                            skipRequest = !TryCull(camera, hdCamera, renderContext, m_SkyManager, cullingParameters, m_Asset, ref cullingResults);
                    }

                    if (additionalCameraData != null && additionalCameraData.hasCustomRender)
                    {
                        skipRequest = true;
                        // Execute custom render
                        additionalCameraData.ExecuteCustomRender(renderContext, hdCamera);
                    }

                    if (skipRequest)
                    {
                        // Submit render context and free pooled resources for this request
                        renderContext.Submit();
                        UnsafeGenericPool<HDCullingResults>.Release(cullingResults);
                        UnityEngine.Rendering.RenderPipeline.EndCameraRendering(renderContext, camera);
                        continue;
                    }

                    // Select render target
                    RenderTargetIdentifier targetId = camera.targetTexture ?? new RenderTargetIdentifier(BuiltinRenderTextureType.CameraTarget);
                    if (camera.targetTexture != null)
                    {
                        camera.targetTexture.IncrementUpdateCount(); // Necessary if the texture is used as a cookie.
                    }

                    // Render directly to XR render target if active
                    if (hdCamera.xr.enabled && hdCamera.xr.renderTargetValid)
                        targetId = hdCamera.xr.renderTarget;

                    // Add render request
                    var request = new RenderRequest
                    {
                        hdCamera = hdCamera,
                        cullingResults = cullingResults,
                        target = new RenderRequest.Target
                        {
                            id = targetId,
                            face = CubemapFace.Unknown
                        },
                        dependsOnRenderRequestIndices = ListPool<int>.Get(),
                        index = renderRequests.Count,
                        cameraSettings = CameraSettings.From(hdCamera)
                        // TODO: store DecalCullResult
                    };
                    renderRequests.Add(request);
                    // This is a root render request
                    rootRenderRequestIndices.Add(request.index);

                    // Add visible probes to list
                    for (var i = 0; i < cullingResults.cullingResults.visibleReflectionProbes.Length; ++i)
                    {
                        var visibleProbe = cullingResults.cullingResults.visibleReflectionProbes[i];

                        // TODO: The following fix is temporary.
                        // We should investigate why we got null cull result when we change scene
                        if (visibleProbe == null || visibleProbe.Equals(null) || visibleProbe.reflectionProbe == null || visibleProbe.reflectionProbe.Equals(null))
                            continue;

                        HDAdditionalReflectionData additionalReflectionData;
                        if (!visibleProbe.reflectionProbe.TryGetComponent<HDAdditionalReflectionData>(out additionalReflectionData))
                            additionalReflectionData = visibleProbe.reflectionProbe.gameObject.AddComponent<HDAdditionalReflectionData>();

                        AddVisibleProbeVisibleIndexIfUpdateIsRequired(additionalReflectionData, request.index);
                    }
                    for (var i = 0; i < cullingResults.hdProbeCullingResults.visibleProbes.Count; ++i)
                        AddVisibleProbeVisibleIndexIfUpdateIsRequired(cullingResults.hdProbeCullingResults.visibleProbes[i], request.index);

                    // local function to help insertion of visible probe
                    void AddVisibleProbeVisibleIndexIfUpdateIsRequired(HDProbe probe, int visibleInIndex)
                    {
                        // Don't add it if it has already been updated this frame or not a real time probe
                        // TODO: discard probes that are baked once per frame and already baked this frame
                        if (!probe.requiresRealtimeUpdate)
                            return;

                        // Notify that we render the probe at this frame
                        probe.SetIsRendered(m_FrameCount);

                        float visibility = ComputeVisibility(visibleInIndex, probe);

                        if (!renderRequestIndicesWhereTheProbeIsVisible.TryGetValue(probe, out var visibleInIndices))
                        {
                            visibleInIndices = ListPool<(int index, float weight)>.Get();
                            renderRequestIndicesWhereTheProbeIsVisible.Add(probe, visibleInIndices);
                        }
                        if (!visibleInIndices.Contains((visibleInIndex, visibility)))
                            visibleInIndices.Add((visibleInIndex, visibility));
                    }

                    float ComputeVisibility(int visibleInIndex, HDProbe visibleProbe)
                    {
                        var visibleInRenderRequest = renderRequests[visibleInIndex];
                        var viewerTransform = visibleInRenderRequest.hdCamera.camera.transform;
                        return HDUtils.ComputeWeightedLinearFadeDistance(visibleProbe.transform.position, viewerTransform.position, visibleProbe.weight, visibleProbe.fadeDistance);
                    }
                }

                foreach (var probeToRenderAndDependencies in renderRequestIndicesWhereTheProbeIsVisible)
                {
                    var visibleProbe = probeToRenderAndDependencies.Key;
                    var visibilities = probeToRenderAndDependencies.Value;

                    // Two cases:
                    //   - If the probe is view independent, we add only one render request per face that is
                    //      a dependency for all its 'visibleIn' render requests
                    //   - If the probe is view dependent, we add one render request per face per 'visibleIn'
                    //      render requests
                    var isViewDependent = visibleProbe.type == ProbeSettings.ProbeType.PlanarProbe;

                    Camera parentCamera;

                    if (isViewDependent)
                    {
                        for (int i = 0; i < visibilities.Count; ++i)
                        {
                            var visibility = visibilities[i];
                            if (visibility.weight <= 0f)
                                continue;

                            var visibleInIndex = visibility.index;
                            var visibleInRenderRequest = renderRequests[visibleInIndex];
                            var viewerTransform = visibleInRenderRequest.hdCamera.camera.transform;

                            parentCamera = visibleInRenderRequest.hdCamera.camera;

                            AddHDProbeRenderRequests(
                                visibleProbe,
                                viewerTransform,
                                new List<(int index, float weight)>{visibility},
                                HDUtils.GetSceneCullingMaskFromCamera(visibleInRenderRequest.hdCamera.camera),
                                parentCamera,
                                visibleInRenderRequest.hdCamera.camera.fieldOfView,
                                visibleInRenderRequest.hdCamera.camera.aspect
                            );
                        }
                    }
                    else
                    {
                        // No single parent camera for view dependent probes.
                        parentCamera = null;

                        bool visibleInOneViewer = false;
                        for (int i = 0; i < visibilities.Count && !visibleInOneViewer; ++i)
                        {
                            if (visibilities[i].weight > 0f)
                                visibleInOneViewer = true;
                        }
                        if (visibleInOneViewer)
                            AddHDProbeRenderRequests(visibleProbe, null, visibilities, 0, parentCamera);
                    }
                }
                foreach (var pair in renderRequestIndicesWhereTheProbeIsVisible)
                    ListPool<(int index, float weight)>.Release(pair.Value);
                renderRequestIndicesWhereTheProbeIsVisible.Clear();

                // Local function to share common code between view dependent and view independent requests
                void AddHDProbeRenderRequests(
                    HDProbe visibleProbe,
                    Transform viewerTransform,
                    List<(int index, float weight)> visibilities,
                    ulong overrideSceneCullingMask,
                    Camera parentCamera,
                    float referenceFieldOfView = 90,
                    float referenceAspect = 1
                )
                {
                    var position = ProbeCapturePositionSettings.ComputeFrom(
                        visibleProbe,
                        viewerTransform
                    );
                    cameraSettings.Clear();
                    cameraPositionSettings.Clear();
                    HDRenderUtilities.GenerateRenderingSettingsFor(
                        visibleProbe.settings, position,
                        cameraSettings, cameraPositionSettings, overrideSceneCullingMask,
                        referenceFieldOfView: referenceFieldOfView,
                        referenceAspect: referenceAspect
                    );

                    switch (visibleProbe.type)
                    {
                        case ProbeSettings.ProbeType.ReflectionProbe:
                            int desiredProbeSize = (int)((HDRenderPipeline)RenderPipelineManager.currentPipeline).currentPlatformRenderPipelineSettings.lightLoopSettings.reflectionCubemapSize;
                            if (visibleProbe.realtimeTexture == null || visibleProbe.realtimeTexture.width != desiredProbeSize)
                            {
                                visibleProbe.SetTexture(ProbeSettings.Mode.Realtime, HDRenderUtilities.CreateReflectionProbeRenderTarget(desiredProbeSize));
                            }
                            break;
                        case ProbeSettings.ProbeType.PlanarProbe:
                            int desiredPlanarProbeSize = (int)visibleProbe.resolution;
                            if (visibleProbe.realtimeTexture == null || visibleProbe.realtimeTexture.width != desiredPlanarProbeSize)
                            {
                                visibleProbe.SetTexture(ProbeSettings.Mode.Realtime, HDRenderUtilities.CreatePlanarProbeRenderTarget(desiredPlanarProbeSize));
                            }
                            // Set the viewer's camera as the default camera anchor
                            for (var i = 0; i < cameraSettings.Count; ++i)
                            {
                                var v = cameraSettings[i];
                                if (v.volumes.anchorOverride == null)
                                {
                                    v.volumes.anchorOverride = viewerTransform;
                                    cameraSettings[i] = v;
                                }
                            }
                            break;
                    }

                    for (int j = 0; j < cameraSettings.Count; ++j)
                    {
                        var camera = m_ProbeCameraCache.GetOrCreate((viewerTransform, visibleProbe, j), m_FrameCount, CameraType.Reflection);
                        var additionalCameraData = camera.GetComponent<HDAdditionalCameraData>();

                        if (additionalCameraData == null)
                            additionalCameraData = camera.gameObject.AddComponent<HDAdditionalCameraData>();
                        additionalCameraData.hasPersistentHistory = true;

                        // We need to set a targetTexture with the right otherwise when setting pixelRect, it will be rescaled internally to the size of the screen
                        camera.targetTexture = visibleProbe.realtimeTexture;
                        camera.gameObject.hideFlags = HideFlags.HideAndDontSave;
                        camera.gameObject.SetActive(false);

                        // Warning: accessing Object.name generate 48B of garbage at each frame here
                        // camera.name = HDUtils.ComputeProbeCameraName(visibleProbe.name, j, viewerTransform?.name);
                        // Non Alloc version of ComputeProbeCameraName but without the viewerTransform name part
                        camera.name = visibleProbe.probeName[j];

                        camera.ApplySettings(cameraSettings[j]);
                        camera.ApplySettings(cameraPositionSettings[j]);
                        camera.cameraType = CameraType.Reflection;
                        camera.pixelRect = new Rect(0, 0, visibleProbe.realtimeTexture.width, visibleProbe.realtimeTexture.height);

                        var _cullingResults = UnsafeGenericPool<HDCullingResults>.Get();
                        _cullingResults.Reset();

                        if (!(TryCalculateFrameParameters(
                                camera,
                                m_XRSystem.emptyPass,
                                out _,
                                out var hdCamera,
                                out var cullingParameters
                            )
                            && TryCull(
                                camera, hdCamera, renderContext, m_SkyManager, cullingParameters, m_Asset,
                                ref _cullingResults
                            )))
                        {
                            // Skip request and free resources
                            UnsafeGenericPool<HDCullingResults>.Release(_cullingResults);
                            continue;
                        }

                        hdCamera.parentCamera = parentCamera; // Used to inherit the properties of the view

                        HDAdditionalCameraData hdCam;
                        camera.TryGetComponent<HDAdditionalCameraData>(out hdCam);
                        hdCam.flipYMode = visibleProbe.type == ProbeSettings.ProbeType.ReflectionProbe
                                ? HDAdditionalCameraData.FlipYMode.ForceFlipY
                                : HDAdditionalCameraData.FlipYMode.Automatic;

                        if (!visibleProbe.realtimeTexture.IsCreated())
                            visibleProbe.realtimeTexture.Create();

                        visibleProbe.SetRenderData(
                            ProbeSettings.Mode.Realtime,
                            new HDProbe.RenderData(
                                camera.worldToCameraMatrix,
                                camera.projectionMatrix,
                                camera.transform.position,
                                camera.transform.rotation,
                                cameraSettings[j].frustum.fieldOfView,
                                cameraSettings[j].frustum.aspect
                            )
                        );

                        // TODO: Assign the actual final target to render to.
                        //   Currently, we use a target for each probe, and then copy it into the cache before using it
                        //   during the lighting pass.
                        //   But what we actually want here, is to render directly into the cache (either CubeArray,
                        //   or Texture2DArray)
                        //   To do so, we need to first allocate in the cache the location of the target and then assign
                        //   it here.
                        var request = new RenderRequest
                        {
                            hdCamera = hdCamera,
                            cullingResults = _cullingResults,
                            clearCameraSettings = true,
                            dependsOnRenderRequestIndices = ListPool<int>.Get(),
                            index = renderRequests.Count,
                            cameraSettings = cameraSettings[j]
                            // TODO: store DecalCullResult
                        };

                        // As we render realtime texture on GPU side, we must tag the texture so our texture array cache detect that something have change
                        visibleProbe.realtimeTexture.IncrementUpdateCount();

                        if (cameraSettings.Count > 1)
                        {
                            var face = (CubemapFace)j;
                            request.target = new RenderRequest.Target
                            {
                                copyToTarget = visibleProbe.realtimeTexture,
                                face = face
                            };
                        }
                        else
                        {
                            request.target = new RenderRequest.Target
                            {
                                id = visibleProbe.realtimeTexture,
                                face = CubemapFace.Unknown
                            };
                        }
                        renderRequests.Add(request);


                        foreach (var visibility in visibilities)
                            renderRequests[visibility.index].dependsOnRenderRequestIndices.Add(request.index);
                    }
                }

                // TODO: Refactor into a method. If possible remove the intermediate target
                // Find max size for Cubemap face targets and resize/allocate if required the intermediate render target
                {
                    var size = Vector2Int.zero;
                    for (int i = 0; i < renderRequests.Count; ++i)
                    {
                        var renderRequest = renderRequests[i];
                        var isCubemapFaceTarget = renderRequest.target.face != CubemapFace.Unknown;
                        if (!isCubemapFaceTarget)
                            continue;

                        var width = renderRequest.hdCamera.actualWidth;
                        var height = renderRequest.hdCamera.actualHeight;
                        size.x = Mathf.Max(width, size.x);
                        size.y = Mathf.Max(height, size.y);
                    }

                    if (size != Vector2.zero)
                    {
                        if (m_TemporaryTargetForCubemaps != null)
                        {
                            if (m_TemporaryTargetForCubemaps.width != size.x
                                || m_TemporaryTargetForCubemaps.height != size.y)
                            {
                                m_TemporaryTargetForCubemaps.Release();
                                m_TemporaryTargetForCubemaps = null;
                            }
                        }
                        if (m_TemporaryTargetForCubemaps == null)
                        {
                            m_TemporaryTargetForCubemaps = new RenderTexture(
                                size.x, size.y, 1, GraphicsFormat.R16G16B16A16_SFloat
                            )
                            {
                                autoGenerateMips = false,
                                useMipMap = false,
                                name = "Temporary Target For Cubemap Face",
                                volumeDepth = 1,
                                useDynamicScale = false
                            };
                        }
                    }
                }

                using (ListPool<int>.Get(out List<int> renderRequestIndicesToRender))
                {
                    // Flatten the render requests graph in an array that guarantee dependency constraints
                    {
                        using (GenericPool<Stack<int>>.Get(out Stack<int> stack))
                        {
                            stack.Clear();
                            for (int i = rootRenderRequestIndices.Count -1; i >= 0; --i)
                            {
                                stack.Push(rootRenderRequestIndices[i]);
                                while (stack.Count > 0)
                                {
                                    var index = stack.Pop();
                                    if (!renderRequestIndicesToRender.Contains(index))
                                        renderRequestIndicesToRender.Add(index);

                                    var request = renderRequests[index];
                                    for (int j = 0; j < request.dependsOnRenderRequestIndices.Count; ++j)
                                        stack.Push(request.dependsOnRenderRequestIndices[j]);
                                }
                            }
                        }
                    }

                    using (new ProfilingScope(null, ProfilingSampler.Get(HDProfileId.HDRenderPipelineAllRenderRequest)))
                    {
                        // Execute render request graph, in reverse order
                        for (int i = renderRequestIndicesToRender.Count - 1; i >= 0; --i)
                        {
                            var renderRequestIndex = renderRequestIndicesToRender[i];
                            var renderRequest = renderRequests[renderRequestIndex];

                            var cmd = CommandBufferPool.Get("");

                            // TODO: Avoid the intermediate target and render directly into final target
                            //  CommandBuffer.Blit does not work on Cubemap faces
                            //  So we use an intermediate RT to perform a CommandBuffer.CopyTexture in the target Cubemap face
                            if (renderRequest.target.face != CubemapFace.Unknown)
                            {
                                if (!m_TemporaryTargetForCubemaps.IsCreated())
                                    m_TemporaryTargetForCubemaps.Create();

                                var hdCamera = renderRequest.hdCamera;
                                ref var target = ref renderRequest.target;
                                target.id = m_TemporaryTargetForCubemaps;
                            }


                            // var aovRequestIndex = 0;
                            foreach (var aovRequest in renderRequest.hdCamera.aovRequests)
                            {
                                using (new ProfilingScope(cmd, ProfilingSampler.Get(HDProfileId.HDRenderPipelineRenderAOV)))
                                {
                                    cmd.SetInvertCulling(renderRequest.cameraSettings.invertFaceCulling);
                                    ExecuteRenderRequest(renderRequest, renderContext, cmd, aovRequest);
                                    cmd.SetInvertCulling(false);
                                }
                                renderContext.ExecuteCommandBuffer(cmd);
                                CommandBufferPool.Release(cmd);
                                renderContext.Submit();
                                cmd = CommandBufferPool.Get();
                            }

                            using (new ProfilingScope(cmd, renderRequest.hdCamera.profilingSampler))
                            {
                                cmd.SetInvertCulling(renderRequest.cameraSettings.invertFaceCulling);
                                ExecuteRenderRequest(renderRequest, renderContext, cmd, AOVRequestData.defaultAOVRequestDataNonAlloc);
                                cmd.SetInvertCulling(false);
                                UnityEngine.Rendering.RenderPipeline.EndCameraRendering(renderContext, renderRequest.hdCamera.camera);
                            }

                            {
                                var target = renderRequest.target;
                                // Handle the copy if requested
                                if (target.copyToTarget != null)
                                {
                                    cmd.CopyTexture(
                                        target.id, 0, 0, 0, 0, renderRequest.hdCamera.actualWidth, renderRequest.hdCamera.actualHeight,
                                        target.copyToTarget, (int)target.face, 0, 0, 0
                                    );
                                }
                                if (renderRequest.clearCameraSettings)
                                    // release reference because the RenderTexture might be destroyed before the camera
                                    renderRequest.hdCamera.camera.targetTexture = null;

                                ListPool<int>.Release(renderRequest.dependsOnRenderRequestIndices);

                                // Culling results can be shared between render requests: clear only when required
                                if (!skipClearCullingResults.Contains(renderRequest.index))
                                {
                                    renderRequest.cullingResults.decalCullResults?.Clear();
                                    UnsafeGenericPool<HDCullingResults>.Release(renderRequest.cullingResults);
                                }
                            }

                            // Render XR mirror view once all render requests have been completed
                            if (i == 0 && renderRequest.hdCamera.camera.cameraType == CameraType.Game && renderRequest.hdCamera.camera.targetTexture == null)
                            {
                                HDAdditionalCameraData acd;
                                if (renderRequest.hdCamera.camera.TryGetComponent<HDAdditionalCameraData>(out acd) && acd.xrRendering)
                                {
                                    m_XRSystem.RenderMirrorView(cmd);
                                }
                            }

                            // Now that all cameras have been rendered, let's propagate the data required for screen space shadows
                            PropagateScreenSpaceShadowData();

                            renderContext.ExecuteCommandBuffer(cmd);
                            CommandBufferPool.Release(cmd);
                            renderContext.Submit();
                        }
                    }
                }
            }

            m_XRSystem.ReleaseFrame();
            UnityEngine.Rendering.RenderPipeline.EndFrameRendering(renderContext, cameras);
        }


        void PropagateScreenSpaceShadowData()
        {
            // For every unique light that has been registered, update the previous transform
            foreach (HDAdditionalLightData lightData in m_ScreenSpaceShadowsUnion)
            {
                lightData.previousTransform = lightData.transform.localToWorldMatrix;
            }
        }

        void ExecuteRenderRequest(
            RenderRequest renderRequest,
            ScriptableRenderContext renderContext,
            CommandBuffer cmd,
            AOVRequestData aovRequest
        )
        {
            InitializeGlobalResources(renderContext);

            var hdCamera = renderRequest.hdCamera;
            var camera = hdCamera.camera;
            var cullingResults = renderRequest.cullingResults.cullingResults;
            var customPassCullingResults = renderRequest.cullingResults.customPassCullingResults ?? cullingResults;
            var hdProbeCullingResults = renderRequest.cullingResults.hdProbeCullingResults;
            var decalCullingResults = renderRequest.cullingResults.decalCullResults;
            var target = renderRequest.target;

            // Updates RTHandle
            hdCamera.BeginRender(cmd);

            if (m_RayTracingSupported)
            {
                // This call need to happen once per camera
                // TODO: This can be wasteful for "compatible" cameras.
                // We need to determine the minimum set of feature used by all the camera and build the minimum number of acceleration structures.
                BuildRayTracingAccelerationStructure(hdCamera);
                CullForRayTracing(cmd, hdCamera);
            }

            using (ListPool<RTHandle>.Get(out var aovBuffers))
            {
                aovRequest.AllocateTargetTexturesIfRequired(ref aovBuffers);

            // If we render a reflection view or a preview we should not display any debug information
            // This need to be call before ApplyDebugDisplaySettings()
            if (camera.cameraType == CameraType.Reflection || camera.cameraType == CameraType.Preview)
            {
                // Neutral allow to disable all debug settings
                m_CurrentDebugDisplaySettings = s_NeutralDebugDisplaySettings;
            }
            else
            {
                // Make sure we are in sync with the debug menu for the msaa count
                m_MSAASamples = m_DebugDisplaySettings.data.msaaSamples;
                m_SharedRTManager.SetNumMSAASamples(m_MSAASamples);

                m_DebugDisplaySettings.UpdateCameraFreezeOptions();

                m_CurrentDebugDisplaySettings = m_DebugDisplaySettings;
            }

            aovRequest.SetupDebugData(ref m_CurrentDebugDisplaySettings);

            if (hdCamera.frameSettings.IsEnabled(FrameSettingsField.RayTracing))
            {
                // Must update after getting DebugDisplaySettings
                m_RayCountManager.ClearRayCount(cmd, hdCamera, m_CurrentDebugDisplaySettings.data.countRays);
            }


            if (hdCamera.frameSettings.IsEnabled(FrameSettingsField.Decals))
            {
                using (new ProfilingScope(cmd, ProfilingSampler.Get(HDProfileId.DBufferPrepareDrawData)))
                {
                    // TODO: update singleton with DecalCullResults
                    DecalSystem.instance.CurrentCamera = hdCamera.camera; // Singletons are extremely dangerous...
                    DecalSystem.instance.LoadCullResults(decalCullingResults);
                    DecalSystem.instance.UpdateCachedMaterialData();    // textures, alpha or fade distances could've changed
                    DecalSystem.instance.CreateDrawData();              // prepare data is separate from draw
                    DecalSystem.instance.UpdateTextureAtlas(cmd);       // as this is only used for transparent pass, would've been nice not to have to do this if no transparent renderers are visible, needs to happen after CreateDrawData
                }
            }

            using (new ProfilingScope(null, ProfilingSampler.Get(HDProfileId.CustomPassVolumeUpdate)))
            {
                if (hdCamera.frameSettings.IsEnabled(FrameSettingsField.CustomPass))
                    CustomPassVolume.Update(hdCamera);
            }

            // Do anything we need to do upon a new frame.
            // The NewFrame must be after the VolumeManager update and before Resize because it uses properties set in NewFrame
            LightLoopNewFrame(hdCamera);

            // Apparently scissor states can leak from editor code. As it is not used currently in HDRP (apart from VR). We disable scissor at the beginning of the frame.
            cmd.DisableScissorRect();

            Resize(hdCamera);
            m_PostProcessSystem.BeginFrame(cmd, hdCamera, this);

            ApplyDebugDisplaySettings(hdCamera, cmd);
            m_SkyManager.UpdateCurrentSkySettings(hdCamera);

            SetupCameraProperties(hdCamera, renderContext, cmd);

            // TODO: Find a correct place to bind these material textures
            // We have to bind the material specific global parameters in this mode
            foreach (var material in m_MaterialList)
                material.Bind(cmd);

            // Frustum cull density volumes on the CPU. Can be performed as soon as the camera is set up.
            DensityVolumeList densityVolumes = PrepareVisibleDensityVolumeList(hdCamera, cmd, hdCamera.time);

            // Frustum cull probe volumes on the CPU. Can be performed as soon as the camera is set up.
            ProbeVolumeList probeVolumes = PrepareVisibleProbeVolumeList(renderContext, hdCamera, cmd);
            // Cache probe volume list as a member variable so it can be accessed inside of async compute tasks.
            SetProbeVolumeList(probeVolumes);

            // Note: Legacy Unity behave like this for ShadowMask
            // When you select ShadowMask in Lighting panel it recompile shaders on the fly with the SHADOW_MASK keyword.
            // However there is no C# function that we can query to know what mode have been select in Lighting Panel and it will be wrong anyway. Lighting Panel setup what will be the next bake mode. But until light is bake, it is wrong.
            // Currently to know if you need shadow mask you need to go through all visible lights (of CullResult), check the LightBakingOutput struct and look at lightmapBakeType/mixedLightingMode. If one light have shadow mask bake mode, then you need shadow mask features (i.e extra Gbuffer).
            // It mean that when we build a standalone player, if we detect a light with bake shadow mask, we generate all shader variant (with and without shadow mask) and at runtime, when a bake shadow mask light is visible, we dynamically allocate an extra GBuffer and switch the shader.
            // So the first thing to do is to go through all the light: PrepareLightsForGPU
            bool enableBakeShadowMask = PrepareLightsForGPU(cmd, hdCamera, cullingResults, hdProbeCullingResults, densityVolumes, probeVolumes, m_CurrentDebugDisplaySettings, aovRequest);

            UpdateGlobalConstantBuffers(hdCamera, cmd);

            // Do the same for ray tracing if allowed
            if (m_RayTracingSupported)
            {
                BuildRayTracingLightData(cmd, hdCamera, m_CurrentDebugDisplaySettings);
            }

            // Configure all the keywords
            ConfigureKeywords(enableBakeShadowMask, hdCamera, cmd);

            // Caution: We require sun light here as some skies use the sun light to render, it means that UpdateSkyEnvironment must be called after PrepareLightsForGPU.
            // TODO: Try to arrange code so we can trigger this call earlier and use async compute here to run sky convolution during other passes (once we move convolution shader to compute).
            if (!m_CurrentDebugDisplaySettings.IsMatcapViewEnabled(hdCamera))
                UpdateSkyEnvironment(hdCamera, renderContext, m_FrameCount, cmd);
            else
                cmd.SetGlobalTexture(HDShaderIDs._SkyTexture, CoreUtils.magentaCubeTextureArray);

            VFXManager.ProcessCameraCommand(camera, cmd);

            if (GL.wireframe)
            {
                RenderWireFrame(cullingResults, hdCamera, target.id, renderContext, cmd);
                return;
            }

            if (m_RenderGraph.enabled)
            {
                ExecuteWithRenderGraph(renderRequest, aovRequest, aovBuffers, renderContext, cmd);
                return;
            }

            hdCamera.xr.StartSinglePass(cmd);

            ClearBuffers(hdCamera, cmd);

            // Render XR occlusion mesh to depth buffer early in the frame to improve performance
            if (hdCamera.xr.enabled && m_Asset.currentPlatformRenderPipelineSettings.xrSettings.occlusionMesh)
            {
                hdCamera.xr.StopSinglePass(cmd);
                hdCamera.xr.RenderOcclusionMeshes(cmd, m_SharedRTManager.GetDepthStencilBuffer(hdCamera.frameSettings.IsEnabled(FrameSettingsField.MSAA)));
                hdCamera.xr.StartSinglePass(cmd);
            }

            // Bind the custom color/depth before the first custom pass
            if (hdCamera.frameSettings.IsEnabled(FrameSettingsField.CustomPass))
            {
                if (m_CustomPassColorBuffer.IsValueCreated)
                    cmd.SetGlobalTexture(HDShaderIDs._CustomColorTexture, m_CustomPassColorBuffer.Value);
                if (m_CustomPassDepthBuffer.IsValueCreated)
                    cmd.SetGlobalTexture(HDShaderIDs._CustomDepthTexture, m_CustomPassDepthBuffer.Value);
            }

            RenderCustomPass(renderContext, cmd, hdCamera, customPassCullingResults, CustomPassInjectionPoint.BeforeRendering);

            RenderRayTracingPrepass(cullingResults, hdCamera, renderContext, cmd, false);

            // When evaluating probe volumes in material pass, we build a custom probe volume light list.
            // When evaluating probe volumes in light loop, probe volumes are folded into the standard light loop data.
            // Build probe volumes light list async during depth prepass.
            // TODO: (Nick): Take a look carefully at data dependancies - could this be moved even earlier? Directly after PrepareVisibleProbeVolumeList?
            // The probe volume light lists do not depend on any of the framebuffer RTs being cleared - do they depend on anything in PushGlobalParams()?
            // Do they depend on hdCamera.xr.StartSinglePass()?
            var buildProbeVolumeLightListTask = new HDGPUAsyncTask("Build probe volume light list", ComputeQueueType.Background);

            // Avoid garbage by explicitely passing parameters to the lambdas
            var asyncParams = new HDGPUAsyncTaskParams
            {
                renderContext = renderContext,
                hdCamera = hdCamera,
                frameCount = m_FrameCount,
            };

            // Currently we only have a single task that could potentially happen asny with depthPrepass.
            // Keeping this variable here in case additional passes are added.
            var haveAsyncTaskWithDepthPrepass = false;

            if (hdCamera.frameSettings.IsEnabled(FrameSettingsField.ProbeVolume) && ShaderConfig.s_ProbeVolumesEvaluationMode == ProbeVolumesEvaluationModes.MaterialPass)
            {
                // TODO: (Nick): Should we only build probe volume light lists async of we build standard light lists async? Or should we always build probe volume light lists async?
                if (hdCamera.frameSettings.BuildLightListRunsAsync())
                {
                    buildProbeVolumeLightListTask.Start(cmd, asyncParams, Callback, !haveAsyncTaskWithDepthPrepass);

                    haveAsyncTaskWithDepthPrepass = true;

                    void Callback(CommandBuffer c, HDGPUAsyncTaskParams a)
                        => BuildGPULightListProbeVolumesCommon(a.hdCamera, c);
                }
            }

            // This is always false in forward and if it is true, is equivalent of saying we have a partial depth prepass.
            bool shouldRenderMotionVectorAfterGBuffer = RenderDepthPrepass(cullingResults, hdCamera, renderContext, cmd);
            if (!shouldRenderMotionVectorAfterGBuffer)
            {
                // If objects motion vectors if enabled, this will render the objects with motion vector into the target buffers (in addition to the depth)
                // Note: An object with motion vector must not be render in the prepass otherwise we can have motion vector write that should have been rejected
                RenderObjectsMotionVectors(cullingResults, hdCamera, renderContext, cmd);
            }
            // If we have MSAA, we need to complete the motion vector buffer before buffer resolves, hence we need to run camera mv first.
            // This is always fine since shouldRenderMotionVectorAfterGBuffer is always false for forward.
            bool needCameraMVBeforeResolve = hdCamera.frameSettings.IsEnabled(FrameSettingsField.MSAA);
            if (needCameraMVBeforeResolve)
            {
                RenderCameraMotionVectors(cullingResults, hdCamera, renderContext, cmd);
            }

            PreRenderSky(hdCamera, cmd);

            // Now that all depths have been rendered, resolve the depth buffer
            m_SharedRTManager.ResolveSharedRT(cmd, hdCamera);

            RenderDBuffer(hdCamera, cmd, renderContext, cullingResults);


            // When evaluating probe volumes in material pass, we build a custom probe volume light list.
            // When evaluating probe volumes in light loop, probe volumes are folded into the standard light loop data.
            if (hdCamera.frameSettings.IsEnabled(FrameSettingsField.ProbeVolume) && ShaderConfig.s_ProbeVolumesEvaluationMode == ProbeVolumesEvaluationModes.MaterialPass)
            {
                if (hdCamera.frameSettings.BuildLightListRunsAsync())
                {
                    buildProbeVolumeLightListTask.EndWithPostWork(cmd, hdCamera, Callback);

                    void Callback(CommandBuffer c, HDCamera cam)
                    {
                        var hdrp = (RenderPipelineManager.currentPipeline as HDRenderPipeline);
                        var globalParams = hdrp.PrepareLightLoopGlobalParameters(cam);
                        PushProbeVolumeLightListGlobalParams(globalParams, c);
                    }
                }
                else
                {
                    BuildGPULightListProbeVolumesCommon(hdCamera, cmd);
                    var hdrp = (RenderPipelineManager.currentPipeline as HDRenderPipeline);
                    var globalParams = hdrp.PrepareLightLoopGlobalParameters(hdCamera);
                    PushProbeVolumeLightListGlobalParams(globalParams, cmd);
                }
            }

            RenderGBuffer(cullingResults, hdCamera, renderContext, cmd);

            DecalNormalPatch(hdCamera, cmd);

            // We can now bind the normal buffer to be use by any effect
            m_SharedRTManager.BindNormalBuffer(cmd);

            // After Depth and Normals/roughness including decals
            bool depthBufferModified = RenderCustomPass(renderContext, cmd, hdCamera, customPassCullingResults, CustomPassInjectionPoint.AfterOpaqueDepthAndNormal);

            // If the depth was already copied in RenderDBuffer, we force the copy again because the custom pass modified the depth.
            if (depthBufferModified)
                m_IsDepthBufferCopyValid = false;

            // In both forward and deferred, everything opaque should have been rendered at this point so we can safely copy the depth buffer for later processing.
            GenerateDepthPyramid(hdCamera, cmd, FullScreenDebugMode.DepthPyramid);

            // Depth texture is now ready, bind it (Depth buffer could have been bind before if DBuffer is enable)
            cmd.SetGlobalTexture(HDShaderIDs._CameraDepthTexture, m_SharedRTManager.GetDepthTexture());

            if (shouldRenderMotionVectorAfterGBuffer)
            {
                // See the call RenderObjectsMotionVectors() above and comment
                RenderObjectsMotionVectors(cullingResults, hdCamera, renderContext, cmd);
            }

            // In case we don't have MSAA, we always run camera motion vectors when is safe to assume Object MV are rendered
            if(!needCameraMVBeforeResolve)
            {
                RenderCameraMotionVectors(cullingResults, hdCamera, renderContext, cmd);
            }


            if (hdCamera.frameSettings.IsEnabled(FrameSettingsField.MotionVectors))
                cmd.SetGlobalTexture(HDShaderIDs._CameraMotionVectorsTexture, m_SharedRTManager.GetMotionVectorsBuffer());
            else
                cmd.SetGlobalTexture(HDShaderIDs._CameraMotionVectorsTexture, TextureXR.GetBlackTexture());

#if UNITY_EDITOR
            var showGizmos = camera.cameraType == CameraType.SceneView || (camera.targetTexture == null && camera.cameraType == CameraType.Game);
#endif

            RenderTransparencyOverdraw(cullingResults, hdCamera, renderContext, cmd);

            if (m_CurrentDebugDisplaySettings.IsDebugMaterialDisplayEnabled() || m_CurrentDebugDisplaySettings.IsMaterialValidationEnabled() || CoreUtils.IsSceneLightingDisabled(hdCamera.camera))
            {
                RenderDebugViewMaterial(cullingResults, hdCamera, renderContext, cmd);
            }
            else if (hdCamera.frameSettings.IsEnabled(FrameSettingsField.RayTracing) &&
                     hdCamera.volumeStack.GetComponent<PathTracing>().enable.value &&
                     hdCamera.camera.cameraType != CameraType.Preview)
            {

                // We only request the light cluster if we are gonna use it for debug mode
                if (FullScreenDebugMode.LightCluster == m_CurrentDebugDisplaySettings.data.fullScreenDebugMode && GetRayTracingClusterState())
                {
                    HDRaytracingLightCluster lightCluster = RequestLightCluster();
                    lightCluster.EvaluateClusterDebugView(cmd, hdCamera);
                }

                RenderPathTracing(hdCamera, cmd, m_CameraColorBuffer);
            }
            else
            {

                // When debug is enabled we need to clear otherwise we may see non-shadows areas with stale values.
                if (hdCamera.frameSettings.IsEnabled(FrameSettingsField.ContactShadows) && m_CurrentDebugDisplaySettings.data.fullScreenDebugMode == FullScreenDebugMode.ContactShadows)
                {
                    CoreUtils.SetRenderTarget(cmd, m_ContactShadowBuffer, ClearFlag.Color, Color.clear);
                }

                BuildCoarseStencilAndResolveIfNeeded(hdCamera, cmd);

                hdCamera.xr.StopSinglePass(cmd);

                var buildLightListTask = new HDGPUAsyncTask("Build light list", ComputeQueueType.Background);
                // It is important that this task is in the same queue as the build light list due to dependency it has on it. If really need to move it, put an extra fence to make sure buildLightListTask has finished.
                var volumeVoxelizationTask = new HDGPUAsyncTask("Volumetric voxelization", ComputeQueueType.Background);
                var SSRTask = new HDGPUAsyncTask("Screen Space Reflection", ComputeQueueType.Background);
                var SSAOTask = new HDGPUAsyncTask("SSAO", ComputeQueueType.Background);

                var haveAsyncTaskWithShadows = false;
                if (hdCamera.frameSettings.BuildLightListRunsAsync())
                {
                    buildLightListTask.Start(cmd, asyncParams, Callback, !haveAsyncTaskWithShadows);

                    haveAsyncTaskWithShadows = true;

                    void Callback(CommandBuffer c, HDGPUAsyncTaskParams a)
                        => BuildGPULightListsCommon(a.hdCamera, c);
                }

                if (hdCamera.frameSettings.VolumeVoxelizationRunsAsync())
                {
                    volumeVoxelizationTask.Start(cmd, asyncParams, Callback, !haveAsyncTaskWithShadows);

                    haveAsyncTaskWithShadows = true;

                    void Callback(CommandBuffer c, HDGPUAsyncTaskParams a)
                        => VolumeVoxelizationPass(a.hdCamera, c, m_FrameCount);
                }

                if (hdCamera.frameSettings.SSRRunsAsync())
                {
                    SSRTask.Start(cmd, asyncParams, Callback, !haveAsyncTaskWithShadows);

                    haveAsyncTaskWithShadows = true;

                void Callback(CommandBuffer c, HDGPUAsyncTaskParams a)
                        => RenderSSR(a.hdCamera, c, a.renderContext);
                }

                if (hdCamera.frameSettings.SSAORunsAsync())
                {
                    SSAOTask.Start(cmd, asyncParams, AsyncSSAODispatch, !haveAsyncTaskWithShadows);
                    haveAsyncTaskWithShadows = true;

                    void AsyncSSAODispatch(CommandBuffer c, HDGPUAsyncTaskParams a)
                        => m_AmbientOcclusionSystem.Dispatch(c, a.hdCamera, a.frameCount);
                }

                using (new ProfilingScope(cmd, ProfilingSampler.Get(HDProfileId.RenderShadowMaps)))
                {
                    // This call overwrites camera properties passed to the shader system.
                    RenderShadowMaps(renderContext, cmd, m_ShaderVariablesGlobalCB, cullingResults, hdCamera);

                    hdCamera.UpdateShaderVariablesGlobalCB(ref m_ShaderVariablesGlobalCB, m_FrameCount);
                    ConstantBuffer.PushGlobal(cmd, m_ShaderVariablesGlobalCB, HDShaderIDs._ShaderVariablesGlobal);
                }

                hdCamera.xr.StartSinglePass(cmd);

                if (hdCamera.frameSettings.IsEnabled(FrameSettingsField.RayTracing))
                {
                    // We only request the light cluster if we are gonna use it for debug mode
                    if (FullScreenDebugMode.LightCluster == m_CurrentDebugDisplaySettings.data.fullScreenDebugMode && GetRayTracingClusterState())
                    {
                        HDRaytracingLightCluster lightCluster = RequestLightCluster();
                        lightCluster.EvaluateClusterDebugView(cmd, hdCamera);
                    }

                    bool validIndirectDiffuse = ValidIndirectDiffuseState(hdCamera);
                    if (validIndirectDiffuse)
                    {
                        RenderIndirectDiffuse(hdCamera, cmd, renderContext, m_FrameCount);
                    }
                }

                if (!hdCamera.frameSettings.SSRRunsAsync())
                {
                    // Needs the depth pyramid and motion vectors, as well as the render of the previous frame.
                    RenderSSR(hdCamera, cmd, renderContext);
                }

                // Contact shadows needs the light loop so we do them after the build light list
                if (hdCamera.frameSettings.BuildLightListRunsAsync())
                {
                    buildLightListTask.EndWithPostWork(cmd, hdCamera, Callback);

                    void Callback(CommandBuffer c, HDCamera cam)
                    {
                        var hdrp = (RenderPipelineManager.currentPipeline as HDRenderPipeline);
                        var globalParams = hdrp.PrepareLightLoopGlobalParameters(cam);
                        PushLightLoopGlobalParams(globalParams, c);
                    }
                }
                else
                {
                    BuildGPULightLists(hdCamera, cmd);
                }

                if (!hdCamera.frameSettings.SSAORunsAsync())
                    m_AmbientOcclusionSystem.Render(cmd, hdCamera, renderContext, m_ShaderVariablesRayTracingCB, m_FrameCount);

                // Run the contact shadows here as they need the light list
                    HDUtils.CheckRTCreated(m_ContactShadowBuffer);
                    RenderContactShadows(hdCamera, cmd);
                    PushFullScreenDebugTexture(hdCamera, cmd, m_ContactShadowBuffer, FullScreenDebugMode.ContactShadows);

                    RenderScreenSpaceShadows(hdCamera, cmd);

                if (hdCamera.frameSettings.VolumeVoxelizationRunsAsync())
                {
                    volumeVoxelizationTask.End(cmd, hdCamera);
                }
                else
                {
                    // Perform the voxelization step which fills the density 3D texture.
                    VolumeVoxelizationPass(hdCamera, cmd, m_FrameCount);
                }

                // Render the volumetric lighting.
                // The pass requires the volume properties, the light list and the shadows, and can run async.
                VolumetricLightingPass(hdCamera, cmd, m_FrameCount);

                if (hdCamera.frameSettings.SSAORunsAsync())
                {
                    SSAOTask.EndWithPostWork(cmd, hdCamera, Callback);
                    void Callback(CommandBuffer c, HDCamera cam)
                    {
                        var hdrp = (RenderPipelineManager.currentPipeline as HDRenderPipeline);
                        hdrp.m_AmbientOcclusionSystem.PostDispatchWork(c, cam);
                    }
                }

                SetContactShadowsTexture(hdCamera, m_ContactShadowBuffer, cmd);


                if (hdCamera.frameSettings.SSRRunsAsync())
                {
                    SSRTask.End(cmd, hdCamera);
                }

                RenderDeferredLighting(hdCamera, cmd);

                RenderForwardOpaque(cullingResults, hdCamera, renderContext, cmd);

                m_SharedRTManager.ResolveMSAAColor(cmd, hdCamera, m_CameraSssDiffuseLightingMSAABuffer, m_CameraSssDiffuseLightingBuffer);
                m_SharedRTManager.ResolveMSAAColor(cmd, hdCamera, GetSSSBufferMSAA(), GetSSSBuffer());

                // SSS pass here handle both SSS material from deferred and forward
                RenderSubsurfaceScattering(hdCamera, cmd, hdCamera.frameSettings.IsEnabled(FrameSettingsField.MSAA) ? m_CameraColorMSAABuffer : m_CameraColorBuffer,
                                           m_CameraSssDiffuseLightingBuffer, m_SharedRTManager.GetDepthStencilBuffer(hdCamera.frameSettings.IsEnabled(FrameSettingsField.MSAA)), m_SharedRTManager.GetDepthTexture());

                RenderForwardEmissive(cullingResults, hdCamera, renderContext, cmd);

                RenderSky(hdCamera, cmd);

                // Send all the geometry graphics buffer to client systems if required (must be done after the pyramid and before the transparent depth pre-pass)
                SendGeometryGraphicsBuffers(cmd, hdCamera);

                m_PostProcessSystem.DoUserAfterOpaqueAndSky(cmd, hdCamera, m_CameraColorBuffer);

                // No need for old stencil values here since from transparent on different features are tagged
                ClearStencilBuffer(hdCamera, cmd);

                RenderTransparentDepthPrepass(cullingResults, hdCamera, renderContext, cmd);

                RenderSSRTransparent(hdCamera, cmd, renderContext);

                RenderRayTracingPrepass(cullingResults, hdCamera, renderContext, cmd, true);
                RaytracingRecursiveRender(hdCamera, cmd, renderContext, cullingResults);

                // To allow users to fetch the current color buffer, we temporarily bind the camera color buffer
                cmd.SetGlobalTexture(HDShaderIDs._ColorPyramidTexture, m_CameraColorBuffer);
                RenderCustomPass(renderContext, cmd, hdCamera, customPassCullingResults, CustomPassInjectionPoint.BeforePreRefraction);

                // Render pre refraction objects
                RenderForwardTransparent(cullingResults, hdCamera, true, renderContext, cmd);

                if (hdCamera.frameSettings.IsEnabled(FrameSettingsField.Refraction))
                {
                    // First resolution of the color buffer for the color pyramid
                    m_SharedRTManager.ResolveMSAAColor(cmd, hdCamera, m_CameraColorMSAABuffer, m_CameraColorBuffer);

                    RenderColorPyramid(hdCamera, cmd, true);

                    // Bind current color pyramid for shader graph SceneColorNode on transparent objects
                    cmd.SetGlobalTexture(HDShaderIDs._ColorPyramidTexture, hdCamera.GetCurrentFrameRT((int)HDCameraFrameHistoryType.ColorBufferMipChain));
                }
                else
                {
                    cmd.SetGlobalTexture(HDShaderIDs._ColorPyramidTexture, TextureXR.GetBlackTexture());
                }

                // We don't have access to the color pyramid with transparent if rough refraction is disabled
                RenderCustomPass(renderContext, cmd, hdCamera, customPassCullingResults, CustomPassInjectionPoint.BeforeTransparent);

                // Render all type of transparent forward (unlit, lit, complex (hair...)) to keep the sorting between transparent objects.
                RenderForwardTransparent(cullingResults, hdCamera, false, renderContext, cmd);

                // We push the motion vector debug texture here as transparent object can overwrite the motion vector texture content.
                if(m_Asset.currentPlatformRenderPipelineSettings.supportMotionVectors)
                    PushFullScreenDebugTexture(hdCamera, cmd, m_SharedRTManager.GetMotionVectorsBuffer(), FullScreenDebugMode.MotionVectors);

                // Second resolve the color buffer for finishing the frame
                m_SharedRTManager.ResolveMSAAColor(cmd, hdCamera, m_CameraColorMSAABuffer, m_CameraColorBuffer);

                // Render All forward error
                RenderForwardError(cullingResults, hdCamera, renderContext, cmd);

                DownsampleDepthForLowResTransparency(hdCamera, cmd);

                RenderLowResTransparent(cullingResults, hdCamera, renderContext, cmd);

                UpsampleTransparent(hdCamera, cmd);

                // Fill depth buffer to reduce artifact for transparent object during postprocess
                RenderTransparentDepthPostpass(cullingResults, hdCamera, renderContext, cmd);

                RenderColorPyramid(hdCamera, cmd, false);

                AccumulateDistortion(cullingResults, hdCamera, renderContext, cmd);
                RenderDistortion(hdCamera, cmd);

                PushFullScreenDebugTexture(hdCamera, cmd, m_CameraColorBuffer, FullScreenDebugMode.NanTracker);
                PushFullScreenLightingDebugTexture(hdCamera, cmd, m_CameraColorBuffer);

                if (m_SubFrameManager.isRecording && m_SubFrameManager.subFrameCount > 1)
                {
                    RenderAccumulation(hdCamera, cmd, m_CameraColorBuffer, m_CameraColorBuffer, false);
                }

#if UNITY_EDITOR
                // Render gizmos that should be affected by post processes
                if (showGizmos)
                {
                    if(m_CurrentDebugDisplaySettings.GetDebugLightingMode() == DebugLightingMode.MatcapView)
                    {
                        Gizmos.exposure = Texture2D.blackTexture;
                    }
                    else
                    {
                        Gizmos.exposure = m_PostProcessSystem.GetExposureTexture(hdCamera).rt;
                    }

                    RenderGizmos(cmd, camera, renderContext, GizmoSubset.PreImageEffects);
                }
#endif
            }


            // At this point, m_CameraColorBuffer has been filled by either debug views are regular rendering so we can push it here.
            PushColorPickerDebugTexture(cmd, hdCamera, m_CameraColorBuffer);

            RenderCustomPass(renderContext, cmd, hdCamera, customPassCullingResults, CustomPassInjectionPoint.BeforePostProcess);

            aovRequest.PushCameraTexture(cmd, AOVBuffers.Color, hdCamera, m_CameraColorBuffer, aovBuffers);

            RenderTargetIdentifier postProcessDest = HDUtils.PostProcessIsFinalPass(hdCamera) ? target.id : m_IntermediateAfterPostProcessBuffer;
            RenderPostProcess(cullingResults, hdCamera, postProcessDest, renderContext, cmd);

            RenderCustomPass(renderContext, cmd, hdCamera, customPassCullingResults, CustomPassInjectionPoint.AfterPostProcess);

            // Copy and rescale depth buffer for XR devices
            if (hdCamera.xr.enabled && hdCamera.xr.copyDepth)
            {
                using (new ProfilingScope(cmd, ProfilingSampler.Get(HDProfileId.XRDepthCopy)))
                {
                    var depthBuffer = m_SharedRTManager.GetDepthStencilBuffer();
                    var rtScale = depthBuffer.rtHandleProperties.rtHandleScale / DynamicResolutionHandler.instance.GetCurrentScale();

                    m_CopyDepthPropertyBlock.SetTexture(HDShaderIDs._InputDepth, depthBuffer);
                    m_CopyDepthPropertyBlock.SetVector(HDShaderIDs._BlitScaleBias, rtScale);
                    m_CopyDepthPropertyBlock.SetInt("_FlipY", 1);

                    cmd.SetRenderTarget(target.id, 0, CubemapFace.Unknown, -1);
                    cmd.SetViewport(hdCamera.finalViewport);
                    CoreUtils.DrawFullScreen(cmd, m_CopyDepth, m_CopyDepthPropertyBlock);
                }
            }

            // In developer build, we always render post process in m_AfterPostProcessBuffer at (0,0) in which we will then render debug.
            // Because of this, we need another blit here to the final render target at the right viewport.
            if (!HDUtils.PostProcessIsFinalPass(hdCamera) || aovRequest.isValid)
            {
                hdCamera.ExecuteCaptureActions(m_IntermediateAfterPostProcessBuffer, cmd);

                RenderDebug(hdCamera, cmd, cullingResults);

                hdCamera.xr.StopSinglePass(cmd);

                using (new ProfilingScope(cmd, ProfilingSampler.Get(HDProfileId.BlitToFinalRTDevBuildOnly)))
                {
                    for (int viewIndex = 0; viewIndex < hdCamera.viewCount; ++viewIndex)
                    {
                        var finalBlitParams = PrepareFinalBlitParameters(hdCamera, viewIndex);
                        BlitFinalCameraTexture(finalBlitParams, m_BlitPropertyBlock, m_IntermediateAfterPostProcessBuffer, target.id, cmd);
                    }
                }

                aovRequest.PushCameraTexture(cmd, AOVBuffers.Output, hdCamera, m_IntermediateAfterPostProcessBuffer, aovBuffers);
            }

            // XR mirror view and blit do device
            hdCamera.xr.EndCamera(cmd, hdCamera);

            // Send all the color graphics buffer to client systems if required.
            SendColorGraphicsBuffer(cmd, hdCamera);

            // Due to our RT handle system we don't write into the backbuffer depth buffer (as our depth buffer can be bigger than the one provided)
            // So we need to do a copy of the corresponding part of RT depth buffer in the target depth buffer in various situation:
            // - RenderTexture (camera.targetTexture != null) has a depth buffer (camera.targetTexture.depth != 0)
            // - We are rendering into the main game view (i.e not a RenderTexture camera.cameraType == CameraType.Game && hdCamera.camera.targetTexture == null) in the editor for allowing usage of Debug.DrawLine and Debug.Ray.
            // - We draw Gizmo/Icons in the editor (hdCamera.camera.targetTexture != null && camera.targetTexture.depth != 0 - The Scene view has a targetTexture and a depth texture)
            // TODO: If at some point we get proper render target aliasing, we will be able to use the provided depth texture directly with our RT handle system
            // Note: Debug.DrawLine and Debug.Ray only work in editor, not in player
            var copyDepth = hdCamera.camera.targetTexture != null && hdCamera.camera.targetTexture.depth != 0;
#if UNITY_EDITOR
            copyDepth = copyDepth || hdCamera.isMainGameView; // Specific case of Debug.DrawLine and Debug.Ray
#endif
            if (copyDepth && !hdCamera.xr.enabled)
            {
                using (new ProfilingScope(cmd, ProfilingSampler.Get(HDProfileId.CopyDepthInTargetTexture)))
                {
                    cmd.SetRenderTarget(target.id);
                    cmd.SetViewport(hdCamera.finalViewport);
                    m_CopyDepthPropertyBlock.SetTexture(HDShaderIDs._InputDepth, m_SharedRTManager.GetDepthStencilBuffer());
                    // When we are Main Game View we need to flip the depth buffer ourselves as we are after postprocess / blit that have already flipped the screen
                    m_CopyDepthPropertyBlock.SetInt("_FlipY", hdCamera.isMainGameView ? 1 : 0);
                    m_CopyDepthPropertyBlock.SetVector(HDShaderIDs._BlitScaleBias, new Vector4(1.0f, 1.0f, 0.0f, 0.0f));
                    CoreUtils.DrawFullScreen(cmd, m_CopyDepth, m_CopyDepthPropertyBlock);
                }
            }
                aovRequest.PushCameraTexture(cmd, AOVBuffers.DepthStencil, hdCamera, m_SharedRTManager.GetDepthStencilBuffer(), aovBuffers);
                aovRequest.PushCameraTexture(cmd, AOVBuffers.Normals, hdCamera, m_SharedRTManager.GetNormalBuffer(), aovBuffers);
                if (m_Asset.currentPlatformRenderPipelineSettings.supportMotionVectors)
                    aovRequest.PushCameraTexture(cmd, AOVBuffers.MotionVectors, hdCamera, m_SharedRTManager.GetMotionVectorsBuffer(), aovBuffers);

#if UNITY_EDITOR
            // We need to make sure the viewport is correctly set for the editor rendering. It might have been changed by debug overlay rendering just before.
            cmd.SetViewport(hdCamera.finalViewport);

            // Render overlay Gizmos
            if (showGizmos)
                RenderGizmos(cmd, camera, renderContext, GizmoSubset.PostImageEffects);
#endif

                aovRequest.Execute(cmd, aovBuffers, RenderOutputProperties.From(hdCamera));
            }

            // This is required so that all commands up to here are executed before EndCameraRendering is called for the user.
            // Otherwise command would not be rendered in order.
            renderContext.ExecuteCommandBuffer(cmd);
            cmd.Clear();
        }

        struct BlitFinalCameraTextureParameters
        {
            public bool                     flip;
            public int                      srcTexArraySlice;
            public int                      dstTexArraySlice;
            public Rect                     viewport;
            public Material                 blitMaterial;
        }

        internal RTHandle GetExposureTexture(HDCamera hdCamera) =>
            m_PostProcessSystem.GetExposureTexture(hdCamera);

        BlitFinalCameraTextureParameters PrepareFinalBlitParameters(HDCamera hdCamera, int viewIndex)
        {
            var parameters = new BlitFinalCameraTextureParameters();

            if (hdCamera.xr.enabled)
            {
                parameters.viewport = hdCamera.xr.GetViewport(viewIndex);
                parameters.srcTexArraySlice = viewIndex;
                parameters.dstTexArraySlice = hdCamera.xr.GetTextureArraySlice(viewIndex);
            }
            else
            {
                parameters.viewport = hdCamera.finalViewport;
                parameters.srcTexArraySlice = -1;
                parameters.dstTexArraySlice = -1;
            }

            parameters.flip = hdCamera.flipYMode == HDAdditionalCameraData.FlipYMode.ForceFlipY || hdCamera.isMainGameView;
            parameters.blitMaterial = HDUtils.GetBlitMaterial(TextureXR.useTexArray ? TextureDimension.Tex2DArray : TextureDimension.Tex2D, singleSlice: parameters.srcTexArraySlice >= 0);

            return parameters;
        }

        static void BlitFinalCameraTexture(BlitFinalCameraTextureParameters parameters, MaterialPropertyBlock propertyBlock, RTHandle source, RenderTargetIdentifier destination, CommandBuffer cmd)
        {
            // Here we can't use the viewport scale provided in hdCamera. The reason is that this scale is for internal rendering before post process with dynamic resolution factored in.
            // Here the input texture is already at the viewport size but may be smaller than the RT itself (because of the RTHandle system) so we compute the scale specifically here.
            var scaleBias = new Vector4((float)parameters.viewport.width / source.rt.width, (float)parameters.viewport.height / source.rt.height, 0.0f, 0.0f);

            if (parameters.flip)
            {
                scaleBias.w = scaleBias.y;
                scaleBias.y *= -1;
            }

            propertyBlock.SetTexture(HDShaderIDs._BlitTexture, source);
            propertyBlock.SetVector(HDShaderIDs._BlitScaleBias, scaleBias);
            propertyBlock.SetFloat(HDShaderIDs._BlitMipLevel, 0);
            propertyBlock.SetInt(HDShaderIDs._BlitTexArraySlice, parameters.srcTexArraySlice);
            HDUtils.DrawFullScreen(cmd, parameters.viewport, parameters.blitMaterial, destination, propertyBlock, 0, parameters.dstTexArraySlice);
        }

        void SetupCameraProperties(HDCamera hdCamera, ScriptableRenderContext renderContext, CommandBuffer cmd)
        {
            // The next 2 functions are required to flush the command buffer before calling functions directly on the render context.
            // This way, the commands will execute in the order specified by the C# code.
            renderContext.ExecuteCommandBuffer(cmd);
            cmd.Clear();

            renderContext.SetupCameraProperties(hdCamera.camera, hdCamera.xr.enabled);
        }

        void InitializeGlobalResources(ScriptableRenderContext renderContext)
        {
            // Global resources initialization
            var cmd = CommandBufferPool.Get("");
            // Init material if needed
            for (int bsdfIdx = 0; bsdfIdx < m_IBLFilterArray.Length; ++bsdfIdx)
            {
                if (!m_IBLFilterArray[bsdfIdx].IsInitialized())
                    m_IBLFilterArray[bsdfIdx].Initialize(cmd);
            }

            foreach (var material in m_MaterialList)
                material.RenderInit(cmd);

            TextureXR.Initialize(cmd, defaultResources.shaders.clearUIntTextureCS);

            renderContext.ExecuteCommandBuffer(cmd);
            CommandBufferPool.Release(cmd);
        }

        bool TryCalculateFrameParameters(
            Camera camera,
            XRPass xrPass,
            out HDAdditionalCameraData additionalCameraData,
            out HDCamera hdCamera,
            out ScriptableCullingParameters cullingParams
        )
        {
            // First, get aggregate of frame settings base on global settings, camera frame settings and debug settings
            // Note: the SceneView camera will never have additionalCameraData
            additionalCameraData = HDUtils.TryGetAdditionalCameraDataOrDefault(camera);
            hdCamera = default;
            cullingParams = default;

            FrameSettings currentFrameSettings = new FrameSettings();
            // Compute the FrameSettings actually used to draw the frame
            // FrameSettingsHistory do the same while keeping all step of FrameSettings aggregation in memory for DebugMenu
            if (m_FrameSettingsHistoryEnabled && camera.cameraType != CameraType.Preview && camera.cameraType != CameraType.Reflection)
                FrameSettingsHistory.AggregateFrameSettings(ref currentFrameSettings, camera, additionalCameraData, m_Asset, m_DefaultAsset);
            else
                FrameSettings.AggregateFrameSettings(ref currentFrameSettings, camera, additionalCameraData, m_Asset, m_DefaultAsset);

            // With the Frame Settings now properly set up, we can resolve the sample budget.
            currentFrameSettings.sssResolvedSampleBudget = currentFrameSettings.GetResolvedSssSampleBudget(m_Asset);

            // Specific pass to simply display the content of the camera buffer if users have fill it themselves (like video player)
            if (additionalCameraData.fullscreenPassthrough)
                return false;

            // Retrieve debug display settings to init FrameSettings, unless we are a reflection and in this case we don't have debug settings apply.
            DebugDisplaySettings debugDisplaySettings = (camera.cameraType == CameraType.Reflection || camera.cameraType == CameraType.Preview) ? s_NeutralDebugDisplaySettings : m_DebugDisplaySettings;

            // Disable post process if we enable debug mode or if the post process layer is disabled
            if (debugDisplaySettings.IsDebugDisplayEnabled())
            {
                if (debugDisplaySettings.IsDebugDisplayRemovePostprocess())
                {
                    currentFrameSettings.SetEnabled(FrameSettingsField.Postprocess, false);
                    currentFrameSettings.SetEnabled(FrameSettingsField.CustomPass, false);
                }

                // Disable exposure if required
                if (!debugDisplaySettings.DebugNeedsExposure())
                {
                    currentFrameSettings.SetEnabled(FrameSettingsField.ExposureControl, false);
                }

                // Disable SSS if luxmeter is enabled
                if (debugDisplaySettings.data.lightingDebugSettings.debugLightingMode == DebugLightingMode.LuxMeter)
                {
                    currentFrameSettings.SetEnabled(FrameSettingsField.SubsurfaceScattering, false);
                }
            }

            if(CoreUtils.IsSceneLightingDisabled(camera))
            {
                currentFrameSettings.SetEnabled(FrameSettingsField.ExposureControl, false);
            }

            // Disable object-motion vectors in everything but the game view
            if (camera.cameraType != CameraType.Game)
            {
                currentFrameSettings.SetEnabled(FrameSettingsField.ObjectMotionVectors, false);
            }

            hdCamera = HDCamera.GetOrCreate(camera, xrPass.multipassId);

            // From this point, we should only use frame settings from the camera
            hdCamera.Update(currentFrameSettings, this, m_MSAASamples, xrPass);

            // Custom Render requires a proper HDCamera, so we return after the HDCamera was setup
            if (additionalCameraData != null && additionalCameraData.hasCustomRender)
                return false;

            if (hdCamera.xr.enabled)
            {
                cullingParams = hdCamera.xr.cullingParams;
            }
            else
            {
                if (!camera.TryGetCullingParameters(camera.stereoEnabled, out cullingParams))
                    return false;
            }

            if (m_DebugDisplaySettings.IsCameraFreezeEnabled())
            {
                if (m_DebugDisplaySettings.IsCameraFrozen(camera))
                {
                    if (!frozenCullingParamAvailable)
                    {
                        frozenCullingParams = cullingParams;
                        frozenCullingParamAvailable = true;
                    }
                    cullingParams = frozenCullingParams;
                }
            }
            else
            {
                frozenCullingParamAvailable = false;
            }

            LightLoopUpdateCullingParameters(ref cullingParams, hdCamera);

            // If we don't use environment light (like when rendering reflection probes)
            //   we don't have to cull them.
            if (hdCamera.frameSettings.IsEnabled(FrameSettingsField.ReflectionProbe))
                cullingParams.cullingOptions |= CullingOptions.NeedsReflectionProbes;
            else
                cullingParams.cullingOptions &= ~CullingOptions.NeedsReflectionProbes;

            return true;
        }

        static bool TryCull(
            Camera camera,
            HDCamera hdCamera,
            ScriptableRenderContext renderContext,
            SkyManager skyManager,
            ScriptableCullingParameters cullingParams,
            HDRenderPipelineAsset hdrp,
            ref HDCullingResults cullingResults
        )
        {
#if UNITY_EDITOR
            // emit scene view UI
            if (camera.cameraType == CameraType.SceneView)
            {
                ScriptableRenderContext.EmitWorldGeometryForSceneView(camera);
            }
#endif

            // Set the LOD bias and store current value to be able to restore it.
            // Use a try/finalize pattern to be sure to restore properly the qualitySettings.lodBias
            var initialLODBias = QualitySettings.lodBias;
            var initialMaximumLODLevel = QualitySettings.maximumLODLevel;
            try
            {
                QualitySettings.lodBias = hdCamera.frameSettings.GetResolvedLODBias(hdrp);
                QualitySettings.maximumLODLevel = hdCamera.frameSettings.GetResolvedMaximumLODLevel(hdrp);

                // This needs to be called before culling, otherwise in the case where users generate intermediate renderers, it can provoke crashes.
                BeginCameraRendering(renderContext, camera);

                DecalSystem.CullRequest decalCullRequest = null;
                if (hdCamera.frameSettings.IsEnabled(FrameSettingsField.Decals))
                {
                    // decal system needs to be updated with current camera, it needs it to set up culling and light list generation parameters
                    decalCullRequest = GenericPool<DecalSystem.CullRequest>.Get();
                    DecalSystem.instance.CurrentCamera = camera;
                    DecalSystem.instance.BeginCull(decalCullRequest);
                }

                // TODO: use a parameter to select probe types to cull depending on what is enabled in framesettings
                var hdProbeCullState = new HDProbeCullState();
                if (hdCamera.frameSettings.IsEnabled(FrameSettingsField.PlanarProbe))
                    hdProbeCullState = HDProbeSystem.PrepareCull(camera);

                // We need to set the ambient probe here because it's passed down to objects during the culling process.
                skyManager.SetupAmbientProbe(hdCamera);

                using (new ProfilingScope(null, ProfilingSampler.Get(HDProfileId.CullResultsCull)))
                {
                    cullingResults.cullingResults = renderContext.Cull(ref cullingParams);
                }

                if (hdCamera.frameSettings.IsEnabled(FrameSettingsField.CustomPass))
                {
                    using (new ProfilingScope(null, ProfilingSampler.Get(HDProfileId.CustomPassCullResultsCull)))
                    {
                        cullingResults.customPassCullingResults = CustomPassVolume.Cull(renderContext, hdCamera);
                    }
                }

                if (hdCamera.frameSettings.IsEnabled(FrameSettingsField.PlanarProbe))
                    HDProbeSystem.QueryCullResults(hdProbeCullState, ref cullingResults.hdProbeCullingResults);
                else
                    cullingResults.hdProbeCullingResults = default;

                if (hdCamera.frameSettings.IsEnabled(FrameSettingsField.Decals))
                {
                    using (new ProfilingScope(null, ProfilingSampler.Get(HDProfileId.DBufferPrepareDrawData)))
                    {
                        DecalSystem.instance.EndCull(decalCullRequest, cullingResults.decalCullResults);
                    }
                }

                if (decalCullRequest != null)
                {
                    decalCullRequest.Clear();
                    GenericPool<DecalSystem.CullRequest>.Release(decalCullRequest);
                }

                return true;
            }
            finally
            {
                QualitySettings.lodBias = initialLODBias;
                QualitySettings.maximumLODLevel = initialMaximumLODLevel;
            }
        }

        void RenderGizmos(CommandBuffer cmd, Camera camera, ScriptableRenderContext renderContext, GizmoSubset gizmoSubset)
        {
#if UNITY_EDITOR
            if (UnityEditor.Handles.ShouldRenderGizmos())
            {
                bool renderPrePostprocessGizmos = (gizmoSubset == GizmoSubset.PreImageEffects);

                using (new ProfilingScope(cmd, renderPrePostprocessGizmos ? ProfilingSampler.Get(HDProfileId.GizmosPrePostprocess) : ProfilingSampler.Get(HDProfileId.Gizmos)))
                {
                    renderContext.ExecuteCommandBuffer(cmd);
                    cmd.Clear();
                    renderContext.DrawGizmos(camera, gizmoSubset);
                }
            }
#endif
        }

        static RendererListDesc CreateOpaqueRendererListDesc(
            CullingResults cull,
            Camera camera,
            ShaderTagId passName,
            PerObjectData rendererConfiguration = 0,
            RenderQueueRange? renderQueueRange = null,
            RenderStateBlock? stateBlock = null,
            Material overrideMaterial = null,
            bool excludeObjectMotionVectors = false
        )
        {
            var result = new RendererListDesc(passName, cull, camera)
            {
                rendererConfiguration = rendererConfiguration,
                renderQueueRange = renderQueueRange != null ? renderQueueRange.Value : HDRenderQueue.k_RenderQueue_AllOpaque,
                sortingCriteria = SortingCriteria.CommonOpaque,
                stateBlock = stateBlock,
                overrideMaterial = overrideMaterial,
                excludeObjectMotionVectors = excludeObjectMotionVectors
            };
            return result;
        }

        static RendererListDesc CreateOpaqueRendererListDesc(
            CullingResults cull,
            Camera camera,
            ShaderTagId[] passNames,
            PerObjectData rendererConfiguration = 0,
            RenderQueueRange? renderQueueRange = null,
            RenderStateBlock? stateBlock = null,
            Material overrideMaterial = null,
            bool excludeObjectMotionVectors = false
        )
        {
            var result = new RendererListDesc(passNames, cull, camera)
            {
                rendererConfiguration = rendererConfiguration,
                renderQueueRange = renderQueueRange != null ? renderQueueRange.Value : HDRenderQueue.k_RenderQueue_AllOpaque,
                sortingCriteria = SortingCriteria.CommonOpaque,
                stateBlock = stateBlock,
                overrideMaterial = overrideMaterial,
                excludeObjectMotionVectors = excludeObjectMotionVectors
            };
            return result;
        }

        static RendererListDesc CreateTransparentRendererListDesc(
            CullingResults cull,
            Camera camera,
            ShaderTagId passName,
            PerObjectData rendererConfiguration = 0,
            RenderQueueRange? renderQueueRange = null,
            RenderStateBlock? stateBlock = null,
            Material overrideMaterial = null,
            bool excludeObjectMotionVectors = false
        )
        {
            var result = new RendererListDesc(passName, cull, camera)
            {
                rendererConfiguration = rendererConfiguration,
                renderQueueRange = renderQueueRange != null ? renderQueueRange.Value : HDRenderQueue.k_RenderQueue_AllTransparent,
                sortingCriteria = SortingCriteria.CommonTransparent | SortingCriteria.RendererPriority,
                stateBlock = stateBlock,
                overrideMaterial = overrideMaterial,
                excludeObjectMotionVectors = excludeObjectMotionVectors
            };
            return result;
        }

        static RendererListDesc CreateTransparentRendererListDesc(
            CullingResults cull,
            Camera camera,
            ShaderTagId[] passNames,
            PerObjectData rendererConfiguration = 0,
            RenderQueueRange? renderQueueRange = null,
            RenderStateBlock? stateBlock = null,
            Material overrideMaterial = null,
            bool excludeObjectMotionVectors = false
        )
        {
            var result = new RendererListDesc(passNames, cull, camera)
            {
                rendererConfiguration = rendererConfiguration,
                renderQueueRange = renderQueueRange != null ? renderQueueRange.Value : HDRenderQueue.k_RenderQueue_AllTransparent,
                sortingCriteria = SortingCriteria.CommonTransparent | SortingCriteria.RendererPriority,
                stateBlock = stateBlock,
                overrideMaterial = overrideMaterial,
                excludeObjectMotionVectors = excludeObjectMotionVectors
            };
            return result;
        }

        static void DrawOpaqueRendererList(in ScriptableRenderContext renderContext, CommandBuffer cmd, in FrameSettings frameSettings, RendererList rendererList)
        {
            if (!frameSettings.IsEnabled(FrameSettingsField.OpaqueObjects))
                return;

            HDUtils.DrawRendererList(renderContext, cmd, rendererList);
        }

        static void DrawTransparentRendererList(in ScriptableRenderContext renderContext, CommandBuffer cmd, in FrameSettings frameSettings, RendererList rendererList)
        {
            if (!frameSettings.IsEnabled(FrameSettingsField.TransparentObjects))
                return;

            HDUtils.DrawRendererList(renderContext, cmd, rendererList);
        }

        void AccumulateDistortion(CullingResults cullResults, HDCamera hdCamera, ScriptableRenderContext renderContext, CommandBuffer cmd)
        {
            if (!hdCamera.frameSettings.IsEnabled(FrameSettingsField.Distortion))
                return;

            using (new ProfilingScope(cmd, ProfilingSampler.Get(HDProfileId.Distortion)))
            {
                CoreUtils.SetRenderTarget(cmd, m_DistortionBuffer, m_SharedRTManager.GetDepthStencilBuffer(), ClearFlag.Color, Color.clear);

                // Only transparent object can render distortion vectors
                var rendererList = RendererList.Create(CreateTransparentRendererListDesc(cullResults, hdCamera.camera, HDShaderPassNames.s_DistortionVectorsName));
                DrawTransparentRendererList(renderContext, cmd, hdCamera.frameSettings, rendererList);
            }
        }

        void RenderDistortion(HDCamera hdCamera, CommandBuffer cmd)
        {
            if (!hdCamera.frameSettings.IsEnabled(FrameSettingsField.Distortion))
                return;

            using (new ProfilingScope(cmd, ProfilingSampler.Get(HDProfileId.ApplyDistortion)))
            {
                var currentColorPyramid = hdCamera.GetCurrentFrameRT((int)HDCameraFrameHistoryType.ColorBufferMipChain);

                CoreUtils.SetRenderTarget(cmd, m_CameraColorBuffer);
                // TODO: Set stencil stuff via parameters rather than hardcoding it in shader.
                m_ApplyDistortionMaterial.SetTexture(HDShaderIDs._DistortionTexture, m_DistortionBuffer);
                m_ApplyDistortionMaterial.SetTexture(HDShaderIDs._ColorPyramidTexture, currentColorPyramid);

                var size = new Vector4(hdCamera.actualWidth, hdCamera.actualHeight, 1f / hdCamera.actualWidth, 1f / hdCamera.actualHeight);
                m_ApplyDistortionMaterial.SetVector(HDShaderIDs._Size, size);
                m_ApplyDistortionMaterial.SetInt(HDShaderIDs._StencilMask, (int)StencilUsage.DistortionVectors);
                m_ApplyDistortionMaterial.SetInt(HDShaderIDs._StencilRef, (int)StencilUsage.DistortionVectors);

                HDUtils.DrawFullScreen(cmd, m_ApplyDistortionMaterial, m_CameraColorBuffer, m_SharedRTManager.GetDepthStencilBuffer(), null, 0);
            }
        }

        struct DepthPrepassParameters
        {
            public string              passName;
            public HDProfileId         profilingId;
            public RendererListDesc    depthOnlyRendererListDesc;
            public RendererListDesc    mrtRendererListDesc;
            public bool                hasDepthOnlyPass;
            public bool                shouldRenderMotionVectorAfterGBuffer;
        }

        DepthPrepassParameters PrepareDepthPrepass(CullingResults cull, HDCamera hdCamera)
        {
            // Guidelines:
            // Lit shader can be in deferred or forward mode. In this case we use "DepthOnly" pass with "GBuffer" or "Forward" pass name
            // Other shader, including unlit are always forward and use "DepthForwardOnly" with "ForwardOnly" pass.
            // Those pass are exclusive so use only "DepthOnly" or "DepthForwardOnly" but not both at the same time, same for "Forward" and "DepthForwardOnly"
            // Any opaque material rendered in forward should have a depth prepass. If there is no depth prepass the lighting will be incorrect (deferred shadowing, contact shadow, SSAO), this may be acceptable depends on usage

            // Whatever the configuration we always render first opaque object then opaque alpha tested as they are more costly to render and could be reject by early-z
            // (but no Hi-z as it is disable with clip instruction). This is handled automatically with the RenderQueue value (OpaqueAlphaTested have a different value and thus are sorted after Opaque)

            // Forward material always output normal buffer.
            // Deferred material never output normal buffer.
            // Caution: Unlit material let normal buffer untouch. Caution as if people try to filter normal buffer, it can result in weird result.
            // TODO: Do we need a stencil bit to identify normal buffer not fill by unlit? So don't execute SSAO / SRR ?

            // Additional guidelines for motion vector:
            // We render object motion vector at the same time than depth prepass with MRT to save drawcall. Depth buffer is then fill with combination of depth prepass + motion vector.
            // For this we render first all objects that render depth only, then object that require object motion vector.
            // We use the excludeMotion filter option of DrawRenderer to gather object without object motion vector (only C++ can know if an object have object motion vector).
            // Caution: if there is no depth prepass we must render object motion vector after GBuffer pass otherwise some depth only objects can hide objects with motion vector and overwrite depth buffer but not update
            // the motion vector buffer resulting in artifacts

            var result = new DepthPrepassParameters();

            bool decalsEnabled = hdCamera.frameSettings.IsEnabled(FrameSettingsField.Decals);
            // To avoid rendering objects twice (once in the depth pre-pass and once in the motion vector pass when the motion vector pass is enabled) we exclude the objects that have motion vectors.
            bool fullDeferredPrepass = hdCamera.frameSettings.IsEnabled(FrameSettingsField.DepthPrepassWithDeferredRendering) || decalsEnabled;
            // To avoid rendering objects twice (once in the depth pre-pass and once in the motion vector pass when the motion vector pass is enabled) we exclude the objects that have motion vectors.
            bool objectMotionEnabled = hdCamera.frameSettings.IsEnabled(FrameSettingsField.ObjectMotionVectors);

            result.shouldRenderMotionVectorAfterGBuffer = (hdCamera.frameSettings.litShaderMode == LitShaderMode.Deferred) && !fullDeferredPrepass;
            result.hasDepthOnlyPass = false;

            switch (hdCamera.frameSettings.litShaderMode)
            {
                case LitShaderMode.Forward:
                    result.passName = "Depth Prepass (forward)";
                    result.profilingId = HDProfileId.DepthPrepassForward;

                    RenderStateBlock? stateBlock = null;
                    if (!hdCamera.frameSettings.IsEnabled(FrameSettingsField.AlphaToMask))
                        stateBlock = m_AlphaToMaskBlock;

                    result.mrtRendererListDesc = CreateOpaqueRendererListDesc( cull, hdCamera.camera, m_DepthOnlyAndDepthForwardOnlyPassNames, stateBlock: stateBlock, excludeObjectMotionVectors: objectMotionEnabled);
                    break;
                case LitShaderMode.Deferred:
                    result.passName = fullDeferredPrepass ? (decalsEnabled ? "Depth Prepass (deferred) forced by Decals" : "Depth Prepass (deferred)") : "Depth Prepass (deferred incomplete)";
                    result.profilingId = fullDeferredPrepass ? (decalsEnabled ? HDProfileId.DepthPrepassDeferredForDecals : HDProfileId.DepthPrepassDeferred) : HDProfileId.DepthPrepassDeferredIncomplete;
                    bool excludeMotion = fullDeferredPrepass ? objectMotionEnabled : false;

                    // First deferred alpha tested materials. Alpha tested object have always a prepass even if enableDepthPrepassWithDeferredRendering is disabled
                    var partialPrepassRenderQueueRange = new RenderQueueRange { lowerBound = (int)RenderQueue.AlphaTest, upperBound = (int)RenderQueue.GeometryLast - 1 };

                    result.hasDepthOnlyPass = true;

                    // First deferred material
                    result.depthOnlyRendererListDesc = CreateOpaqueRendererListDesc(
                        cull, hdCamera.camera, m_DepthOnlyPassNames,
                        renderQueueRange: fullDeferredPrepass ? HDRenderQueue.k_RenderQueue_AllOpaque : partialPrepassRenderQueueRange,
                        stateBlock: m_AlphaToMaskBlock,
                        excludeObjectMotionVectors: excludeMotion);

                    // Then forward only material that output normal buffer
                    result.mrtRendererListDesc = CreateOpaqueRendererListDesc(cull, hdCamera.camera, m_DepthForwardOnlyPassNames, stateBlock: m_AlphaToMaskBlock, excludeObjectMotionVectors: excludeMotion);
                    break;
                default:
                    throw new ArgumentOutOfRangeException("Unknown ShaderLitMode");
            }

            return result;
        }

        static void RenderDepthPrepass( ScriptableRenderContext     renderContext,
                                        CommandBuffer               cmd,
                                        FrameSettings               frameSettings,
                                        RenderTargetIdentifier[]    mrt,
                                        RTHandle                    depthBuffer,
                                        in RendererList             depthOnlyRendererList,
                                        in RendererList             mrtRendererList,
                                        bool                        hasDepthOnlyPass
                                        )
        {
            // Disable write to normal buffer for unlit shader (the normal buffer binding change when using MSAA)
            cmd.SetGlobalInt(HDShaderIDs._ColorMaskNormal, frameSettings.IsEnabled(FrameSettingsField.MSAA) ? (int)ColorWriteMask.All : 0);

            CoreUtils.SetRenderTarget(cmd, depthBuffer);

            if (hasDepthOnlyPass)
            {
                DrawOpaqueRendererList(renderContext, cmd, frameSettings, depthOnlyRendererList);
            }

            CoreUtils.SetRenderTarget(cmd, mrt, depthBuffer);
            DrawOpaqueRendererList(renderContext, cmd, frameSettings, mrtRendererList);
        }

        // RenderDepthPrepass render both opaque and opaque alpha tested based on engine configuration.
        // Lit Forward only: We always render all materials
        // Lit Deferred: We always render depth prepass for alpha tested (optimization), other deferred material are render based on engine configuration.
        // Forward opaque with deferred renderer (DepthForwardOnly pass): We always render all materials
        // True is return if motion vector must be render after GBuffer pass
        bool RenderDepthPrepass(CullingResults cull, HDCamera hdCamera, ScriptableRenderContext renderContext, CommandBuffer cmd)
        {
            var depthPrepassParameters = PrepareDepthPrepass(cull, hdCamera);
            var depthOnlyRendererList = RendererList.Create(depthPrepassParameters.depthOnlyRendererListDesc);
            var mrtDepthRendererList = RendererList.Create(depthPrepassParameters.mrtRendererListDesc);

            using (new ProfilingScope(cmd, ProfilingSampler.Get(depthPrepassParameters.profilingId)))
            {
                RenderDepthPrepass(renderContext, cmd, hdCamera.frameSettings,
                                    m_SharedRTManager.GetPrepassBuffersRTI(hdCamera.frameSettings),
                                    m_SharedRTManager.GetDepthStencilBuffer(hdCamera.frameSettings.IsEnabled(FrameSettingsField.MSAA)),
                                    depthOnlyRendererList,
                                    mrtDepthRendererList,
                                    depthPrepassParameters.hasDepthOnlyPass
                                    );
            }

            return depthPrepassParameters.shouldRenderMotionVectorAfterGBuffer;
        }

        // RenderGBuffer do the gbuffer pass. This is solely call with deferred. If we use a depth prepass, then the depth prepass will perform the alpha testing for opaque alpha tested and we don't need to do it anymore
        // during Gbuffer pass. This is handled in the shader and the depth test (equal and no depth write) is done here.
        void RenderGBuffer(CullingResults cull, HDCamera hdCamera, ScriptableRenderContext renderContext, CommandBuffer cmd)
        {
            if (hdCamera.frameSettings.litShaderMode != LitShaderMode.Deferred)
                return;

            using (new ProfilingScope(cmd, m_CurrentDebugDisplaySettings.IsDebugDisplayEnabled() ? ProfilingSampler.Get(HDProfileId.GBufferDebug) : ProfilingSampler.Get(HDProfileId.GBuffer)))
            {
                // setup GBuffer for rendering
                CoreUtils.SetRenderTarget(cmd, m_GbufferManager.GetBuffersRTI(hdCamera.frameSettings), m_SharedRTManager.GetDepthStencilBuffer());

                var rendererList = RendererList.Create(CreateOpaqueRendererListDesc(cull, hdCamera.camera, HDShaderPassNames.s_GBufferName, m_CurrentRendererConfigurationBakedLighting));
                DrawOpaqueRendererList(renderContext, cmd, hdCamera.frameSettings, rendererList);

                m_GbufferManager.BindBufferAsTextures(cmd);
            }
        }

        void RenderDBuffer(HDCamera hdCamera, CommandBuffer cmd, ScriptableRenderContext renderContext, CullingResults cullingResults)
        {
            if (!hdCamera.frameSettings.IsEnabled(FrameSettingsField.Decals))
            {
                // We still bind black textures to make sure that something is bound (can be a problem on some platforms)
                m_DbufferManager.BindBlackTextures(cmd);
                return;
            }

            // We need to copy depth buffer texture if we want to bind it at this stage
            CopyDepthBufferIfNeeded(hdCamera, cmd);

            using (new ProfilingScope(cmd, ProfilingSampler.Get(HDProfileId.DBufferRender)))
            {
                var parameters = PrepareRenderDBufferParameters();
                bool use4RTs = m_Asset.currentPlatformRenderPipelineSettings.decalSettings.perChannelMask;
                RenderDBuffer(  parameters,
                                m_DbufferManager.GetBuffersRTI(),
                                m_DbufferManager.GetRTHandles(),
                                m_SharedRTManager.GetDepthStencilBuffer(),
                                RendererList.Create(PrepareMeshDecalsRendererList(cullingResults, hdCamera, use4RTs)),
                                renderContext, cmd);

                cmd.SetGlobalBuffer(HDShaderIDs._DecalPropertyMaskBufferSRV, m_DbufferManager.propertyMaskBuffer);

                m_DbufferManager.BindBufferAsTextures(cmd);
            }
        }

        void DecalNormalPatch(  HDCamera        hdCamera,
                                CommandBuffer   cmd)
        {
            if (hdCamera.frameSettings.IsEnabled(FrameSettingsField.Decals) &&
                !hdCamera.frameSettings.IsEnabled(FrameSettingsField.MSAA)) // MSAA not supported
            {
                var parameters = PrepareDBufferNormalPatchParameters(hdCamera);
                DecalNormalPatch(parameters, m_SharedRTManager.GetDepthStencilBuffer(), m_SharedRTManager.GetNormalBuffer(), cmd);
            }
        }

        struct DBufferNormalPatchParameters
        {
            public Material decalNormalBufferMaterial;
            public int stencilRef;
            public int stencilMask;
        }

        DBufferNormalPatchParameters PrepareDBufferNormalPatchParameters(HDCamera hdCamera)
        {
            var parameters = new DBufferNormalPatchParameters();
            parameters.decalNormalBufferMaterial = m_DecalNormalBufferMaterial;
            switch (hdCamera.frameSettings.litShaderMode)
            {
                case LitShaderMode.Forward:  // in forward rendering all pixels that decals wrote into have to be composited
                    parameters.stencilMask = (int)StencilUsage.Decals;
                    parameters.stencilRef = (int)StencilUsage.Decals;
                    break;
                case LitShaderMode.Deferred: // in deferred rendering only pixels affected by both forward materials and decals need to be composited
                    parameters.stencilMask = (int)StencilUsage.Decals | (int)StencilUsage.RequiresDeferredLighting;
                    parameters.stencilRef = (int)StencilUsage.Decals;
                    break;
                default:
                    throw new ArgumentOutOfRangeException("Unknown ShaderLitMode");
            }

            return parameters;
        }

        static void DecalNormalPatch(   DBufferNormalPatchParameters    parameters,
                                        RTHandle                        depthStencilBuffer,
                                        RTHandle                        normalBuffer,
                                        CommandBuffer                   cmd)
        {
                using (new ProfilingScope(cmd, ProfilingSampler.Get(HDProfileId.DBufferNormal)))
                {
                    parameters.decalNormalBufferMaterial.SetInt(HDShaderIDs._DecalNormalBufferStencilReadMask, parameters.stencilMask);
                    parameters.decalNormalBufferMaterial.SetInt(HDShaderIDs._DecalNormalBufferStencilRef, parameters.stencilRef);

                CoreUtils.SetRenderTarget(cmd, depthStencilBuffer);
                cmd.SetRandomWriteTarget(1, normalBuffer);
                    cmd.DrawProcedural(Matrix4x4.identity, parameters.decalNormalBufferMaterial, 0, MeshTopology.Triangles, 3, 1);
                    cmd.ClearRandomWriteTargets();
                }
            }

        RendererListDesc PrepareMeshDecalsRendererList(CullingResults cullingResults, HDCamera hdCamera, bool use4RTs)
        {
            var desc = new RendererListDesc(use4RTs ? m_Decals4RTPassNames : m_Decals3RTPassNames, cullingResults, hdCamera.camera)
            {
                sortingCriteria = SortingCriteria.CommonOpaque,
                rendererConfiguration = PerObjectData.None,
                renderQueueRange = HDRenderQueue.k_RenderQueue_AllOpaque
            };

            return desc;
        }

        void UpdateShaderVariablesGlobalDecal(ref ShaderVariablesGlobal cb, HDCamera hdCamera)
        {
            if (hdCamera.frameSettings.IsEnabled(FrameSettingsField.Decals))
            {
                cb._EnableDecals  = 1;
                cb._DecalAtlasResolution = new Vector2(HDUtils.hdrpSettings.decalSettings.atlasWidth, HDUtils.hdrpSettings.decalSettings.atlasHeight);
            }
            else
            {
                cb._EnableDecals = 0;
            }
        }

        static RenderTargetIdentifier[] m_Dbuffer3RtIds = new RenderTargetIdentifier[3];

        struct RenderDBufferParameters
        {
            public bool use4RTs;
            public ComputeBuffer propertyMaskBuffer;
            public ComputeShader clearPropertyMaskBufferCS;
            public int clearPropertyMaskBufferKernel;
            public int propertyMaskBufferSize;
        }

        RenderDBufferParameters PrepareRenderDBufferParameters()
        {
            var parameters = new RenderDBufferParameters();
            parameters.use4RTs = m_Asset.currentPlatformRenderPipelineSettings.decalSettings.perChannelMask;
            parameters.propertyMaskBuffer = m_DbufferManager.propertyMaskBuffer;
            parameters.clearPropertyMaskBufferCS = m_DbufferManager.clearPropertyMaskBufferShader;
            parameters.clearPropertyMaskBufferKernel = m_DbufferManager.clearPropertyMaskBufferKernel;
            parameters.propertyMaskBufferSize = m_DbufferManager.propertyMaskBufferSize;
            return parameters;
        }

        static void RenderDBuffer(  in RenderDBufferParameters  parameters,
                                    RenderTargetIdentifier[]    mrt,
                                    RTHandle[]                  rtHandles,
                                    RTHandle                    depthStencilBuffer,
                                    RendererList                meshDecalsRendererList,
                                    ScriptableRenderContext     renderContext,
                                    CommandBuffer               cmd)
        {
            // for alpha compositing, color is cleared to 0, alpha to 1
            // https://developer.nvidia.com/gpugems/GPUGems3/gpugems3_ch23.html

            // this clears the targets
            // TODO: Once we move to render graph, move this to render targets initialization parameters and remove rtHandles parameters
            Color clearColor = new Color(0.0f, 0.0f, 0.0f, 1.0f);
            Color clearColorNormal = new Color(0.5f, 0.5f, 0.5f, 1.0f); // for normals 0.5 is neutral
            Color clearColorAOSBlend = new Color(1.0f, 1.0f, 1.0f, 1.0f);
            CoreUtils.SetRenderTarget(cmd, rtHandles[0], ClearFlag.Color, clearColor);
            CoreUtils.SetRenderTarget(cmd, rtHandles[1], ClearFlag.Color, clearColorNormal);
            CoreUtils.SetRenderTarget(cmd, rtHandles[2], ClearFlag.Color, clearColor);

            if (parameters.use4RTs)
            {
                CoreUtils.SetRenderTarget(cmd, rtHandles[3], ClearFlag.Color, clearColorAOSBlend);
                // this actually sets the MRTs and HTile RWTexture, this is done separately because we do not have an api to clear MRTs to different colors
                CoreUtils.SetRenderTarget(cmd, mrt, depthStencilBuffer); // do not clear anymore
            }
            else
            {
                for (int rtindex = 0; rtindex < 3; rtindex++)
                {
                     m_Dbuffer3RtIds[rtindex] = mrt[rtindex];
                }
                // this actually sets the MRTs and HTile RWTexture, this is done separately because we do not have an api to clear MRTs to different colors
                CoreUtils.SetRenderTarget(cmd, m_Dbuffer3RtIds, depthStencilBuffer); // do not clear anymore
            }

            // clear decal property mask buffer
            cmd.SetComputeBufferParam(parameters.clearPropertyMaskBufferCS, parameters.clearPropertyMaskBufferKernel, HDShaderIDs._DecalPropertyMaskBuffer, parameters.propertyMaskBuffer);
            cmd.DispatchCompute(parameters.clearPropertyMaskBufferCS, parameters.clearPropertyMaskBufferKernel, parameters.propertyMaskBufferSize / 64, 1, 1);
            cmd.SetRandomWriteTarget(parameters.use4RTs ? 4 : 3, parameters.propertyMaskBuffer);

            HDUtils.DrawRendererList(renderContext, cmd, meshDecalsRendererList);
            DecalSystem.instance.RenderIntoDBuffer(cmd);

            cmd.ClearRandomWriteTargets();
        }

        RendererListDesc PrepareForwardEmissiveRendererList(CullingResults cullResults, HDCamera hdCamera)
        {
            var result = new RendererListDesc(m_DecalsEmissivePassNames, cullResults, hdCamera.camera)
            {
                renderQueueRange = HDRenderQueue.k_RenderQueue_AllOpaque,
                sortingCriteria = SortingCriteria.CommonOpaque,
                rendererConfiguration = PerObjectData.None
            };

            return result;
        }

        void RenderForwardEmissive(CullingResults cullResults, HDCamera hdCamera, ScriptableRenderContext renderContext, CommandBuffer cmd)
        {
            using (new ProfilingScope(cmd, ProfilingSampler.Get(HDProfileId.ForwardEmissive)))
            {
                bool msaa = hdCamera.frameSettings.IsEnabled(FrameSettingsField.MSAA);
                CoreUtils.SetRenderTarget(cmd, msaa ? m_CameraColorMSAABuffer : m_CameraColorBuffer, m_SharedRTManager.GetDepthStencilBuffer(msaa));
                HDUtils.DrawRendererList(renderContext, cmd, RendererList.Create(PrepareForwardEmissiveRendererList(cullResults, hdCamera)));

                if (hdCamera.frameSettings.IsEnabled(FrameSettingsField.Decals))
                    DecalSystem.instance.RenderForwardEmissive(cmd);
            }
        }

        void RenderWireFrame(CullingResults cull, HDCamera hdCamera, RenderTargetIdentifier backbuffer, ScriptableRenderContext renderContext, CommandBuffer cmd)
        {
            using (new ProfilingScope(cmd, ProfilingSampler.Get(HDProfileId.RenderWireFrame)))
            {
                CoreUtils.SetRenderTarget(cmd, backbuffer, ClearFlag.Color, GetColorBufferClearColor(hdCamera));

                var rendererListOpaque = RendererList.Create(CreateOpaqueRendererListDesc(cull, hdCamera.camera, m_AllForwardOpaquePassNames));
                DrawOpaqueRendererList(renderContext, cmd, hdCamera.frameSettings, rendererListOpaque);

                // Render forward transparent
                var rendererListTransparent = RendererList.Create(CreateTransparentRendererListDesc(cull, hdCamera.camera, m_AllTransparentPassNames));
                DrawTransparentRendererList(renderContext, cmd, hdCamera.frameSettings, rendererListTransparent);
            }
        }

        void RenderDebugViewMaterial(CullingResults cull, HDCamera hdCamera, ScriptableRenderContext renderContext, CommandBuffer cmd)
        {
            using (new ProfilingScope(cmd, ProfilingSampler.Get(HDProfileId.DisplayDebugViewMaterial)))
            {
                if (m_CurrentDebugDisplaySettings.data.materialDebugSettings.IsDebugGBufferEnabled() && hdCamera.frameSettings.litShaderMode == LitShaderMode.Deferred)
                {
                    using (new ProfilingScope(cmd, ProfilingSampler.Get(HDProfileId.DebugViewMaterialGBuffer)))
                    {
                        HDUtils.DrawFullScreen(cmd, m_currentDebugViewMaterialGBuffer, m_CameraColorBuffer);
                    }
                }
                else
                {
                    // When rendering debug material we shouldn't rely on a depth prepass for optimizing the alpha clip test. As it is control on the material inspector side
                    // we must override the state here.

                    CoreUtils.SetRenderTarget(cmd, m_CameraColorBuffer, m_SharedRTManager.GetDepthStencilBuffer(), ClearFlag.All, Color.clear);
                    // Render Opaque forward
                    var rendererListOpaque = RendererList.Create(CreateOpaqueRendererListDesc(cull, hdCamera.camera, m_AllForwardOpaquePassNames, m_CurrentRendererConfigurationBakedLighting, stateBlock: m_DepthStateOpaque));
                    DrawOpaqueRendererList(renderContext, cmd, hdCamera.frameSettings, rendererListOpaque);

                    // Render forward transparent
                    var rendererListTransparent = RendererList.Create(CreateTransparentRendererListDesc(cull, hdCamera.camera, m_AllTransparentPassNames, m_CurrentRendererConfigurationBakedLighting));
                    DrawTransparentRendererList(renderContext, cmd, hdCamera.frameSettings, rendererListTransparent);
                }
            }
        }

        void RenderTransparencyOverdraw(CullingResults cull, HDCamera hdCamera, ScriptableRenderContext renderContext, CommandBuffer cmd)
        {
            if (m_CurrentDebugDisplaySettings.IsDebugDisplayEnabled() && m_CurrentDebugDisplaySettings.data.fullScreenDebugMode == FullScreenDebugMode.TransparencyOverdraw)
            {

                CoreUtils.SetRenderTarget(cmd, m_CameraColorBuffer, m_SharedRTManager.GetDepthStencilBuffer(), clearFlag: ClearFlag.Color, clearColor: Color.black);
                var stateBlock = new RenderStateBlock
                {
                    mask = RenderStateMask.Blend,
                    blendState = new BlendState
                    {
                        blendState0 = new RenderTargetBlendState
                        {

                            destinationColorBlendMode = BlendMode.One,
                            sourceColorBlendMode = BlendMode.One,
                            destinationAlphaBlendMode = BlendMode.One,
                            sourceAlphaBlendMode = BlendMode.One,
                            colorBlendOperation = BlendOp.Add,
                            alphaBlendOperation = BlendOp.Add,
                            writeMask = ColorWriteMask.All
                        }
                    }
                };

                // High res transparent objects, drawing in m_DebugFullScreenTempBuffer
                m_ShaderVariablesDebugDisplayCB._DebugTransparencyOverdrawWeight = 1.0f;
                ConstantBuffer.PushGlobal(cmd, m_ShaderVariablesDebugDisplayCB, HDShaderIDs._ShaderVariablesDebugDisplay);

                var passNames = m_Asset.currentPlatformRenderPipelineSettings.supportTransparentBackface ? m_AllTransparentPassNames : m_TransparentNoBackfaceNames;
                m_DebugFullScreenPropertyBlock.SetFloat(HDShaderIDs._TransparencyOverdrawMaxPixelCost, (float)m_DebugDisplaySettings.data.transparencyDebugSettings.maxPixelCost);
                var rendererList = RendererList.Create(CreateTransparentRendererListDesc(cull, hdCamera.camera, passNames, stateBlock: stateBlock));
                DrawTransparentRendererList(renderContext, cmd, hdCamera.frameSettings, rendererList);
                rendererList = RendererList.Create(CreateTransparentRendererListDesc(cull, hdCamera.camera, passNames, renderQueueRange: HDRenderQueue.k_RenderQueue_AfterPostProcessTransparent, stateBlock: stateBlock));
                DrawTransparentRendererList(renderContext, cmd, hdCamera.frameSettings, rendererList);

                // Low res transparent objects, copying result m_DebugTranparencyLowRes
                m_ShaderVariablesDebugDisplayCB._DebugTransparencyOverdrawWeight = 0.25f;
                ConstantBuffer.PushGlobal(cmd, m_ShaderVariablesDebugDisplayCB, HDShaderIDs._ShaderVariablesDebugDisplay);
                rendererList = RendererList.Create(CreateTransparentRendererListDesc(cull, hdCamera.camera, passNames, renderQueueRange: HDRenderQueue.k_RenderQueue_LowTransparent, stateBlock: stateBlock));
                DrawTransparentRendererList(renderContext, cmd, hdCamera.frameSettings, rendererList);
                PushFullScreenDebugTexture(hdCamera, cmd, m_CameraColorBuffer, FullScreenDebugMode.TransparencyOverdraw);

                // weighted sum of m_DebugFullScreenTempBuffer and m_DebugTranparencyLowRes done in DebugFullScreen.shader

            }
        }

        void UpdateSkyEnvironment(HDCamera hdCamera, ScriptableRenderContext renderContext, int frameIndex, CommandBuffer cmd)
        {
            m_SkyManager.UpdateEnvironment(hdCamera, renderContext, GetCurrentSunLight(), frameIndex, cmd);
        }

        /// <summary>
        /// Request an update of the environment lighting.
        /// </summary>
        public void RequestSkyEnvironmentUpdate()
        {
            m_SkyManager.RequestEnvironmentUpdate();
        }

        internal void RequestStaticSkyUpdate()
        {
            m_SkyManager.RequestStaticEnvironmentUpdate();
        }

        void PreRenderSky(HDCamera hdCamera, CommandBuffer cmd)
        {
            if (m_CurrentDebugDisplaySettings.IsMatcapViewEnabled(hdCamera))
            {
                return;
            }

            bool msaaEnabled = hdCamera.frameSettings.IsEnabled(FrameSettingsField.MSAA);
            var colorBuffer = msaaEnabled ? m_CameraColorMSAABuffer : m_CameraColorBuffer;
            var depthBuffer = m_SharedRTManager.GetDepthStencilBuffer(msaaEnabled);
            var normalBuffer = m_SharedRTManager.GetNormalBuffer(msaaEnabled);

            var visualEnv = hdCamera.volumeStack.GetComponent<VisualEnvironment>();
            m_SkyManager.PreRenderSky(hdCamera, GetCurrentSunLight(), colorBuffer, normalBuffer, depthBuffer, m_CurrentDebugDisplaySettings, m_FrameCount, cmd);
        }

        void RenderSky(HDCamera hdCamera, CommandBuffer cmd)
        {
            if(m_CurrentDebugDisplaySettings.IsMatcapViewEnabled(hdCamera))
            {
                return;
            }

            // Necessary to perform dual-source (polychromatic alpha) blending which is not supported by Unity.
            // We load from the color buffer, perform blending manually, and store to the atmospheric scattering buffer.
            // Then we perform a copy from the atmospheric scattering buffer back to the color buffer.
            bool msaaEnabled = hdCamera.frameSettings.IsEnabled(FrameSettingsField.MSAA);
            var colorBuffer = msaaEnabled ? m_CameraColorMSAABuffer : m_CameraColorBuffer;
            var intermediateBuffer = msaaEnabled ? m_OpaqueAtmosphericScatteringMSAABuffer : m_OpaqueAtmosphericScatteringBuffer;
            var depthBuffer = m_SharedRTManager.GetDepthStencilBuffer(msaaEnabled);

            var visualEnv = hdCamera.volumeStack.GetComponent<VisualEnvironment>();
            m_SkyManager.RenderSky(hdCamera, GetCurrentSunLight(), colorBuffer, depthBuffer, m_CurrentDebugDisplaySettings, m_FrameCount, cmd);

            if (Fog.IsFogEnabled(hdCamera) || Fog.IsPBRFogEnabled(hdCamera))
            {
                var pixelCoordToViewDirWS = hdCamera.mainViewConstants.pixelCoordToViewDirWS;
                m_SkyManager.RenderOpaqueAtmosphericScattering(cmd, hdCamera, colorBuffer, m_LightingBufferHandle, intermediateBuffer, depthBuffer, pixelCoordToViewDirWS, hdCamera.frameSettings.IsEnabled(FrameSettingsField.MSAA));
            }
        }

        /// <summary>
        /// Export the provided camera's sky to a flattened cubemap.
        /// </summary>
        /// <param name="camera">Requested camera.</param>
        /// <returns>Result texture.</returns>
        public Texture2D ExportSkyToTexture(Camera camera)
        {
            return m_SkyManager.ExportSkyToTexture(camera);
        }

        RendererListDesc PrepareForwardOpaqueRendererList(CullingResults cullResults, HDCamera hdCamera)
        {
            var passNames = hdCamera.frameSettings.litShaderMode == LitShaderMode.Forward
                ? m_ForwardAndForwardOnlyPassNames
                : m_ForwardOnlyPassNames;
            return  CreateOpaqueRendererListDesc(cullResults, hdCamera.camera, passNames, m_CurrentRendererConfigurationBakedLighting);
        }

        // Guidelines: In deferred by default there is no opaque in forward. However it is possible to force an opaque material to render in forward
        // by using the pass "ForwardOnly". In this case the .shader should not have "Forward" but only a "ForwardOnly" pass.
        // It must also have a "DepthForwardOnly" and no "DepthOnly" pass as forward material (either deferred or forward only rendering) have always a depth pass.
        // The RenderForward pass will render the appropriate pass depends on the engine settings. In case of forward only rendering, both "Forward" pass and "ForwardOnly" pass
        // material will be render for both transparent and opaque. In case of deferred, both path are used for transparent but only "ForwardOnly" is use for opaque.
        // (Thus why "Forward" and "ForwardOnly" are exclusive, else they will render two times"
        void RenderForwardOpaque(CullingResults cullResults, HDCamera hdCamera, ScriptableRenderContext renderContext, CommandBuffer cmd)
        {
            bool debugDisplay = m_CurrentDebugDisplaySettings.IsDebugDisplayEnabled();
            using (new ProfilingScope(cmd, debugDisplay ? ProfilingSampler.Get(HDProfileId.ForwardOpaqueDebug) : ProfilingSampler.Get(HDProfileId.ForwardOpaque)))
            {
                bool useFptl = hdCamera.frameSettings.IsEnabled(FrameSettingsField.FPTLForForwardOpaque);
                bool msaa = hdCamera.frameSettings.IsEnabled(FrameSettingsField.MSAA);

                RenderTargetIdentifier[] renderTarget = null;

                // In case of forward SSS we will bind all the required target. It is up to the shader to write into it or not.
                if (hdCamera.frameSettings.IsEnabled(FrameSettingsField.SubsurfaceScattering))
                {
                    renderTarget = m_MRTWithSSS;
                    renderTarget[0] = msaa ? m_CameraColorMSAABuffer : m_CameraColorBuffer; // Store the specular color
                    renderTarget[1] = msaa ? m_CameraSssDiffuseLightingMSAABuffer : m_CameraSssDiffuseLightingBuffer;
                    renderTarget[2] = msaa ? GetSSSBufferMSAA() : GetSSSBuffer();
                }
                else
                {
                    renderTarget = mMRTSingle;
                    renderTarget[0] = msaa ? m_CameraColorMSAABuffer : m_CameraColorBuffer;
                }

                RenderForwardRendererList(hdCamera.frameSettings,
                                            RendererList.Create(PrepareForwardOpaqueRendererList(cullResults, hdCamera)),
                                            renderTarget,
                                            m_SharedRTManager.GetDepthStencilBuffer(msaa),
                                            useFptl ? m_TileAndClusterData.lightList : m_TileAndClusterData.perVoxelLightLists,
                                            true, renderContext, cmd);
            }
        }

        static bool NeedMotionVectorForTransparent(FrameSettings frameSettings)
        {
            return frameSettings.IsEnabled(FrameSettingsField.MotionVectors) && frameSettings.IsEnabled(FrameSettingsField.TransparentsWriteMotionVector);
        }

        RendererListDesc PrepareForwardTransparentRendererList(CullingResults cullResults, HDCamera hdCamera, bool preRefraction)
        {
            RenderQueueRange transparentRange;
            if (preRefraction)
            {
                transparentRange = HDRenderQueue.k_RenderQueue_PreRefraction;
            }
            else if (hdCamera.frameSettings.IsEnabled(FrameSettingsField.LowResTransparent))
            {
                transparentRange = HDRenderQueue.k_RenderQueue_Transparent;
            }
            else // Low res transparent disabled
            {
                transparentRange = HDRenderQueue.k_RenderQueue_TransparentWithLowRes;
            }

            if (!hdCamera.frameSettings.IsEnabled(FrameSettingsField.Refraction))
            {
                if (hdCamera.frameSettings.IsEnabled(FrameSettingsField.LowResTransparent))
                    transparentRange = HDRenderQueue.k_RenderQueue_AllTransparent;
                else
                    transparentRange = HDRenderQueue.k_RenderQueue_AllTransparentWithLowRes;
            }

            if (NeedMotionVectorForTransparent(hdCamera.frameSettings))
            {
                m_CurrentRendererConfigurationBakedLighting |= PerObjectData.MotionVectors; // This will enable the flag for low res transparent as well
            }

            var passNames = m_Asset.currentPlatformRenderPipelineSettings.supportTransparentBackface ? m_AllTransparentPassNames : m_TransparentNoBackfaceNames;
            return CreateTransparentRendererListDesc(cullResults, hdCamera.camera, passNames, m_CurrentRendererConfigurationBakedLighting, transparentRange);
        }


        void RenderForwardTransparent(CullingResults cullResults, HDCamera hdCamera, bool preRefraction, ScriptableRenderContext renderContext, CommandBuffer cmd)
        {
            // If rough refraction are turned off, we render all transparents in the Transparent pass and we skip the PreRefraction one.
            if (!hdCamera.frameSettings.IsEnabled(FrameSettingsField.Refraction) && preRefraction)
            {
                return;
            }

            HDProfileId passName;
            bool debugDisplay = m_CurrentDebugDisplaySettings.IsDebugDisplayEnabled();
            if (debugDisplay)
                passName = preRefraction ? HDProfileId.ForwardPreRefractionDebug : HDProfileId.ForwardTransparentDebug;
            else
                passName = preRefraction ? HDProfileId.ForwardPreRefraction : HDProfileId.ForwardTransparent;

            using (new ProfilingScope(cmd, ProfilingSampler.Get(passName)))
            {
                bool msaa = hdCamera.frameSettings.IsEnabled(FrameSettingsField.MSAA);
                bool renderMotionVecForTransparent = NeedMotionVectorForTransparent(hdCamera.frameSettings);
                cmd.SetGlobalInt(HDShaderIDs._ColorMaskTransparentVel, renderMotionVecForTransparent ? (int)ColorWriteMask.All : 0);

                m_MRTTransparentMotionVec[0] = msaa ? m_CameraColorMSAABuffer : m_CameraColorBuffer;
                m_MRTTransparentMotionVec[1] = renderMotionVecForTransparent ? m_SharedRTManager.GetMotionVectorsBuffer(hdCamera.frameSettings.IsEnabled(FrameSettingsField.MSAA))
                    // It doesn't really matter what gets bound here since the color mask state set will prevent this from ever being written to. However, we still need to bind something
                    // to avoid warnings about unbound render targets. The following rendertarget could really be anything if renderVelocitiesForTransparent, here the normal buffer
                    // as it is guaranteed to exist and to have the same size.
                    // to avoid warnings about unbound render targets.
                    : m_SharedRTManager.GetNormalBuffer(msaa);

                if ((hdCamera.frameSettings.IsEnabled(FrameSettingsField.Decals)) && (DecalSystem.m_DecalDatasCount > 0)) // enable d-buffer flag value is being interpreted more like enable decals in general now that we have clustered
                                                                                                                          // decal datas count is 0 if no decals affect transparency
                {
                    DecalSystem.instance.SetAtlas(cmd); // for clustered decals
                }

                RenderForwardRendererList(hdCamera.frameSettings,
                                            RendererList.Create(PrepareForwardTransparentRendererList(cullResults, hdCamera, preRefraction)),
                                            m_MRTTransparentMotionVec,
                                            m_SharedRTManager.GetDepthStencilBuffer(hdCamera.frameSettings.IsEnabled(FrameSettingsField.MSAA)),
                                            m_TileAndClusterData.perVoxelLightLists,
                                            false, renderContext, cmd);
            }
        }

        static void RenderForwardRendererList(  FrameSettings               frameSettings,
                                                RendererList                rendererList,
                                                RenderTargetIdentifier[]    renderTarget,
                                                RTHandle                    depthBuffer,
                                                ComputeBuffer               lightListBuffer,
                                                bool                        opaque,
                                                ScriptableRenderContext     renderContext,
                                                CommandBuffer               cmd)
        {
            // Note: SHADOWS_SHADOWMASK keyword is enabled in HDRenderPipeline.cs ConfigureForShadowMask
            bool useFptl = opaque && frameSettings.IsEnabled(FrameSettingsField.FPTLForForwardOpaque);

            // say that we want to use tile/cluster light loop
            CoreUtils.SetKeyword(cmd, "USE_FPTL_LIGHTLIST", useFptl);
            CoreUtils.SetKeyword(cmd, "USE_CLUSTERED_LIGHTLIST", !useFptl);
            cmd.SetGlobalBuffer(HDShaderIDs.g_vLightListGlobal, lightListBuffer);

            CoreUtils.SetRenderTarget(cmd, renderTarget, depthBuffer);
            if (opaque)
                DrawOpaqueRendererList(renderContext, cmd, frameSettings, rendererList);
            else
                DrawTransparentRendererList(renderContext, cmd, frameSettings, rendererList);
        }

        // This is use to Display legacy shader with an error shader
        [Conditional("DEVELOPMENT_BUILD"), Conditional("UNITY_EDITOR")]
        void RenderForwardError(CullingResults cullResults, HDCamera hdCamera, ScriptableRenderContext renderContext, CommandBuffer cmd)
        {
            using (new ProfilingScope(cmd, ProfilingSampler.Get(HDProfileId.RenderForwardError)))
            {
                CoreUtils.SetRenderTarget(cmd, m_CameraColorBuffer, m_SharedRTManager.GetDepthStencilBuffer());
                var rendererList = RendererList.Create(CreateOpaqueRendererListDesc(cullResults, hdCamera.camera, m_ForwardErrorPassNames, renderQueueRange: RenderQueueRange.all, overrideMaterial: m_ErrorMaterial));
                HDUtils.DrawRendererList(renderContext, cmd, rendererList);
            }
        }

        bool RenderCustomPass(ScriptableRenderContext context, CommandBuffer cmd, HDCamera hdCamera, CullingResults cullingResults, CustomPassInjectionPoint injectionPoint)
        {
            if (!hdCamera.frameSettings.IsEnabled(FrameSettingsField.CustomPass))
                return false;

            bool executed = false;
            CustomPassVolume.GetActivePassVolumes(injectionPoint, m_ActivePassVolumes);
            foreach (var customPass in m_ActivePassVolumes)
            {
                if (customPass == null)
                    return false;

                var customPassTargets = new CustomPass.RenderTargets
                {
                    cameraColorMSAABuffer = m_CameraColorMSAABuffer,
                    cameraColorBuffer = (injectionPoint == CustomPassInjectionPoint.AfterPostProcess) ? m_IntermediateAfterPostProcessBuffer : m_CameraColorBuffer,
                    customColorBuffer = m_CustomPassColorBuffer,
                    customDepthBuffer = m_CustomPassDepthBuffer,
                };
                executed |= customPass.Execute(context, cmd, hdCamera, cullingResults, m_SharedRTManager, customPassTargets);
            }

            return executed;
        }

        void RenderTransparentDepthPrepass(CullingResults cull, HDCamera hdCamera, ScriptableRenderContext renderContext, CommandBuffer cmd)
        {
            if (hdCamera.frameSettings.IsEnabled(FrameSettingsField.TransparentPrepass))
            {
                // Render transparent depth prepass after opaque one
                using (new ProfilingScope(cmd, ProfilingSampler.Get(HDProfileId.TransparentDepthPrepass)))
                {
                    if (hdCamera.IsTransparentSSREnabled())
                    {
                        // But we also need to bind the normal buffer for objects that will recieve SSR
                        CoreUtils.SetRenderTarget(cmd, m_SharedRTManager.GetPrepassBuffersRTI(hdCamera.frameSettings), m_SharedRTManager.GetDepthStencilBuffer());
                    }
                    else
                        CoreUtils.SetRenderTarget(cmd, m_SharedRTManager.GetDepthStencilBuffer());

                    var rendererList = RendererList.Create(CreateTransparentRendererListDesc(cull, hdCamera.camera, m_TransparentDepthPrepassNames));
                    DrawTransparentRendererList(renderContext, cmd, hdCamera.frameSettings, rendererList);
                }
            }
        }

        void RenderRayTracingPrepass(CullingResults cull, HDCamera hdCamera, ScriptableRenderContext renderContext, CommandBuffer cmd, bool clear)
        {
            if (!hdCamera.frameSettings.IsEnabled(FrameSettingsField.RayTracing))
                return;

            RecursiveRendering recursiveSettings = hdCamera.volumeStack.GetComponent<RecursiveRendering>();
            if (recursiveSettings.enable.value)
            {
                using (new ProfilingScope(cmd, ProfilingSampler.Get(HDProfileId.RayTracingPrepass)))
                {
                    RendererList transparentRendererList;
                    RendererList opaqueRendererList;

                    // when clear is required, it mean we are before the recursive rendering call, otherwise it mean we are before the depth prepass
                    // As the pass before depth prepass write depth, we don't need to write it again during the second one, also the buffer is only clear at this time
                    // TODO: evaluate the usage of a stencil bit in the stencil buffer to save a rendertarget (But it require various headaches to work correctly).
                    if (clear)
                    {
                        CoreUtils.SetRenderTarget(cmd, GetRayTracingBuffer(InternalRayTracingBuffers.R0), m_SharedRTManager.GetDepthStencilBuffer(), clearFlag: ClearFlag.Color, Color.black);
                        transparentRendererList = RendererList.Create(CreateOpaqueRendererListDesc(cull, hdCamera.camera, m_RayTracingPrepassNames, stateBlock: m_DepthStateNoWrite));
                        opaqueRendererList = RendererList.Create(CreateTransparentRendererListDesc(cull, hdCamera.camera, m_RayTracingPrepassNames, renderQueueRange: HDRenderQueue.k_RenderQueue_AllTransparentWithLowRes, stateBlock: m_DepthStateNoWrite));
                    }
                    else
                    {
                        CoreUtils.SetRenderTarget(cmd, GetRayTracingBuffer(InternalRayTracingBuffers.R0), m_SharedRTManager.GetDepthStencilBuffer());
                        transparentRendererList = RendererList.Create(CreateOpaqueRendererListDesc(cull, hdCamera.camera, m_RayTracingPrepassNames));
                        opaqueRendererList = RendererList.Create(CreateTransparentRendererListDesc(cull, hdCamera.camera, m_RayTracingPrepassNames));
                    }
                    DrawOpaqueRendererList(renderContext, cmd, hdCamera.frameSettings, opaqueRendererList);
                    DrawTransparentRendererList(renderContext, cmd, hdCamera.frameSettings, transparentRendererList);
                }
            }
        }

        void RenderTransparentDepthPostpass(CullingResults cullResults, HDCamera hdCamera, ScriptableRenderContext renderContext, CommandBuffer cmd)
        {
            if (!hdCamera.frameSettings.IsEnabled(FrameSettingsField.TransparentPostpass))
                return;

            using (new ProfilingScope(cmd, ProfilingSampler.Get(HDProfileId.TransparentDepthPostpass)))
            {
                CoreUtils.SetRenderTarget(cmd, m_SharedRTManager.GetDepthStencilBuffer());
                var rendererList = RendererList.Create(CreateTransparentRendererListDesc(cullResults, hdCamera.camera, m_TransparentDepthPostpassNames));
                DrawTransparentRendererList(renderContext, cmd, hdCamera.frameSettings, rendererList);
            }
        }

        void RenderLowResTransparent(CullingResults cullResults, HDCamera hdCamera, ScriptableRenderContext renderContext, CommandBuffer cmd)
        {
            if (!hdCamera.frameSettings.IsEnabled(FrameSettingsField.LowResTransparent))
                return;

            using (new ProfilingScope(cmd, ProfilingSampler.Get(HDProfileId.LowResTransparent)))
            {
                UpdateOffscreenRenderingConstants(ref m_ShaderVariablesGlobalCB, true, 2u);
                ConstantBuffer.PushGlobal(cmd, m_ShaderVariablesGlobalCB, HDShaderIDs._ShaderVariablesGlobal);

                CoreUtils.SetRenderTarget(cmd, m_LowResTransparentBuffer, m_SharedRTManager.GetLowResDepthBuffer(), clearFlag: ClearFlag.Color, Color.black);
                RenderQueueRange transparentRange = HDRenderQueue.k_RenderQueue_LowTransparent;
                var passNames = m_Asset.currentPlatformRenderPipelineSettings.supportTransparentBackface ? m_AllTransparentPassNames : m_TransparentNoBackfaceNames;
                var rendererList = RendererList.Create(CreateTransparentRendererListDesc(cullResults, hdCamera.camera, passNames, m_CurrentRendererConfigurationBakedLighting, HDRenderQueue.k_RenderQueue_LowTransparent));
                DrawTransparentRendererList(renderContext, cmd, hdCamera.frameSettings, rendererList);

                UpdateOffscreenRenderingConstants(ref m_ShaderVariablesGlobalCB, false, 1u);
                ConstantBuffer.PushGlobal(cmd, m_ShaderVariablesGlobalCB, HDShaderIDs._ShaderVariablesGlobal);
            }
        }

        void RenderObjectsMotionVectors(CullingResults cullResults, HDCamera hdCamera, ScriptableRenderContext renderContext, CommandBuffer cmd)
        {
            if (!hdCamera.frameSettings.IsEnabled(FrameSettingsField.ObjectMotionVectors))
                return;

            using (new ProfilingScope(cmd, ProfilingSampler.Get(HDProfileId.ObjectsMotionVector)))
            {
                // These flags are still required in SRP or the engine won't compute previous model matrices...
                // If the flag hasn't been set yet on this camera, motion vectors will skip a frame.
                hdCamera.camera.depthTextureMode |= DepthTextureMode.MotionVectors | DepthTextureMode.Depth;
                // Disable write to normal buffer for unlit shader (the normal buffer binding change when using MSAA)
                cmd.SetGlobalInt(HDShaderIDs._ColorMaskNormal, hdCamera.frameSettings.IsEnabled(FrameSettingsField.MSAA) ? (int)ColorWriteMask.All : 0);

                RenderStateBlock? stateBlock = null;
                if (hdCamera.frameSettings.litShaderMode == LitShaderMode.Deferred || !hdCamera.frameSettings.IsEnabled(FrameSettingsField.AlphaToMask))
                    stateBlock = m_AlphaToMaskBlock;

                CoreUtils.SetRenderTarget(cmd, m_SharedRTManager.GetMotionVectorsPassBuffersRTI(hdCamera.frameSettings), m_SharedRTManager.GetDepthStencilBuffer(hdCamera.frameSettings.IsEnabled(FrameSettingsField.MSAA)));
                var rendererList = RendererList.Create(CreateOpaqueRendererListDesc(cullResults, hdCamera.camera, HDShaderPassNames.s_MotionVectorsName, PerObjectData.MotionVectors, stateBlock: stateBlock));
                DrawOpaqueRendererList(renderContext, cmd, hdCamera.frameSettings, rendererList);
            }
        }

        void RenderCameraMotionVectors(CullingResults cullResults, HDCamera hdCamera, ScriptableRenderContext renderContext, CommandBuffer cmd)
        {
            if (!hdCamera.frameSettings.IsEnabled(FrameSettingsField.MotionVectors))
                return;

            using (new ProfilingScope(cmd, ProfilingSampler.Get(HDProfileId.CameraMotionVectors)))
            {
            	bool msaa = hdCamera.frameSettings.IsEnabled(FrameSettingsField.MSAA);

                // These flags are still required in SRP or the engine won't compute previous model matrices...
                // If the flag hasn't been set yet on this camera, motion vectors will skip a frame.
                hdCamera.camera.depthTextureMode |= DepthTextureMode.MotionVectors | DepthTextureMode.Depth;
                m_CameraMotionVectorsMaterial.SetInt(HDShaderIDs._StencilMask, (int)StencilUsage.ObjectMotionVector);
                m_CameraMotionVectorsMaterial.SetInt(HDShaderIDs._StencilRef, (int)StencilUsage.ObjectMotionVector);

                HDUtils.DrawFullScreen(cmd, m_CameraMotionVectorsMaterial, m_SharedRTManager.GetMotionVectorsBuffer(msaa), m_SharedRTManager.GetDepthStencilBuffer(msaa), null, 0);

#if UNITY_EDITOR
                // In scene view there is no motion vector, so we clear the RT to black
                if (hdCamera.camera.cameraType == CameraType.SceneView && !hdCamera.animateMaterials)
                {
                    CoreUtils.SetRenderTarget(cmd, m_SharedRTManager.GetMotionVectorsBuffer(msaa), m_SharedRTManager.GetDepthStencilBuffer(msaa), ClearFlag.Color, Color.clear);
                }
#endif
            }
        }

        struct RenderSSRParameters
        {
            public ComputeShader    ssrCS;
            public int              tracingKernel;
            public int              reprojectionKernel;

            public int              width, height, viewCount;

            public ComputeBuffer    offsetBufferData;
            public ComputeBuffer    coarseStencilBuffer;

            public ShaderVariablesScreenSpaceReflection cb;
        }

        RenderSSRParameters PrepareSSRParameters(HDCamera hdCamera, in HDUtils.PackedMipChainInfo depthPyramid)
        {
            var volumeSettings = hdCamera.volumeStack.GetComponent<ScreenSpaceReflection>();
            var parameters = new RenderSSRParameters();

            parameters.ssrCS = m_ScreenSpaceReflectionsCS;
            parameters.tracingKernel = m_SsrTracingKernel;
            parameters.reprojectionKernel = m_SsrReprojectionKernel;

            parameters.width = hdCamera.actualWidth;
            parameters.height = hdCamera.actualHeight;
            parameters.viewCount = hdCamera.viewCount;

            float n = hdCamera.camera.nearClipPlane;
            float f = hdCamera.camera.farClipPlane;
            float thickness = volumeSettings.depthBufferThickness.value;

            ref var cb = ref parameters.cb;
            cb._SsrThicknessScale = 1.0f / (1.0f + thickness);
            cb._SsrThicknessBias = -n / (f - n) * (thickness * cb._SsrThicknessScale);
            cb._SsrIterLimit = volumeSettings.rayMaxIterations;
            cb._SsrReflectsSky = volumeSettings.reflectSky.value ? 1 : 0;
            cb._SsrStencilBit = (int)StencilUsage.TraceReflectionRay;
            float roughnessFadeStart = 1 - volumeSettings.smoothnessFadeStart.value;
            cb._SsrRoughnessFadeEnd = 1 - volumeSettings.minSmoothness.value;
            float roughnessFadeLength = cb._SsrRoughnessFadeEnd - roughnessFadeStart;
            cb._SsrRoughnessFadeEndTimesRcpLength = (roughnessFadeLength != 0) ? (cb._SsrRoughnessFadeEnd * (1.0f / roughnessFadeLength)) : 1;
            cb._SsrRoughnessFadeRcpLength = (roughnessFadeLength != 0) ? (1.0f / roughnessFadeLength) : 0;
            cb._SsrEdgeFadeRcpLength = Mathf.Min(1.0f / volumeSettings.screenFadeDistance.value, float.MaxValue);
            cb._ColorPyramidUvScaleAndLimitPrevFrame = HDUtils.ComputeUvScaleAndLimit(hdCamera.historyRTHandleProperties.previousViewportSize, hdCamera.historyRTHandleProperties.previousRenderTargetSize);
            cb._SsrColorPyramidMaxMip = hdCamera.colorPyramidHistoryMipCount - 1;
            cb._SsrDepthPyramidMaxMip = depthPyramid.mipLevelCount - 1;

            parameters.offsetBufferData = depthPyramid.GetOffsetBufferData(m_DepthPyramidMipLevelOffsetsBuffer);
            parameters.coarseStencilBuffer = m_SharedRTManager.GetCoarseStencilBuffer();

            return parameters;
        }

        static void RenderSSR(  in RenderSSRParameters  parameters,
                                RTHandle                depthPyramid,
                                RTHandle                SsrHitPointTexture,
                                RTHandle                stencilBuffer,
                                RTHandle                clearCoatMask,
                                RTHandle                previousColorPyramid,
                                RTHandle                ssrLightingTexture,
                                CommandBuffer           cmd,
                                ScriptableRenderContext renderContext)
        {
            var cs = parameters.ssrCS;

            using (new ProfilingScope(cmd, ProfilingSampler.Get(HDProfileId.SsrTracing)))
            {
                // cmd.SetComputeTextureParam(cs, kernel, "_SsrDebugTexture",    m_SsrDebugTexture);
                cmd.SetComputeTextureParam(cs, parameters.tracingKernel, HDShaderIDs._CameraDepthTexture, depthPyramid);
                cmd.SetComputeTextureParam(cs, parameters.tracingKernel, HDShaderIDs._SsrClearCoatMaskTexture, clearCoatMask);
                cmd.SetComputeTextureParam(cs, parameters.tracingKernel, HDShaderIDs._SsrHitPointTexture, SsrHitPointTexture);

                if (stencilBuffer.rt.stencilFormat == GraphicsFormat.None)  // We are accessing MSAA resolved version and not the depth stencil buffer directly.
                {
                    cmd.SetComputeTextureParam(cs, parameters.tracingKernel, HDShaderIDs._StencilTexture, stencilBuffer);
                }
                else
                {
                    cmd.SetComputeTextureParam(cs, parameters.tracingKernel, HDShaderIDs._StencilTexture, stencilBuffer, 0, RenderTextureSubElement.Stencil);
                }

                cmd.SetComputeBufferParam(cs, parameters.tracingKernel, HDShaderIDs._CoarseStencilBuffer, parameters.coarseStencilBuffer);
                cmd.SetComputeBufferParam(cs, parameters.tracingKernel, HDShaderIDs._DepthPyramidMipLevelOffsets, parameters.offsetBufferData);

                ConstantBuffer.Push(cmd, parameters.cb, cs, HDShaderIDs._ShaderVariablesScreenSpaceReflection);

                cmd.DispatchCompute(cs, parameters.tracingKernel, HDUtils.DivRoundUp(parameters.width, 8), HDUtils.DivRoundUp(parameters.height, 8), parameters.viewCount);
            }

            using (new ProfilingScope(cmd, ProfilingSampler.Get(HDProfileId.SsrReprojection)))
            {
                // cmd.SetComputeTextureParam(cs, kernel, "_SsrDebugTexture",    m_SsrDebugTexture);
                cmd.SetComputeTextureParam(cs, parameters.reprojectionKernel, HDShaderIDs._SsrHitPointTexture, SsrHitPointTexture);
                cmd.SetComputeTextureParam(cs, parameters.reprojectionKernel, HDShaderIDs._SsrLightingTextureRW, ssrLightingTexture);
                cmd.SetComputeTextureParam(cs, parameters.reprojectionKernel, HDShaderIDs._ColorPyramidTexture, previousColorPyramid);
                cmd.SetComputeTextureParam(cs, parameters.reprojectionKernel, HDShaderIDs._SsrClearCoatMaskTexture, clearCoatMask);

                ConstantBuffer.Push(cmd, parameters.cb, cs, HDShaderIDs._ShaderVariablesScreenSpaceReflection);

                cmd.DispatchCompute(cs, parameters.reprojectionKernel, HDUtils.DivRoundUp(parameters.width, 8), HDUtils.DivRoundUp(parameters.height, 8), parameters.viewCount);
            }
        }

        void RenderSSR(HDCamera hdCamera, CommandBuffer cmd, ScriptableRenderContext renderContext)
        {
            if (!hdCamera.IsSSREnabled())
            {
                cmd.SetGlobalTexture(HDShaderIDs._SsrLightingTexture, TextureXR.GetClearTexture());
                return;
            }

            var settings = hdCamera.volumeStack.GetComponent<ScreenSpaceReflection>();
            bool usesRaytracedReflections = hdCamera.frameSettings.IsEnabled(FrameSettingsField.RayTracing) && settings.rayTracing.value;
            if (usesRaytracedReflections)
            {
                RenderRayTracedReflections(hdCamera, cmd, m_SsrLightingTexture, renderContext, m_FrameCount);
            }
            else
            {
                var previousColorPyramid = hdCamera.GetPreviousFrameRT((int)HDCameraFrameHistoryType.ColorBufferMipChain);

                // Evaluate the clear coat mask texture based on the lit shader mode
                RTHandle clearCoatMask = hdCamera.frameSettings.litShaderMode == LitShaderMode.Deferred ? m_GbufferManager.GetBuffer(2) : TextureXR.GetBlackTexture();

                var parameters = PrepareSSRParameters(hdCamera, m_SharedRTManager.GetDepthBufferMipChainInfo());
                RenderSSR(parameters, m_SharedRTManager.GetDepthTexture(), m_SsrHitPointTexture,
                          m_SharedRTManager.GetStencilBuffer(hdCamera.frameSettings.IsEnabled(FrameSettingsField.MSAA)), clearCoatMask, previousColorPyramid,
                          m_SsrLightingTexture, cmd, renderContext);

            	if (!hdCamera.colorPyramidHistoryIsValid)
            	{
                	cmd.SetGlobalTexture(HDShaderIDs._SsrLightingTexture, TextureXR.GetClearTexture());
                	hdCamera.colorPyramidHistoryIsValid = true; // For the next frame...
            	}
			}

            cmd.SetGlobalTexture(HDShaderIDs._SsrLightingTexture, m_SsrLightingTexture);
            PushFullScreenDebugTexture(hdCamera, cmd, m_SsrLightingTexture, FullScreenDebugMode.ScreenSpaceReflections);
        }

        void RenderSSRTransparent(HDCamera hdCamera, CommandBuffer cmd, ScriptableRenderContext renderContext)
        {
            if (!hdCamera.IsTransparentSSREnabled())
                return;

            BuildCoarseStencilAndResolveIfNeeded(hdCamera, cmd);

            // Before doing anything, we need to clear the target buffers and rebuild the depth pyramid for tracing
            // NOTE: This is probably something we can avoid if we read from the depth buffer and traced on the pyramid without the transparent objects
            using (new ProfilingScope(cmd, ProfilingSampler.Get(HDProfileId.PrepareForTransparentSsr)))
            {
                // Clear the SSR lighting buffer (not sure it is required)
                CoreUtils.SetRenderTarget(cmd, m_SsrLightingTexture, ClearFlag.Color, Color.clear);
                CoreUtils.SetRenderTarget(cmd, m_SsrHitPointTexture, ClearFlag.Color, Color.clear);

                // Invalid the depth pyramid and regenerate the depth pyramid
                m_IsDepthBufferCopyValid = false;
                GenerateDepthPyramid(hdCamera, cmd, FullScreenDebugMode.DepthPyramid);
            }

            // Evaluate the screen space reflection for the transparent pixels
            var previousColorPyramid = hdCamera.GetPreviousFrameRT((int)HDCameraFrameHistoryType.ColorBufferMipChain);
            var parameters = PrepareSSRParameters(hdCamera, m_SharedRTManager.GetDepthBufferMipChainInfo());
            RenderSSR(parameters, m_SharedRTManager.GetDepthTexture(), m_SsrHitPointTexture, m_SharedRTManager.GetStencilBuffer(), TextureXR.GetBlackTexture(), previousColorPyramid, m_SsrLightingTexture, cmd, renderContext);

            // If color pyramid was not valid, we bind a black texture
            if (!hdCamera.colorPyramidHistoryIsValid)
            {
                cmd.SetGlobalTexture(HDShaderIDs._SsrLightingTexture, TextureXR.GetClearTexture());
                hdCamera.colorPyramidHistoryIsValid = true; // For the next frame...
            }

            // Push our texture to the debug menu
            PushFullScreenDebugTexture(hdCamera, cmd, m_SsrLightingTexture, FullScreenDebugMode.TransparentScreenSpaceReflections);
        }

        void RenderColorPyramid(HDCamera hdCamera, CommandBuffer cmd, bool isPreRefraction)
        {
            if (isPreRefraction)
            {
                if (!hdCamera.frameSettings.IsEnabled(FrameSettingsField.Refraction))
                    return;
            }
            else
            {
                // This final Gaussian pyramid can be reused by SSR, so disable it only if there is no distortion
                if (!hdCamera.frameSettings.IsEnabled(FrameSettingsField.Distortion) && !hdCamera.IsSSREnabled())
                    return;
            }

            var currentColorPyramid = hdCamera.GetCurrentFrameRT((int)HDCameraFrameHistoryType.ColorBufferMipChain);

            int lodCount;

            using (new ProfilingScope(cmd, ProfilingSampler.Get(HDProfileId.ColorPyramid)))
            {
                Vector2Int pyramidSizeV2I = new Vector2Int(hdCamera.actualWidth, hdCamera.actualHeight);
                lodCount = m_MipGenerator.RenderColorGaussianPyramid(cmd, pyramidSizeV2I, m_CameraColorBuffer, currentColorPyramid);
                hdCamera.colorPyramidHistoryMipCount = lodCount;
            }

            // Warning! Danger!
            // The color pyramid scale is only correct for the most detailed MIP level.
            // For the other MIP levels, due to truncation after division by 2, a row or
            // column of texels may be lost. Since this can happen to BOTH the texture
            // size AND the viewport, (uv * _ColorPyramidScale.xy) can be off by a texel
            // unless the scale is 1 (and it will not be 1 if the texture was resized
            // and is of greater size compared to the viewport).
            cmd.SetGlobalTexture(HDShaderIDs._ColorPyramidTexture, currentColorPyramid);
            PushFullScreenDebugTextureMip(hdCamera, cmd, currentColorPyramid, lodCount, isPreRefraction ? FullScreenDebugMode.PreRefractionColorPyramid : FullScreenDebugMode.FinalColorPyramid);
        }

        void GenerateDepthPyramid(HDCamera hdCamera, CommandBuffer cmd, FullScreenDebugMode debugMode)
        {
            CopyDepthBufferIfNeeded(hdCamera, cmd);

            int mipCount = m_SharedRTManager.GetDepthBufferMipChainInfo().mipLevelCount;

            using (new ProfilingScope(cmd, ProfilingSampler.Get(HDProfileId.DepthPyramid)))
            {
                m_MipGenerator.RenderMinDepthPyramid(cmd, m_SharedRTManager.GetDepthTexture(), m_SharedRTManager.GetDepthBufferMipChainInfo());
            }

            cmd.SetGlobalTexture(HDShaderIDs._CameraDepthTexture, m_SharedRTManager.GetDepthTexture());
            PushFullScreenDebugTextureMip(hdCamera, cmd, m_SharedRTManager.GetDepthTexture(), mipCount, debugMode);
        }

        void DownsampleDepthForLowResTransparency(HDCamera hdCamera, CommandBuffer cmd)
        {
            var settings = m_Asset.currentPlatformRenderPipelineSettings.lowresTransparentSettings;
            if (!hdCamera.frameSettings.IsEnabled(FrameSettingsField.LowResTransparent))
                return;

            using (new ProfilingScope(cmd, ProfilingSampler.Get(HDProfileId.DownsampleDepth)))
            {
                CoreUtils.SetRenderTarget(cmd, m_SharedRTManager.GetLowResDepthBuffer());
                cmd.SetViewport(new Rect(0, 0, hdCamera.actualWidth * 0.5f, hdCamera.actualHeight * 0.5f));
                // TODO: Add option to switch modes at runtime
                if(settings.checkerboardDepthBuffer)
                {
                    m_DownsampleDepthMaterial.EnableKeyword("CHECKERBOARD_DOWNSAMPLE");
                }
                cmd.DrawProcedural(Matrix4x4.identity, m_DownsampleDepthMaterial, 0, MeshTopology.Triangles, 3, 1, null);
            }
        }

        void UpsampleTransparent(HDCamera hdCamera, CommandBuffer cmd)
        {
            var settings = m_Asset.currentPlatformRenderPipelineSettings.lowresTransparentSettings;
            if (!hdCamera.frameSettings.IsEnabled(FrameSettingsField.LowResTransparent))
                return;

            using (new ProfilingScope(cmd, ProfilingSampler.Get(HDProfileId.UpsampleLowResTransparent)))
            {
                CoreUtils.SetRenderTarget(cmd, m_CameraColorBuffer);
                if(settings.upsampleType == LowResTransparentUpsample.Bilinear)
                {
                    m_UpsampleTransparency.EnableKeyword("BILINEAR");
                }
                else if (settings.upsampleType == LowResTransparentUpsample.NearestDepth)
                {
                    m_UpsampleTransparency.EnableKeyword("NEAREST_DEPTH");
                }
                m_UpsampleTransparency.SetTexture(HDShaderIDs._LowResTransparent, m_LowResTransparentBuffer);
                m_UpsampleTransparency.SetTexture(HDShaderIDs._LowResDepthTexture, m_SharedRTManager.GetLowResDepthBuffer());
                cmd.DrawProcedural(Matrix4x4.identity, m_UpsampleTransparency, 0, MeshTopology.Triangles, 3, 1, null);
            }
        }

        unsafe void ApplyDebugDisplaySettings(HDCamera hdCamera, CommandBuffer cmd)
        {
            // See ShaderPassForward.hlsl: for forward shaders, if DEBUG_DISPLAY is enabled and no DebugLightingMode or DebugMipMapMod
            // modes have been set, lighting is automatically skipped (To avoid some crashed due to lighting RT not set on console).
            // However debug mode like colorPickerModes and false color don't need DEBUG_DISPLAY and must work with the lighting.
            // So we will enabled DEBUG_DISPLAY independently

            bool debugDisplayEnabledOrSceneLightingDisabled = m_CurrentDebugDisplaySettings.IsDebugDisplayEnabled() || CoreUtils.IsSceneLightingDisabled(hdCamera.camera);
            // Enable globally the keyword DEBUG_DISPLAY on shader that support it with multi-compile
            CoreUtils.SetKeyword(cmd, "DEBUG_DISPLAY", debugDisplayEnabledOrSceneLightingDisabled);

            // Setting this all the time due to a strange bug that either reports a (globally) bound texture as not bound or where SetGlobalTexture doesn't behave as expected.
            // As a workaround we bind it regardless of debug display. Eventually with
            cmd.SetGlobalTexture(HDShaderIDs._DebugMatCapTexture, defaultResources.textures.matcapTex);

            if (debugDisplayEnabledOrSceneLightingDisabled ||
                m_CurrentDebugDisplaySettings.data.colorPickerDebugSettings.colorPickerMode != ColorPickerDebugMode.None)
            {
                // This is for texture streaming
                m_CurrentDebugDisplaySettings.UpdateMaterials();

                var lightingDebugSettings = m_CurrentDebugDisplaySettings.data.lightingDebugSettings;
                var materialDebugSettings = m_CurrentDebugDisplaySettings.data.materialDebugSettings;
                var debugAlbedo = new Vector4(lightingDebugSettings.overrideAlbedo ? 1.0f : 0.0f, lightingDebugSettings.overrideAlbedoValue.r, lightingDebugSettings.overrideAlbedoValue.g, lightingDebugSettings.overrideAlbedoValue.b);
                var debugSmoothness = new Vector4(lightingDebugSettings.overrideSmoothness ? 1.0f : 0.0f, lightingDebugSettings.overrideSmoothnessValue, 0.0f, 0.0f);
                var debugNormal = new Vector4(lightingDebugSettings.overrideNormal ? 1.0f : 0.0f, 0.0f, 0.0f, 0.0f);
                var debugAmbientOcclusion = new Vector4(lightingDebugSettings.overrideAmbientOcclusion ? 1.0f : 0.0f, lightingDebugSettings.overrideAmbientOcclusionValue, 0.0f, 0.0f);
                var debugSpecularColor = new Vector4(lightingDebugSettings.overrideSpecularColor ? 1.0f : 0.0f, lightingDebugSettings.overrideSpecularColorValue.r, lightingDebugSettings.overrideSpecularColorValue.g, lightingDebugSettings.overrideSpecularColorValue.b);
                var debugEmissiveColor = new Vector4(lightingDebugSettings.overrideEmissiveColor ? 1.0f : 0.0f, lightingDebugSettings.overrideEmissiveColorValue.r, lightingDebugSettings.overrideEmissiveColorValue.g, lightingDebugSettings.overrideEmissiveColorValue.b);
                var debugTrueMetalColor = new Vector4(materialDebugSettings.materialValidateTrueMetal ? 1.0f : 0.0f, materialDebugSettings.materialValidateTrueMetalColor.r, materialDebugSettings.materialValidateTrueMetalColor.g, materialDebugSettings.materialValidateTrueMetalColor.b);

                DebugLightingMode debugLightingMode = m_CurrentDebugDisplaySettings.GetDebugLightingMode();
                if (CoreUtils.IsSceneLightingDisabled(hdCamera.camera))
                {
                    debugLightingMode = DebugLightingMode.MatcapView;
                }

                ref var cb = ref m_ShaderVariablesDebugDisplayCB;

                var debugMaterialIndices = m_CurrentDebugDisplaySettings.GetDebugMaterialIndexes();
                for (int i = 0; i < 11; ++i)
                {
                    cb._DebugViewMaterialArray[i * 4] = (int)debugMaterialIndices[i]; // Only x component is used.
                }
                for (int i = 0; i < 32; ++i)
                {
                    for (int j = 0; j < 4; ++j)
                        cb._DebugRenderingLayersColors[i * 4 + j] = m_CurrentDebugDisplaySettings.data.lightingDebugSettings.debugRenderingLayersColors[i][j];
                }

                cb._DebugLightingMode = (int)debugLightingMode;
                cb._DebugLightLayersMask = (int)m_CurrentDebugDisplaySettings.GetDebugLightLayersMask();
                cb._DebugShadowMapMode = (int)m_CurrentDebugDisplaySettings.GetDebugShadowMapMode();
                cb._DebugMipMapMode = (int)m_CurrentDebugDisplaySettings.GetDebugMipMapMode();
                cb._DebugMipMapModeTerrainTexture = (int)m_CurrentDebugDisplaySettings.GetDebugMipMapModeTerrainTexture();
                cb._ColorPickerMode = (int)m_CurrentDebugDisplaySettings.GetDebugColorPickerMode();
                cb._DebugFullScreenMode = (int)m_CurrentDebugDisplaySettings.data.fullScreenDebugMode;
                cb._DebugProbeVolumeMode = (int)m_CurrentDebugDisplaySettings.GetProbeVolumeDebugMode();

#if UNITY_EDITOR
                cb._MatcapMixAlbedo = HDRenderPipelinePreferences.matcapViewMixAlbedo ? 1 : 0;
                cb._MatcapViewScale = HDRenderPipelinePreferences.matcapViewScale;
#else
                cb._MatcapMixAlbedo = 0;
                cb._MatcapViewScale = 1.0f;
#endif
                cb._DebugLightingAlbedo = debugAlbedo;
                cb._DebugLightingSmoothness = debugSmoothness;
                cb._DebugLightingNormal = debugNormal;
                cb._DebugLightingAmbientOcclusion = debugAmbientOcclusion;
                cb._DebugLightingSpecularColor = debugSpecularColor;
                cb._DebugLightingEmissiveColor = debugEmissiveColor;
                cb._DebugLightingMaterialValidateHighColor = materialDebugSettings.materialValidateHighColor;
                cb._DebugLightingMaterialValidateLowColor = materialDebugSettings.materialValidateLowColor;
                cb._DebugLightingMaterialValidatePureMetalColor = debugTrueMetalColor;

                cb._MousePixelCoord = HDUtils.GetMouseCoordinates(hdCamera);
                cb._MouseClickPixelCoord = HDUtils.GetMouseClickCoordinates(hdCamera);

                // The DebugNeedsExposure test allows us to set a neutral value if exposure is not needed. This way we don't need to make various tests inside shaders but only in this function.
                cb._DebugExposure = m_CurrentDebugDisplaySettings.DebugNeedsExposure() ? lightingDebugSettings.debugExposure : 0.0f;

                cb._DebugSingleShadowIndex = m_CurrentDebugDisplaySettings.data.lightingDebugSettings.shadowDebugUseSelection ? m_DebugSelectedLightShadowIndex : (int)m_CurrentDebugDisplaySettings.data.lightingDebugSettings.shadowMapIndex;

                ConstantBuffer.PushGlobal(cmd, m_ShaderVariablesDebugDisplayCB, HDShaderIDs._ShaderVariablesDebugDisplay);

                cmd.SetGlobalTexture(HDShaderIDs._DebugFont, defaultResources.textures.debugFontTex);
            }
        }

        static bool NeedColorPickerDebug(DebugDisplaySettings debugSettings)
        {
            return debugSettings.data.colorPickerDebugSettings.colorPickerMode != ColorPickerDebugMode.None
                || debugSettings.data.falseColorDebugSettings.falseColor
                || debugSettings.data.lightingDebugSettings.debugLightingMode == DebugLightingMode.LuminanceMeter;
        }

        void PushColorPickerDebugTexture(CommandBuffer cmd, HDCamera hdCamera, RTHandle textureID)
        {
            if (NeedColorPickerDebug(m_CurrentDebugDisplaySettings))
            {
                using (new ProfilingScope(cmd, ProfilingSampler.Get(HDProfileId.PushToColorPicker)))
                {
                    HDUtils.BlitCameraTexture(cmd, textureID, m_DebugColorPickerBuffer);
                }
            }
        }

        bool NeedsFullScreenDebugMode()
        {
            bool fullScreenDebugEnabled = m_CurrentDebugDisplaySettings.data.fullScreenDebugMode != FullScreenDebugMode.None;
            bool lightingDebugEnabled = m_CurrentDebugDisplaySettings.data.lightingDebugSettings.shadowDebugMode == ShadowMapDebugMode.SingleShadow;

            return fullScreenDebugEnabled || lightingDebugEnabled;
        }

        void PushFullScreenLightingDebugTexture(HDCamera hdCamera, CommandBuffer cmd, RTHandle textureID)
        {
            // In practice, this is only useful for the SingleShadow debug view.
            // TODO: See how we can make this nicer than a specific functions just for one case.
            if (NeedsFullScreenDebugMode() && m_FullScreenDebugPushed == false)
            {
                m_FullScreenDebugPushed = true;
                HDUtils.BlitCameraTexture(cmd, textureID, m_DebugFullScreenTempBuffer);
            }
        }

        internal void PushFullScreenDebugTexture(HDCamera hdCamera, CommandBuffer cmd, RTHandle textureID, FullScreenDebugMode debugMode)
        {
            if (debugMode == m_CurrentDebugDisplaySettings.data.fullScreenDebugMode)
            {
                m_FullScreenDebugPushed = true; // We need this flag because otherwise if no full screen debug is pushed (like for example if the corresponding pass is disabled), when we render the result in RenderDebug m_DebugFullScreenTempBuffer will contain potential garbage
                HDUtils.BlitCameraTexture(cmd, textureID, m_DebugFullScreenTempBuffer);
            }
        }

        void PushFullScreenDebugTextureMip(HDCamera hdCamera, CommandBuffer cmd, RTHandle texture, int lodCount, FullScreenDebugMode debugMode)
        {
            if (debugMode == m_CurrentDebugDisplaySettings.data.fullScreenDebugMode)
            {
                var mipIndex = Mathf.FloorToInt(m_CurrentDebugDisplaySettings.data.fullscreenDebugMip * lodCount);

                m_FullScreenDebugPushed = true; // We need this flag because otherwise if no full screen debug is pushed (like for example if the corresponding pass is disabled), when we render the result in RenderDebug m_DebugFullScreenTempBuffer will contain potential garbage
                HDUtils.BlitCameraTexture(cmd, texture, m_DebugFullScreenTempBuffer, mipIndex);
            }
        }

        struct DebugParameters
        {
            public DebugDisplaySettings debugDisplaySettings;
            public HDCamera hdCamera;

            // Full screen debug
            public bool             resolveFullScreenDebug;
            public Material         debugFullScreenMaterial;
            public int              depthPyramidMip;
            public ComputeBuffer    depthPyramidOffsets;

            // Sky
            public Texture skyReflectionTexture;
            public Material debugLatlongMaterial;

            public bool rayTracingSupported;
            public RayCountManager rayCountManager;

            // Lighting
            public LightLoopDebugOverlayParameters lightingOverlayParameters;

            // Color picker
            public bool     colorPickerEnabled;
            public Material colorPickerMaterial;
        }

        DebugParameters PrepareDebugParameters(HDCamera hdCamera, HDUtils.PackedMipChainInfo depthMipInfo)
        {
            var parameters = new DebugParameters();

            parameters.debugDisplaySettings = m_CurrentDebugDisplaySettings;
            parameters.hdCamera = hdCamera;

            parameters.resolveFullScreenDebug = NeedsFullScreenDebugMode() && m_FullScreenDebugPushed;
            parameters.debugFullScreenMaterial = m_DebugFullScreen;
            parameters.depthPyramidMip = (int)(parameters.debugDisplaySettings.data.fullscreenDebugMip * depthMipInfo.mipLevelCount);
            parameters.depthPyramidOffsets = depthMipInfo.GetOffsetBufferData(m_DepthPyramidMipLevelOffsetsBuffer);

            parameters.skyReflectionTexture = m_SkyManager.GetSkyReflection(hdCamera);
            parameters.debugLatlongMaterial = m_DebugDisplayLatlong;
            parameters.lightingOverlayParameters = PrepareLightLoopDebugOverlayParameters();

            parameters.rayTracingSupported = hdCamera.frameSettings.IsEnabled(FrameSettingsField.RayTracing);
            parameters.rayCountManager = m_RayCountManager;

            parameters.colorPickerEnabled = NeedColorPickerDebug(parameters.debugDisplaySettings);
            parameters.colorPickerMaterial = m_DebugColorPicker;

            return parameters;
        }

        static void ResolveFullScreenDebug( in DebugParameters      parameters,
                                            MaterialPropertyBlock   mpb,
                                            RTHandle                inputFullScreenDebug,
                                            RTHandle                inputDepthPyramid,
                                            RTHandle                output,
                                            CommandBuffer           cmd)
        {
            mpb.SetTexture(HDShaderIDs._DebugFullScreenTexture, inputFullScreenDebug);
            mpb.SetTexture(HDShaderIDs._CameraDepthTexture, inputDepthPyramid);
            mpb.SetFloat(HDShaderIDs._FullScreenDebugMode, (float)parameters.debugDisplaySettings.data.fullScreenDebugMode);
            mpb.SetInt(HDShaderIDs._DebugDepthPyramidMip, parameters.depthPyramidMip);
            mpb.SetBuffer(HDShaderIDs._DebugDepthPyramidOffsets, parameters.depthPyramidOffsets);
            mpb.SetInt(HDShaderIDs._DebugContactShadowLightIndex, parameters.debugDisplaySettings.data.fullScreenContactShadowLightIndex);

            HDUtils.DrawFullScreen(cmd, parameters.debugFullScreenMaterial, output, mpb, 0);
        }

        static void ResolveColorPickerDebug(in DebugParameters  parameters,
                                            RTHandle            debugColorPickerBuffer,
                                            RTHandle            output,
                                            CommandBuffer       cmd)
        {
            ColorPickerDebugSettings colorPickerDebugSettings = parameters.debugDisplaySettings.data.colorPickerDebugSettings;
            FalseColorDebugSettings falseColorDebugSettings = parameters.debugDisplaySettings.data.falseColorDebugSettings;
            var falseColorThresholds = new Vector4(falseColorDebugSettings.colorThreshold0, falseColorDebugSettings.colorThreshold1, falseColorDebugSettings.colorThreshold2, falseColorDebugSettings.colorThreshold3);

            // Here we have three cases:
            // - Material debug is enabled, this is the buffer we display
            // - Otherwise we display the HDR buffer before postprocess and distortion
            // - If fullscreen debug is enabled we always use it
            parameters.colorPickerMaterial.SetTexture(HDShaderIDs._DebugColorPickerTexture, debugColorPickerBuffer);
            parameters.colorPickerMaterial.SetColor(HDShaderIDs._ColorPickerFontColor, colorPickerDebugSettings.fontColor);
            parameters.colorPickerMaterial.SetInt(HDShaderIDs._FalseColorEnabled, falseColorDebugSettings.falseColor ? 1 : 0);
            parameters.colorPickerMaterial.SetVector(HDShaderIDs._FalseColorThresholds, falseColorThresholds);
            parameters.colorPickerMaterial.SetVector(HDShaderIDs._MousePixelCoord, HDUtils.GetMouseCoordinates(parameters.hdCamera));
            parameters.colorPickerMaterial.SetVector(HDShaderIDs._MouseClickPixelCoord, HDUtils.GetMouseClickCoordinates(parameters.hdCamera));

            // The material display debug perform sRGBToLinear conversion as the final blit currently hardcodes a linearToSrgb conversion. As when we read with color picker this is not done,
            // we perform it inside the color picker shader. But we shouldn't do it for HDR buffer.
            parameters.colorPickerMaterial.SetFloat(HDShaderIDs._ApplyLinearToSRGB, parameters.debugDisplaySettings.IsDebugMaterialDisplayEnabled() ? 1.0f : 0.0f);

            HDUtils.DrawFullScreen(cmd, parameters.colorPickerMaterial, output);
        }

        static void RenderSkyReflectionOverlay(in DebugParameters debugParameters, CommandBuffer cmd, MaterialPropertyBlock mpb, ref float x, ref float y, float overlaySize)
        {
            var lightingDebug = debugParameters.debugDisplaySettings.data.lightingDebugSettings;
            if (lightingDebug.displaySkyReflection)
            {
                mpb.SetTexture(HDShaderIDs._InputCubemap, debugParameters.skyReflectionTexture);
                mpb.SetFloat(HDShaderIDs._Mipmap, lightingDebug.skyReflectionMipmap);
                mpb.SetFloat(HDShaderIDs._DebugExposure, lightingDebug.debugExposure);
                mpb.SetFloat(HDShaderIDs._SliceIndex, lightingDebug.cookieCubeArraySliceIndex);
                cmd.SetViewport(new Rect(x, y, overlaySize, overlaySize));
                cmd.DrawProcedural(Matrix4x4.identity, debugParameters.debugLatlongMaterial, 0, MeshTopology.Triangles, 3, 1, mpb);
                HDUtils.NextOverlayCoord(ref x, ref y, overlaySize, overlaySize, debugParameters.hdCamera);
            }
        }

        static void RenderRayCountOverlay(in DebugParameters debugParameters, CommandBuffer cmd, ref float x, ref float y, float overlaySize)
        {
            if (debugParameters.rayTracingSupported)
                debugParameters.rayCountManager.EvaluateRayCount(cmd, debugParameters.hdCamera);
        }

        void RenderDebug(HDCamera hdCamera, CommandBuffer cmd, CullingResults cullResults)
        {
            // We don't want any overlay for these kind of rendering
            if (hdCamera.camera.cameraType == CameraType.Reflection || hdCamera.camera.cameraType == CameraType.Preview)
                return;

            // Render Debug are only available in dev builds and we always render them in the same RT
            CoreUtils.SetRenderTarget(cmd, m_IntermediateAfterPostProcessBuffer, m_SharedRTManager.GetDepthStencilBuffer());

            var debugParams = PrepareDebugParameters(hdCamera, m_SharedRTManager.GetDepthBufferMipChainInfo());

            using (new ProfilingScope(cmd, ProfilingSampler.Get(HDProfileId.RenderDebug)))
            {
                // First render full screen debug texture
                if (debugParams.resolveFullScreenDebug)
                {
                    m_FullScreenDebugPushed = false;
                    ResolveFullScreenDebug(debugParams, m_DebugFullScreenPropertyBlock, m_DebugFullScreenTempBuffer, m_SharedRTManager.GetDepthTexture(), m_IntermediateAfterPostProcessBuffer, cmd);
                    PushColorPickerDebugTexture(cmd, hdCamera, m_IntermediateAfterPostProcessBuffer);
                }

                // First resolve color picker
                if (debugParams.colorPickerEnabled)
                    ResolveColorPickerDebug(debugParams, m_DebugColorPickerBuffer, m_IntermediateAfterPostProcessBuffer, cmd);

                // Light volumes
                var lightingDebug = debugParams.debugDisplaySettings.data.lightingDebugSettings;
                if (lightingDebug.displayLightVolumes)
                {
                    s_lightVolumes.RenderLightVolumes(cmd, hdCamera, cullResults, lightingDebug, m_IntermediateAfterPostProcessBuffer);
                }

                // Then overlays
                HDUtils.ResetOverlay();
                float debugPanelWidth = HDUtils.GetRuntimeDebugPanelWidth(debugParams.hdCamera);
                float x = 0.0f;
                float overlayRatio = debugParams.debugDisplaySettings.data.debugOverlayRatio;
                float overlaySize = Math.Min(debugParams.hdCamera.actualHeight, debugParams.hdCamera.actualWidth - debugPanelWidth) * overlayRatio;
                float y = debugParams.hdCamera.actualHeight - overlaySize;

                // Add the width of the debug display if enabled on the camera
                x += debugPanelWidth;

                RenderSkyReflectionOverlay(debugParams, cmd, m_SharedPropertyBlock, ref x, ref y, overlaySize);
                RenderRayCountOverlay(debugParams, cmd, ref x, ref y, overlaySize);
                RenderLightLoopDebugOverlay(debugParams, cmd, ref x, ref y, overlaySize, m_SharedRTManager.GetDepthTexture());
                RenderProbeVolumeDebugOverlay(debugParams, cmd, ref x, ref y, overlaySize, m_DebugDisplayProbeVolumeMaterial); // TODO(Nicholas): renders as a black square in the upper right.

                HDShadowManager.ShadowDebugAtlasTextures atlases = debugParams.lightingOverlayParameters.shadowManager.GetDebugAtlasTextures();
                RenderShadowsDebugOverlay(debugParams, atlases, cmd, ref x, ref y, overlaySize, m_SharedPropertyBlock);

                DecalSystem.instance.RenderDebugOverlay(debugParams.hdCamera, cmd, debugParams.debugDisplaySettings, ref x, ref y, overlaySize, debugParams.hdCamera.actualWidth);
            }
        }

        void ClearStencilBuffer(HDCamera hdCamera, CommandBuffer cmd)
        {
            using (new ProfilingScope(cmd, ProfilingSampler.Get(HDProfileId.ClearStencil)))
            {
                m_ClearStencilBufferMaterial.SetInt(HDShaderIDs._StencilMask, (int)StencilUsage.HDRPReservedBits);
                HDUtils.DrawFullScreen(cmd, m_ClearStencilBufferMaterial, m_CameraColorBuffer, m_SharedRTManager.GetDepthStencilBuffer());
            }
        }

        void ClearBuffers(HDCamera hdCamera, CommandBuffer cmd)
        {
            bool msaa = hdCamera.frameSettings.IsEnabled(FrameSettingsField.MSAA);

            using (new ProfilingScope(cmd, ProfilingSampler.Get(HDProfileId.ClearBuffers)))
            {
                // We clear only the depth buffer, no need to clear the various color buffer as we overwrite them.
                // Clear depth/stencil and init buffers
                using (new ProfilingScope(cmd, ProfilingSampler.Get(HDProfileId.ClearDepthStencil)))
                {
                    if (hdCamera.clearDepth)
                    {
                        CoreUtils.SetRenderTarget(cmd, msaa ? m_CameraColorMSAABuffer : m_CameraColorBuffer, m_SharedRTManager.GetDepthStencilBuffer(msaa), ClearFlag.Depth);
                        if (hdCamera.frameSettings.IsEnabled(FrameSettingsField.MSAA))
                        {
                            CoreUtils.SetRenderTarget(cmd, m_SharedRTManager.GetDepthTexture(true), m_SharedRTManager.GetDepthStencilBuffer(true), ClearFlag.Color, Color.black);
                        }
                    }
                    m_IsDepthBufferCopyValid = false;
                }

                // Clear the HDR target
                using (new ProfilingScope(cmd, ProfilingSampler.Get(HDProfileId.ClearHDRTarget)))
                {
                    if (hdCamera.clearColorMode == HDAdditionalCameraData.ClearColorMode.Color ||
                        // If the luxmeter is enabled, the sky isn't rendered so we clear the background color
                        m_CurrentDebugDisplaySettings.data.lightingDebugSettings.debugLightingMode == DebugLightingMode.LuxMeter ||
                        // If the matcap view is enabled, the sky isn't updated so we clear the background color
                        m_CurrentDebugDisplaySettings.IsMatcapViewEnabled(hdCamera) ||
                        // If we want the sky but the sky don't exist, still clear with background color
                        (hdCamera.clearColorMode == HDAdditionalCameraData.ClearColorMode.Sky && !m_SkyManager.IsVisualSkyValid(hdCamera)) ||
                        // Special handling for Preview we force to clear with background color (i.e black)
                        // Note that the sky use in this case is the last one setup. If there is no scene or game, there is no sky use as reflection in the preview
                        HDUtils.IsRegularPreviewCamera(hdCamera.camera)
                        )
                    {
                        CoreUtils.SetRenderTarget(cmd, msaa ? m_CameraColorMSAABuffer : m_CameraColorBuffer, m_SharedRTManager.GetDepthStencilBuffer(msaa), ClearFlag.Color, GetColorBufferClearColor(hdCamera));
                    }
                }

                if (hdCamera.frameSettings.IsEnabled(FrameSettingsField.SubsurfaceScattering))
                {
                    using (new ProfilingScope(cmd, ProfilingSampler.Get(HDProfileId.ClearSssLightingBuffer)))
                    {
                        CoreUtils.SetRenderTarget(cmd, msaa ? m_CameraSssDiffuseLightingMSAABuffer : m_CameraSssDiffuseLightingBuffer, ClearFlag.Color, Color.clear);
                    }
                }

                if (hdCamera.IsSSREnabled())
                {
                    using (new ProfilingScope(cmd, ProfilingSampler.Get(HDProfileId.ClearSsrBuffers)))
                    {
                        // In practice, these textures are sparse (mostly black). Therefore, clearing them is fast (due to CMASK),
                        // and much faster than fully overwriting them from within SSR shaders.
                        // CoreUtils.SetRenderTarget(cmd, hdCamera, m_SsrDebugTexture,    ClearFlag.Color, Color.clear);
                        CoreUtils.SetRenderTarget(cmd, m_SsrHitPointTexture, ClearFlag.Color, Color.clear);
                        CoreUtils.SetRenderTarget(cmd, m_SsrLightingTexture, ClearFlag.Color, Color.clear);
                    }
                }

                // We don't need to clear the GBuffers as scene is rewrite and we are suppose to only access valid data (invalid data are tagged with StencilUsage.Clear in the stencil),
                // This is to save some performance
                if (hdCamera.frameSettings.litShaderMode == LitShaderMode.Deferred)
                {
                    using (new ProfilingScope(cmd, ProfilingSampler.Get(HDProfileId.ClearGBuffer)))
                    {
                        // We still clear in case of debug mode or on demand
                        if (m_CurrentDebugDisplaySettings.IsDebugDisplayEnabled() || hdCamera.frameSettings.IsEnabled(FrameSettingsField.ClearGBuffers))
                        {
                            // On PS4 we don't have working MRT clear, so need to clear buffers one by one
                            // https://fogbugz.unity3d.com/f/cases/1182018/
                            if (Application.platform == RuntimePlatform.PS4)
                            {
                                var GBuffers = m_GbufferManager.GetBuffersRTI();
                                foreach (var gbuffer in GBuffers)
                                {
                                    CoreUtils.SetRenderTarget(cmd, gbuffer, m_SharedRTManager.GetDepthStencilBuffer(), ClearFlag.Color, Color.clear);
                                }
                            }
                            else
                            {
                                CoreUtils.SetRenderTarget(cmd, m_GbufferManager.GetBuffersRTI(), m_SharedRTManager.GetDepthStencilBuffer(), ClearFlag.Color, Color.clear);
                            }
                        }

                        // If we are in deferred mode and the ssr is enabled, we need to make sure that the second gbuffer is cleared given that we are using that information for
                        // clear coat selection
                        if (hdCamera.IsSSREnabled())
                        {
                            CoreUtils.SetRenderTarget(cmd, m_GbufferManager.GetBuffer(2), m_SharedRTManager.GetDepthStencilBuffer(), ClearFlag.Color, Color.clear);
                        }
                    }
                }
            }
        }

        struct PostProcessParameters
        {
            public ShaderVariablesGlobal globalCB;

            public HDCamera         hdCamera;
            public bool             postProcessIsFinalPass;
            public bool             flipYInPostProcess;
            public BlueNoise        blueNoise;

            // After Postprocess
            public bool             useDepthBuffer;
            public float            time;
            public float            lastTime;
            public int              frameCount;
            public RendererListDesc opaqueAfterPPDesc;
            public RendererListDesc transparentAfterPPDesc;
        }

        PostProcessParameters PreparePostProcess(CullingResults cullResults, HDCamera hdCamera)
        {
            PostProcessParameters result = new PostProcessParameters();
            result.globalCB = m_ShaderVariablesGlobalCB;
            result.hdCamera = hdCamera;
            result.postProcessIsFinalPass = HDUtils.PostProcessIsFinalPass(hdCamera);
            // Y-Flip needs to happen during the post process pass only if it's the final pass and is the regular game view
            // SceneView flip is handled by the editor internal code and GameView rendering into render textures should not be flipped in order to respect Unity texture coordinates convention
            result.flipYInPostProcess = result.postProcessIsFinalPass && (hdCamera.flipYMode == HDAdditionalCameraData.FlipYMode.ForceFlipY || hdCamera.isMainGameView);
            result.blueNoise = m_BlueNoise;

            result.useDepthBuffer = !hdCamera.IsTAAEnabled() && hdCamera.frameSettings.IsEnabled(FrameSettingsField.ZTestAfterPostProcessTAA);
            result.time = m_Time;
            result.lastTime = m_LastTime;
            result.frameCount = m_FrameCount;
            result.opaqueAfterPPDesc = CreateOpaqueRendererListDesc(cullResults, hdCamera.camera, HDShaderPassNames.s_ForwardOnlyName, renderQueueRange: HDRenderQueue.k_RenderQueue_AfterPostProcessOpaque);
            result.transparentAfterPPDesc = CreateTransparentRendererListDesc(cullResults, hdCamera.camera, HDShaderPassNames.s_ForwardOnlyName, renderQueueRange: HDRenderQueue.k_RenderQueue_AfterPostProcessTransparent);

            return result;
        }

        void RenderPostProcess(CullingResults cullResults, HDCamera hdCamera, RenderTargetIdentifier destination, ScriptableRenderContext renderContext, CommandBuffer cmd)
        {
            PostProcessParameters parameters = PreparePostProcess(cullResults, hdCamera);

            if (hdCamera.frameSettings.IsEnabled(FrameSettingsField.AfterPostprocess))
            {
                using (new ProfilingScope(cmd, ProfilingSampler.Get(HDProfileId.AfterPostProcessing)))
                {
                    // Note: We bind the depth only if the ZTest for After Post Process is enabled. It is disabled by
                    // default so we're consistent in the behavior: no ZTest for After Post Process materials).
                    if (!parameters.useDepthBuffer)
                        CoreUtils.SetRenderTarget(cmd, GetAfterPostProcessOffScreenBuffer(), clearFlag: ClearFlag.Color, clearColor: Color.black);
                    else
                        CoreUtils.SetRenderTarget(cmd, GetAfterPostProcessOffScreenBuffer(), m_SharedRTManager.GetDepthStencilBuffer(), clearFlag: ClearFlag.Color, clearColor: Color.black);

            // We render AfterPostProcess objects first into a separate buffer that will be composited in the final post process pass
                    RenderAfterPostProcess(parameters
                                        , RendererList.Create(parameters.opaqueAfterPPDesc)
                                        , RendererList.Create(parameters.transparentAfterPPDesc)
                                        , renderContext, cmd);

                }
            }

            // Set the depth buffer to the main one to avoid missing out on transparent depth for post process.
            cmd.SetGlobalTexture(HDShaderIDs._CameraDepthTexture, m_SharedRTManager.GetDepthStencilBuffer());

            // Post-processes output straight to the backbuffer
            m_PostProcessSystem.Render(
                cmd: cmd,
                camera: hdCamera,
                blueNoise: parameters.blueNoise,
                colorBuffer: m_CameraColorBuffer,
                afterPostProcessTexture: GetAfterPostProcessOffScreenBuffer(),
                finalRT: destination,
                depthBuffer: m_SharedRTManager.GetDepthStencilBuffer(),
                depthMipChain: m_SharedRTManager.GetDepthTexture(),
                flipY: parameters.flipYInPostProcess
            );
        }


        RTHandle GetAfterPostProcessOffScreenBuffer()
        {
            // Here we share GBuffer albedo buffer since it's not needed anymore else we
            if (currentPlatformRenderPipelineSettings.supportedLitShaderMode == RenderPipelineSettings.SupportedLitShaderMode.ForwardOnly)
                return GetSSSBuffer();
            else
                return m_GbufferManager.GetBuffer(0);
        }

        static void UpdateOffscreenRenderingConstants(ref ShaderVariablesGlobal cb, bool enabled, uint factor)
        {
            cb._OffScreenRendering = enabled ? 1u : 0u;
            cb._OffScreenDownsampleFactor = factor;
        }

        static void RenderAfterPostProcess( PostProcessParameters   parameters,
                                            in RendererList         opaqueAfterPostProcessRendererList,
                                            in RendererList         transparentAfterPostProcessRendererList,
                                            ScriptableRenderContext renderContext, CommandBuffer cmd)
        {

            using (new ProfilingScope(cmd, ProfilingSampler.Get(HDProfileId.AfterPostProcessing)))
            {
                // Note about AfterPostProcess and TAA:
                // When TAA is enabled rendering is jittered and then resolved during the post processing pass.
                // It means that any rendering done after post processing need to disable jittering. This is what we do with hdCamera.UpdateViewConstants(false);
                // The issue is that the only available depth buffer is jittered so pixels would wobble around depth tested edges.
                // In order to avoid that we decide that objects rendered after Post processes while TAA is active will not benefit from the depth buffer so we disable it.
                parameters.hdCamera.UpdateAllViewConstants(false);
                parameters.hdCamera.UpdateShaderVariablesGlobalCB(ref parameters.globalCB, parameters.frameCount);

                UpdateOffscreenRenderingConstants(ref parameters.globalCB, true, 1);
                ConstantBuffer.PushGlobal(cmd, parameters.globalCB, HDShaderIDs._ShaderVariablesGlobal);

                DrawOpaqueRendererList(renderContext, cmd, parameters.hdCamera.frameSettings, opaqueAfterPostProcessRendererList);
                // Setup off-screen transparency here
                DrawTransparentRendererList(renderContext, cmd, parameters.hdCamera.frameSettings, transparentAfterPostProcessRendererList);

                UpdateOffscreenRenderingConstants(ref parameters.globalCB, false, 1);
                ConstantBuffer.PushGlobal(cmd, parameters.globalCB, HDShaderIDs._ShaderVariablesGlobal);
            }
        }

        void SendGeometryGraphicsBuffers(CommandBuffer cmd, HDCamera hdCamera)
        {
            bool needNormalBuffer = false;
            Texture normalBuffer = null;
            bool needDepthBuffer = false;
            Texture depthBuffer = null;

            HDAdditionalCameraData acd = null;
            hdCamera.camera.TryGetComponent<HDAdditionalCameraData>(out acd);

            HDAdditionalCameraData.BufferAccessType externalAccess = new HDAdditionalCameraData.BufferAccessType();
            if (acd != null)
                externalAccess = acd.GetBufferAccess();

            // Figure out which client systems need which buffers
            // Only VFX systems for now
            VFXCameraBufferTypes neededVFXBuffers = VFXManager.IsCameraBufferNeeded(hdCamera.camera);
            needNormalBuffer |= ((neededVFXBuffers & VFXCameraBufferTypes.Normal) != 0 || (externalAccess & HDAdditionalCameraData.BufferAccessType.Normal) != 0);
            needDepthBuffer |= ((neededVFXBuffers & VFXCameraBufferTypes.Depth) != 0 || (externalAccess & HDAdditionalCameraData.BufferAccessType.Depth) != 0);
            if (hdCamera.frameSettings.IsEnabled(FrameSettingsField.RayTracing) && GetRayTracingState())
            {
                needNormalBuffer = true;
                needDepthBuffer = true;
            }

            // Here if needed for this particular camera, we allocate history buffers.
            // Only one is needed here because the main buffer used for rendering is separate.
            // Ideally, we should double buffer the main rendering buffer but since we don't know in advance if history is going to be needed, it would be a big waste of memory.
            if (needNormalBuffer)
            {
                RTHandle mainNormalBuffer = m_SharedRTManager.GetNormalBuffer();
                RTHandle Allocator(string id, int frameIndex, RTHandleSystem rtHandleSystem)
                {
                    return rtHandleSystem.Alloc(Vector2.one, TextureXR.slices, colorFormat: mainNormalBuffer.rt.graphicsFormat, dimension: TextureXR.dimension, enableRandomWrite: mainNormalBuffer.rt.enableRandomWrite, name: $"Normal History Buffer"
                    );
                }

                normalBuffer = hdCamera.GetCurrentFrameRT((int)HDCameraFrameHistoryType.Normal) ?? hdCamera.AllocHistoryFrameRT((int)HDCameraFrameHistoryType.Normal, Allocator, 1);

                for (int i = 0; i < hdCamera.viewCount; i++)
                    cmd.CopyTexture(mainNormalBuffer, i, 0, 0, 0, hdCamera.actualWidth, hdCamera.actualHeight, normalBuffer, i, 0, 0, 0);
            }

            if (needDepthBuffer)
            {
                RTHandle mainDepthBuffer = m_SharedRTManager.GetDepthTexture();
                RTHandle Allocator(string id, int frameIndex, RTHandleSystem rtHandleSystem)
                {
                    return rtHandleSystem.Alloc(Vector2.one, TextureXR.slices, colorFormat: mainDepthBuffer.rt.graphicsFormat, dimension: TextureXR.dimension, enableRandomWrite: mainDepthBuffer.rt.enableRandomWrite, name: $"Depth History Buffer"
                    );
                }

                depthBuffer = hdCamera.GetCurrentFrameRT((int)HDCameraFrameHistoryType.Depth) ?? hdCamera.AllocHistoryFrameRT((int)HDCameraFrameHistoryType.Depth, Allocator, 1);

                for (int i = 0; i < hdCamera.viewCount; i++)
                    cmd.CopyTexture(mainDepthBuffer, i, 0, 0, 0, hdCamera.actualWidth, hdCamera.actualHeight, depthBuffer, i, 0, 0, 0);
            }

            // Send buffers to client.
            // For now, only VFX systems
            if ((neededVFXBuffers & VFXCameraBufferTypes.Depth) != 0)
            {
                VFXManager.SetCameraBuffer(hdCamera.camera, VFXCameraBufferTypes.Depth, depthBuffer, 0, 0, hdCamera.actualWidth, hdCamera.actualHeight);
            }

            if ((neededVFXBuffers & VFXCameraBufferTypes.Normal) != 0)
            {
                VFXManager.SetCameraBuffer(hdCamera.camera, VFXCameraBufferTypes.Normal, normalBuffer, 0, 0, hdCamera.actualWidth, hdCamera.actualHeight);
            }
        }

        void SendColorGraphicsBuffer(CommandBuffer cmd, HDCamera hdCamera)
        {
            // Figure out which client systems need which buffers
            VFXCameraBufferTypes neededVFXBuffers = VFXManager.IsCameraBufferNeeded(hdCamera.camera);

            if ((neededVFXBuffers & VFXCameraBufferTypes.Color) != 0)
            {
                var colorBuffer = hdCamera.GetCurrentFrameRT((int)HDCameraFrameHistoryType.ColorBufferMipChain);
                VFXManager.SetCameraBuffer(hdCamera.camera, VFXCameraBufferTypes.Color, colorBuffer, 0, 0, hdCamera.actualWidth, hdCamera.actualHeight);
            }
        }
    }
}<|MERGE_RESOLUTION|>--- conflicted
+++ resolved
@@ -1050,22 +1050,14 @@
                 m_ShaderVariablesGlobalCB._EnableRecursiveRayTracing = 0;
             }
 
-<<<<<<< HEAD
-            ConstantBuffer<ShaderVariablesGlobal>.PushGlobal(cmd, m_ShaderVariablesGlobalCB, HDShaderIDs._ShaderVariablesGlobal);
-        }
-=======
             ConstantBuffer.PushGlobal(cmd, m_ShaderVariablesGlobalCB, HDShaderIDs._ShaderVariablesGlobal);
->>>>>>> 6ccddfeb
+        }
 
         void UpdateShaderVariablesXRCB(HDCamera hdCamera, CommandBuffer cmd)
         {
             hdCamera.UpdateShaderVariablesXRCB(ref m_ShaderVariablesXRCB);
-<<<<<<< HEAD
-            ConstantBuffer<ShaderVariablesXR>.PushGlobal(cmd, m_ShaderVariablesXRCB, HDShaderIDs._ShaderVariablesXR);
-        }
-=======
             ConstantBuffer.PushGlobal(cmd, m_ShaderVariablesXRCB, HDShaderIDs._ShaderVariablesXR);
->>>>>>> 6ccddfeb
+        }
 
         ShaderVariablesRaytracing m_ShaderVariablesRayTracingCB = new ShaderVariablesRaytracing();
 
