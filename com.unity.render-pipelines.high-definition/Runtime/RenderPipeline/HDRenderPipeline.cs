using System.Collections.Generic;
using UnityEngine.VFX;
using System;
using System.Diagnostics;
using System.Linq;
using UnityEngine.Experimental.GlobalIllumination;
using UnityEngine.Experimental.Rendering;
using UnityEngine.Experimental.Rendering.RenderGraphModule;
using Utilities;

namespace UnityEngine.Rendering.HighDefinition
{
    /// <summary>
    /// High Definition Render Pipeline class.
    /// </summary>
    public partial class HDRenderPipeline : RenderPipeline
    {
        #region Default Settings
        internal static HDRenderPipelineAsset defaultAsset
            => GraphicsSettings.renderPipelineAsset is HDRenderPipelineAsset hdrpAsset ? hdrpAsset : null;

        internal static HDRenderPipelineAsset currentAsset
            => GraphicsSettings.currentRenderPipeline is HDRenderPipelineAsset hdrpAsset ? hdrpAsset : null;

        internal static HDRenderPipeline currentPipeline
            => RenderPipelineManager.currentPipeline is HDRenderPipeline hdrp ? hdrp : null;

        internal static bool pipelineSupportsRayTracing => HDRenderPipeline.currentPipeline != null && HDRenderPipeline.currentPipeline.rayTracingSupported;


        private static Volume s_DefaultVolume = null;
        static VolumeProfile defaultVolumeProfile
            => defaultAsset?.defaultVolumeProfile;

        static HDRenderPipeline()
        {
#if UNITY_EDITOR
            UnityEditor.AssemblyReloadEvents.beforeAssemblyReload += () =>
            {
                if (s_DefaultVolume != null && !s_DefaultVolume.Equals(null))
                {
                    CoreUtils.Destroy(s_DefaultVolume.gameObject);
                    s_DefaultVolume = null;
                }
            };
#endif
        }

        internal static Volume GetOrCreateDefaultVolume()
        {
            if (s_DefaultVolume == null || s_DefaultVolume.Equals(null))
            {
                var go = new GameObject("Default Volume") { hideFlags = HideFlags.HideAndDontSave };
                s_DefaultVolume = go.AddComponent<Volume>();
                s_DefaultVolume.isGlobal = true;
                s_DefaultVolume.priority = float.MinValue;
                s_DefaultVolume.sharedProfile = defaultVolumeProfile;
            }
            if (
                // In case the asset was deleted or the reference removed
                s_DefaultVolume.sharedProfile == null || s_DefaultVolume.sharedProfile.Equals(null)
#if UNITY_EDITOR

                // In case the serialization recreated an empty volume sharedProfile

                || !UnityEditor.AssetDatabase.Contains(s_DefaultVolume.sharedProfile)
#endif
            )
                s_DefaultVolume.sharedProfile = defaultVolumeProfile;

            return s_DefaultVolume;
        }
        #endregion

        /// <summary>
        /// Shader Tag for the High Definition Render Pipeline.
        /// </summary>
        public const string k_ShaderTagName = "HDRenderPipeline";

        readonly HDRenderPipelineAsset m_Asset;
        internal HDRenderPipelineAsset asset { get { return m_Asset; } }
        readonly HDRenderPipelineAsset m_DefaultAsset;
        internal RenderPipelineResources defaultResources { get { return m_DefaultAsset.renderPipelineResources; } }

        internal RenderPipelineSettings currentPlatformRenderPipelineSettings { get { return m_Asset.currentPlatformRenderPipelineSettings; } }

        readonly RenderPipelineMaterial m_DeferredMaterial;
        readonly List<RenderPipelineMaterial> m_MaterialList = new List<RenderPipelineMaterial>();

        readonly GBufferManager m_GbufferManager;
        readonly DBufferManager m_DbufferManager;
        readonly SharedRTManager m_SharedRTManager = new SharedRTManager();
        internal SharedRTManager sharedRTManager { get { return m_SharedRTManager; } }

        readonly PostProcessSystem m_PostProcessSystem;
        readonly XRSystem m_XRSystem;

        bool m_FrameSettingsHistoryEnabled = false;

        /// <summary>
        /// This functions allows the user to have an approximation of the number of rays that were traced for a given frame.
        /// </summary>
        /// <param name="rayValues">Specifes which ray count value should be returned.</param>
        /// <returns>The approximated ray count for a frame</returns>
        public uint GetRaysPerFrame(RayCountValues rayValues) { return m_RayCountManager.GetRaysPerFrame(rayValues); }

        // Renderer Bake configuration can vary depends on if shadow mask is enabled or no
        PerObjectData m_CurrentRendererConfigurationBakedLighting = HDUtils.k_RendererConfigurationBakedLighting;
        MaterialPropertyBlock m_CopyDepthPropertyBlock = new MaterialPropertyBlock();
        Material m_CopyDepth;
        Material m_DownsampleDepthMaterial;
        Material m_UpsampleTransparency;
        GPUCopy m_GPUCopy;
        MipGenerator m_MipGenerator;
        BlueNoise m_BlueNoise;

        IBLFilterBSDF[] m_IBLFilterArray = null;

        ComputeShader m_ScreenSpaceReflectionsCS { get { return defaultResources.shaders.screenSpaceReflectionsCS; } }
        int m_SsrTracingKernel      = -1;
        int m_SsrReprojectionKernel = -1;

        Material m_ApplyDistortionMaterial;

        Material m_CameraMotionVectorsMaterial;
        Material m_DecalNormalBufferMaterial;

        Material m_ClearStencilBufferMaterial;

        // Debug material
        Material m_DebugViewMaterialGBuffer;
        Material m_DebugViewMaterialGBufferShadowMask;
        Material m_currentDebugViewMaterialGBuffer;
        Material m_DebugDisplayLatlong;
        Material m_DebugFullScreen;
        MaterialPropertyBlock m_DebugFullScreenPropertyBlock = new MaterialPropertyBlock();
        Material m_DebugColorPicker;
        Material m_ErrorMaterial;

        Material m_Blit;
        Material m_BlitTexArray;
        Material m_BlitTexArraySingleSlice;
        MaterialPropertyBlock m_BlitPropertyBlock = new MaterialPropertyBlock();


        RenderTargetIdentifier[] m_MRTCache2 = new RenderTargetIdentifier[2];

        // 'm_CameraColorBuffer' does not contain diffuse lighting of SSS materials until the SSS pass. It is stored within 'm_CameraSssDiffuseLightingBuffer'.
        RTHandle m_CameraColorBuffer;
        RTHandle m_OpaqueAtmosphericScatteringBuffer; // Necessary to perform dual-source (polychromatic alpha) blending which is not supported by Unity
        RTHandle m_CameraSssDiffuseLightingBuffer;

        RTHandle m_ContactShadowBuffer;
        RTHandle m_ScreenSpaceShadowsBuffer;
        RTHandle m_DistortionBuffer;

        RTHandle m_LowResTransparentBuffer;

        // TODO: remove me, I am just a temporary debug texture. :-)
        // RTHandle m_SsrDebugTexture;
        RTHandle m_SsrHitPointTexture;
        RTHandle m_SsrLightingTexture;
        // MSAA Versions of regular textures
        RTHandle m_CameraColorMSAABuffer;
        RTHandle m_OpaqueAtmosphericScatteringMSAABuffer;  // Necessary to perform dual-source (polychromatic alpha) blending which is not supported by Unity
        RTHandle m_CameraSssDiffuseLightingMSAABuffer;

        Lazy<RTHandle> m_CustomPassColorBuffer;
        Lazy<RTHandle> m_CustomPassDepthBuffer;

        // The current MSAA count
        MSAASamples m_MSAASamples;

        // The pass "SRPDefaultUnlit" is a fall back to legacy unlit rendering and is required to support unity 2d + unity UI that render in the scene.
        ShaderTagId[] m_ForwardAndForwardOnlyPassNames = { HDShaderPassNames.s_ForwardOnlyName, HDShaderPassNames.s_ForwardName, HDShaderPassNames.s_SRPDefaultUnlitName };
        ShaderTagId[] m_ForwardOnlyPassNames = { HDShaderPassNames.s_ForwardOnlyName, HDShaderPassNames.s_SRPDefaultUnlitName };

        ShaderTagId[] m_AllTransparentPassNames = {  HDShaderPassNames.s_TransparentBackfaceName,
                                                        HDShaderPassNames.s_ForwardOnlyName,
                                                        HDShaderPassNames.s_ForwardName,
                                                        HDShaderPassNames.s_SRPDefaultUnlitName };

        ShaderTagId[] m_TransparentNoBackfaceNames = {  HDShaderPassNames.s_ForwardOnlyName,
                                                        HDShaderPassNames.s_ForwardName,
                                                        HDShaderPassNames.s_SRPDefaultUnlitName };


        ShaderTagId[] m_AllForwardOpaquePassNames = {    HDShaderPassNames.s_ForwardOnlyName,
                                                            HDShaderPassNames.s_ForwardName,
                                                            HDShaderPassNames.s_SRPDefaultUnlitName };

        ShaderTagId[] m_DepthOnlyAndDepthForwardOnlyPassNames = { HDShaderPassNames.s_DepthForwardOnlyName, HDShaderPassNames.s_DepthOnlyName };
        ShaderTagId[] m_DepthForwardOnlyPassNames = { HDShaderPassNames.s_DepthForwardOnlyName };
        ShaderTagId[] m_DepthOnlyPassNames = { HDShaderPassNames.s_DepthOnlyName };
        ShaderTagId[] m_TransparentDepthPrepassNames = { HDShaderPassNames.s_TransparentDepthPrepassName };
        ShaderTagId[] m_TransparentDepthPostpassNames = { HDShaderPassNames.s_TransparentDepthPostpassName };
        ShaderTagId[] m_ForwardErrorPassNames = { HDShaderPassNames.s_AlwaysName, HDShaderPassNames.s_ForwardBaseName, HDShaderPassNames.s_DeferredName, HDShaderPassNames.s_PrepassBaseName, HDShaderPassNames.s_VertexName, HDShaderPassNames.s_VertexLMRGBMName, HDShaderPassNames.s_VertexLMName };
        ShaderTagId[] m_DecalsEmissivePassNames = { HDShaderPassNames.s_MeshDecalsForwardEmissiveName, HDShaderPassNames.s_ShaderGraphMeshDecalsForwardEmissiveName };
        ShaderTagId[] m_SinglePassName = new ShaderTagId[1];
        ShaderTagId[] m_Decals4RTPassNames = { HDShaderPassNames.s_MeshDecalsMName , HDShaderPassNames.s_MeshDecalsAOName , HDShaderPassNames.s_MeshDecalsMAOName, HDShaderPassNames.s_MeshDecalsSName ,
                                                HDShaderPassNames.s_MeshDecalsMSName, HDShaderPassNames.s_MeshDecalsAOSName, HDShaderPassNames.s_MeshDecalsMAOSName, HDShaderPassNames.s_ShaderGraphMeshDecalsName4RT};
        ShaderTagId[] m_Decals3RTPassNames = { HDShaderPassNames.s_MeshDecals3RTName , HDShaderPassNames.s_ShaderGraphMeshDecalsName3RT };

        RenderStateBlock m_DepthStateOpaque;

        // Detect when windows size is changing
        int m_MaxCameraWidth;
        int m_MaxCameraHeight;

        // Use to detect frame changes
        int m_FrameCount;
        float m_LastTime, m_Time; // Do NOT take the 'animateMaterials' setting into account.

        internal int   GetFrameCount() { return m_FrameCount; }
        internal float GetLastTime()   { return m_LastTime;   }
        internal float GetTime()       { return m_Time;       }

        GraphicsFormat GetColorBufferFormat()
            => (GraphicsFormat)m_Asset.currentPlatformRenderPipelineSettings.colorBufferFormat;

        GraphicsFormat GetCustomBufferFormat()
            => (GraphicsFormat)m_Asset.currentPlatformRenderPipelineSettings.customBufferFormat;

        internal int GetDecalAtlasMipCount()
        {
            int highestDim = Math.Max(currentPlatformRenderPipelineSettings.decalSettings.atlasWidth, currentPlatformRenderPipelineSettings.decalSettings.atlasHeight);
            return (int)Math.Log(highestDim, 2);
        }

        internal int GetCookieAtlasMipCount() => (int)Mathf.Log((int)currentPlatformRenderPipelineSettings.lightLoopSettings.cookieAtlasSize, 2);
        internal int GetCookieCubeArraySize() => currentPlatformRenderPipelineSettings.lightLoopSettings.cubeCookieTexArraySize;

        internal int GetPlanarReflectionProbeMipCount()
        {
            int size = (int)currentPlatformRenderPipelineSettings.lightLoopSettings.planarReflectionAtlasSize;
            return (int)Mathf.Log(size, 2);
        }

        internal int GetMaxScreenSpaceShadows()
        {
            return currentPlatformRenderPipelineSettings.hdShadowInitParams.supportScreenSpaceShadows ? currentPlatformRenderPipelineSettings.hdShadowInitParams.maxScreenSpaceShadowSlots : 0;
        }

        readonly SkyManager m_SkyManager = new SkyManager();
        internal SkyManager skyManager { get { return m_SkyManager; } }
        readonly AmbientOcclusionSystem m_AmbientOcclusionSystem;

        // Debugging
        MaterialPropertyBlock m_SharedPropertyBlock = new MaterialPropertyBlock();
        DebugDisplaySettings m_DebugDisplaySettings = new DebugDisplaySettings();
        /// <summary>
        /// Debug display settings.
        /// </summary>
        public DebugDisplaySettings debugDisplaySettings { get { return m_DebugDisplaySettings; } }
        static DebugDisplaySettings s_NeutralDebugDisplaySettings = new DebugDisplaySettings();
        internal DebugDisplaySettings m_CurrentDebugDisplaySettings;
        RTHandle                        m_DebugColorPickerBuffer;
        RTHandle                        m_DebugFullScreenTempBuffer;
        // This target is only used in Dev builds as an intermediate destination for post process and where debug rendering will be done.
        RTHandle                        m_IntermediateAfterPostProcessBuffer;
        // We need this flag because otherwise if no full screen debug is pushed (like for example if the corresponding pass is disabled), when we render the result in RenderDebug m_DebugFullScreenTempBuffer will contain potential garbage
        bool                            m_FullScreenDebugPushed;
        bool                            m_ValidAPI; // False by default mean we render normally, true mean we don't render anything
        bool                            m_IsDepthBufferCopyValid;
        RenderTexture                   m_TemporaryTargetForCubemaps;

        private CameraCache<(Transform viewer, HDProbe probe, int face)> m_ProbeCameraCache = new
            CameraCache<(Transform viewer, HDProbe probe, int face)>();

        RenderTargetIdentifier[] m_MRTTransparentMotionVec;
        RenderTargetIdentifier[] m_MRTWithSSS = new RenderTargetIdentifier[3]; // Specular, diffuse, sss buffer;
        RenderTargetIdentifier[] mMRTSingle = new RenderTargetIdentifier[1];
        string m_ForwardPassProfileName;

        internal Material GetBlitMaterial(bool useTexArray, bool singleSlice) { return useTexArray ? (singleSlice ? m_BlitTexArraySingleSlice : m_BlitTexArray) : m_Blit; }

        ComputeBuffer m_DepthPyramidMipLevelOffsetsBuffer = null;

        ScriptableCullingParameters frozenCullingParams;
        bool frozenCullingParamAvailable = false;

        internal bool showCascade
        {
            get => m_CurrentDebugDisplaySettings.GetDebugLightingMode() == DebugLightingMode.VisualizeCascade;
            set
            {
                if (value)
                    m_CurrentDebugDisplaySettings.SetDebugLightingMode(DebugLightingMode.VisualizeCascade);
                else
                    m_CurrentDebugDisplaySettings.SetDebugLightingMode(DebugLightingMode.None);
            }
        }

        // RENDER GRAPH
        RenderGraph             m_RenderGraph;

        // MSAA resolve materials
        Material m_ColorResolveMaterial = null;

        // Flag that defines if ray tracing is supported by the current asset and platform
        bool m_RayTracingSupported = false;
        /// <summary>
        ///  Flag that defines if ray tracing is supported by the current HDRP asset and platform
        /// </summary>
        public bool rayTracingSupported { get { return m_RayTracingSupported; } }


#if UNITY_EDITOR
        bool m_ResourcesInitialized = false;
#endif

        /// <summary>
        /// HDRenderPipeline constructor.
        /// </summary>
        /// <param name="asset">Source HDRenderPipelineAsset.</param>
        /// <param name="defaultAsset">Defauklt HDRenderPipelineAsset.</param>
        public HDRenderPipeline(HDRenderPipelineAsset asset, HDRenderPipelineAsset defaultAsset)
        {
            m_Asset = asset;
            m_DefaultAsset = defaultAsset;
            HDProbeSystem.Parameters = asset.reflectionSystemParameters;

            DebugManager.instance.RefreshEditor();

            m_ValidAPI = true;

            if (!SetRenderingFeatures())
            {
                m_ValidAPI = false;

                return;
            }

            // The first thing we need to do is to set the defines that depend on the render pipeline settings
            m_RayTracingSupported = GatherRayTracingSupport(m_Asset.currentPlatformRenderPipelineSettings);

#if UNITY_EDITOR
            m_Asset.EvaluateSettings();

            UpgradeResourcesIfNeeded();

            //In case we are loading element in the asset pipeline (occurs when library is not fully constructed) the creation of the HDRenderPipeline is done at a time we cannot access resources.
            //So in this case, the reloader would fail and the resources cannot be validated. So skip validation here.
            //The HDRenderPipeline will be reconstructed in a few frame which will fix this issue.
            if (HDRenderPipeline.defaultAsset.renderPipelineResources == null
                || HDRenderPipeline.defaultAsset.renderPipelineEditorResources == null
                || (m_RayTracingSupported && HDRenderPipeline.defaultAsset.renderPipelineRayTracingResources == null))
                return;
            else
                m_ResourcesInitialized = true;

            ValidateResources();
#endif

            // Initial state of the RTHandle system.
            // Tells the system that we will require MSAA or not so that we can avoid wasteful render texture allocation.
            // TODO: Might want to initialize to at least the window resolution to avoid un-necessary re-alloc in the player
            RTHandles.Initialize(1, 1, m_Asset.currentPlatformRenderPipelineSettings.supportMSAA, m_Asset.currentPlatformRenderPipelineSettings.msaaSampleCount);

            m_XRSystem = new XRSystem(asset.renderPipelineResources.shaders);
            m_GPUCopy = new GPUCopy(defaultResources.shaders.copyChannelCS);

            m_MipGenerator = new MipGenerator(defaultResources);
            m_BlueNoise = new BlueNoise(defaultResources);

            EncodeBC6H.DefaultInstance = EncodeBC6H.DefaultInstance ?? new EncodeBC6H(defaultResources.shaders.encodeBC6HCS);

            // Scan material list and assign it
            m_MaterialList = HDUtils.GetRenderPipelineMaterialList();
            // Find first material that have non 0 Gbuffer count and assign it as deferredMaterial
            m_DeferredMaterial = null;
            foreach (var material in m_MaterialList)
            {
                if (material.IsDefferedMaterial())
                    m_DeferredMaterial = material;
            }

            // TODO: Handle the case of no Gbuffer material
            // TODO: I comment the assert here because m_DeferredMaterial for whatever reasons contain the correct class but with a "null" in the name instead of the real name and then trigger the assert
            // whereas it work. Don't know what is happening, DebugDisplay use the same code and name is correct there.
            // Debug.Assert(m_DeferredMaterial != null);

            m_GbufferManager = new GBufferManager(asset, m_DeferredMaterial);
            m_DbufferManager = new DBufferManager();
            m_DbufferManager.InitializeHDRPResouces(asset);

            m_SharedRTManager.Build(asset);
            m_PostProcessSystem = new PostProcessSystem(asset, defaultResources);
            m_AmbientOcclusionSystem = new AmbientOcclusionSystem(asset, defaultResources);

            // Initialize various compute shader resources
            m_SsrTracingKernel      = m_ScreenSpaceReflectionsCS.FindKernel("ScreenSpaceReflectionsTracing");
            m_SsrReprojectionKernel = m_ScreenSpaceReflectionsCS.FindKernel("ScreenSpaceReflectionsReprojection");

            // General material
            m_CameraMotionVectorsMaterial = CoreUtils.CreateEngineMaterial(defaultResources.shaders.cameraMotionVectorsPS);
            m_DecalNormalBufferMaterial = CoreUtils.CreateEngineMaterial(defaultResources.shaders.decalNormalBufferPS);

            m_CopyDepth = CoreUtils.CreateEngineMaterial(defaultResources.shaders.copyDepthBufferPS);
            m_DownsampleDepthMaterial = CoreUtils.CreateEngineMaterial(defaultResources.shaders.downsampleDepthPS);
            m_UpsampleTransparency = CoreUtils.CreateEngineMaterial(defaultResources.shaders.upsampleTransparentPS);

            m_ApplyDistortionMaterial = CoreUtils.CreateEngineMaterial(defaultResources.shaders.applyDistortionPS);

            m_ClearStencilBufferMaterial = CoreUtils.CreateEngineMaterial(defaultResources.shaders.clearStencilBufferPS);

            InitializeDebugMaterials();

            m_MaterialList.ForEach(material => material.Build(asset, defaultResources));

            if (m_Asset.currentPlatformRenderPipelineSettings.lightLoopSettings.supportFabricConvolution)
            {
                m_IBLFilterArray = new IBLFilterBSDF[2];
                m_IBLFilterArray[0] = new IBLFilterGGX(defaultResources, m_MipGenerator);
                m_IBLFilterArray[1] = new IBLFilterCharlie(defaultResources, m_MipGenerator);
            }
            else
            {
                m_IBLFilterArray = new IBLFilterBSDF[1];
                m_IBLFilterArray[0] = new IBLFilterGGX(defaultResources, m_MipGenerator);
            }

            InitializeLightLoop(m_IBLFilterArray);

            m_SkyManager.Build(asset, defaultResources, m_IBLFilterArray);

            InitializeVolumetricLighting();
            InitializeSubsurfaceScattering();

            m_DebugDisplaySettings.RegisterDebug();
#if UNITY_EDITOR
            // We don't need the debug of Scene View at runtime (each camera have its own debug settings)
            // All scene view will share the same FrameSettings for now as sometimes Dispose is called after
            // another instance of HDRenderPipeline constructor is called.

            Camera firstSceneViewCamera = UnityEditor.SceneView.sceneViews.Count > 0 ? (UnityEditor.SceneView.sceneViews[0] as UnityEditor.SceneView).camera : null;
            if (firstSceneViewCamera != null)
            {
                var history = FrameSettingsHistory.RegisterDebug(null, true);
                DebugManager.instance.RegisterData(history);
            }
#endif

            m_DepthPyramidMipLevelOffsetsBuffer = new ComputeBuffer(15, sizeof(int) * 2);

            InitializeRenderTextures();

            // For debugging
            MousePositionDebug.instance.Build();

            InitializeRenderStateBlocks();

            // Keep track of the original msaa sample value
            // TODO : Bind this directly to the debug menu instead of having an intermediate value
            m_MSAASamples = m_Asset ? m_Asset.currentPlatformRenderPipelineSettings.msaaSampleCount : MSAASamples.None;

            // Propagate it to the debug menu
            m_DebugDisplaySettings.data.msaaSamples = m_MSAASamples;

            m_MRTTransparentMotionVec = new RenderTargetIdentifier[2];

            if (m_RayTracingSupported)
            {
                InitRayTracingManager();
                InitRayTracedReflections();
                InitRayTracedIndirectDiffuse();
                InitRaytracingDeferred();
                InitRecursiveRenderer();
                InitPathTracing();

                m_AmbientOcclusionSystem.InitRaytracing(this);
            }

            // Initialize screen space shadows
            InitializeScreenSpaceShadows();

            CameraCaptureBridge.enabled = true;

            // Render Graph
            m_RenderGraph = new RenderGraph(m_Asset.currentPlatformRenderPipelineSettings.supportMSAA, m_MSAASamples);
            m_RenderGraph.RegisterDebug();

            InitializePrepass(m_Asset);
            m_ColorResolveMaterial = CoreUtils.CreateEngineMaterial(asset.renderPipelineResources.shaders.colorResolvePS);
        }

#if UNITY_EDITOR
        void UpgradeResourcesIfNeeded()
        {
            // The first thing we need to do is to set the defines that depend on the render pipeline settings
            m_Asset.EvaluateSettings();

            // Check that the serialized Resources are not broken
            if (HDRenderPipeline.defaultAsset.renderPipelineResources == null)
                HDRenderPipeline.defaultAsset.renderPipelineResources
                    = UnityEditor.AssetDatabase.LoadAssetAtPath<RenderPipelineResources>(HDUtils.GetHDRenderPipelinePath() + "Runtime/RenderPipelineResources/HDRenderPipelineResources.asset");
			ResourceReloader.ReloadAllNullIn(HDRenderPipeline.defaultAsset.renderPipelineResources, HDUtils.GetHDRenderPipelinePath());

            if (m_RayTracingSupported)
            {
                if (HDRenderPipeline.defaultAsset.renderPipelineRayTracingResources == null)
                    HDRenderPipeline.defaultAsset.renderPipelineRayTracingResources
                        = UnityEditor.AssetDatabase.LoadAssetAtPath<HDRenderPipelineRayTracingResources>(HDUtils.GetHDRenderPipelinePath() + "Runtime/RenderPipelineResources/HDRenderPipelineRayTracingResources.asset");
                ResourceReloader.ReloadAllNullIn(HDRenderPipeline.defaultAsset.renderPipelineRayTracingResources, HDUtils.GetHDRenderPipelinePath());
            }
            else
            {
                // If ray tracing is not enabled we do not want to have ray tracing resources referenced
                HDRenderPipeline.defaultAsset.renderPipelineRayTracingResources = null;
            }

            if (HDRenderPipeline.defaultAsset.renderPipelineEditorResources == null)
                HDRenderPipeline.defaultAsset.renderPipelineEditorResources
                    = UnityEditor.AssetDatabase.LoadAssetAtPath<HDRenderPipelineEditorResources>(HDUtils.GetHDRenderPipelinePath() + "Editor/RenderPipelineResources/HDRenderPipelineEditorResources.asset");
            ResourceReloader.ReloadAllNullIn(HDRenderPipeline.defaultAsset.renderPipelineEditorResources, HDUtils.GetHDRenderPipelinePath());

            // Upgrade the resources (re-import every references in RenderPipelineResources) if the resource version mismatches
            // It's done here because we know every HDRP assets have been imported before
            HDRenderPipeline.defaultAsset.renderPipelineResources?.UpgradeIfNeeded();
        }

        void ValidateResources()
        {
            var resources = HDRenderPipeline.defaultAsset.renderPipelineResources;

            // We iterate over all compute shader to verify if they are all compiled, if it's not the case
            // then we throw an exception to avoid allocating resources and crashing later on by using a null
            // compute kernel.
            foreach (var computeShader in resources.shaders.GetAllComputeShaders())
            {
                foreach (var message in UnityEditor.ShaderUtil.GetComputeShaderMessages(computeShader))
                {
                    if (message.severity == UnityEditor.Rendering.ShaderCompilerMessageSeverity.Error)
                    {
                        // Will be catched by the try in HDRenderPipelineAsset.CreatePipeline()
                        throw new Exception(String.Format(
                            "Compute Shader compilation error on platform {0} in file {1}:{2}: {3}{4}\n" +
                            "HDRP will not run until the error is fixed.\n",
                            message.platform, message.file, message.line, message.message, message.messageDetails
                        ));
                    }
                }
            }
        }

#endif

        void InitializeRenderTextures()
        {
            RenderPipelineSettings settings = m_Asset.currentPlatformRenderPipelineSettings;

            if (settings.supportedLitShaderMode != RenderPipelineSettings.SupportedLitShaderMode.ForwardOnly)
                m_GbufferManager.CreateBuffers();

            if (settings.supportDecals)
                m_DbufferManager.CreateBuffers();

            InitSSSBuffers();
            m_SharedRTManager.InitSharedBuffers(m_GbufferManager, m_Asset.currentPlatformRenderPipelineSettings, defaultResources);

            m_CameraColorBuffer = RTHandles.Alloc(Vector2.one, TextureXR.slices, dimension: TextureXR.dimension, colorFormat: GetColorBufferFormat(), enableRandomWrite: true, useMipMap: false, useDynamicScale: true, name: "CameraColor");
            m_OpaqueAtmosphericScatteringBuffer = RTHandles.Alloc(Vector2.one, TextureXR.slices, dimension: TextureXR.dimension, colorFormat: GetColorBufferFormat(), enableRandomWrite: true, useMipMap: false, useDynamicScale: true, name: "OpaqueAtmosphericScattering");
            m_CameraSssDiffuseLightingBuffer = RTHandles.Alloc(Vector2.one, TextureXR.slices, dimension: TextureXR.dimension, colorFormat: GraphicsFormat.B10G11R11_UFloatPack32, enableRandomWrite: true, useDynamicScale: true, name: "CameraSSSDiffuseLighting");

            m_CustomPassColorBuffer = new Lazy<RTHandle>(() => RTHandles.Alloc(Vector2.one, TextureXR.slices, dimension: TextureXR.dimension, colorFormat: GetCustomBufferFormat(), enableRandomWrite: true, useDynamicScale: true, name: "CustomPassColorBuffer"));
            m_CustomPassDepthBuffer = new Lazy<RTHandle>(() => RTHandles.Alloc(Vector2.one, TextureXR.slices, dimension: TextureXR.dimension, colorFormat: GraphicsFormat.R32_UInt, enableRandomWrite: true, useDynamicScale: true, isShadowMap: true, name: "CustomPassDepthBuffer", depthBufferBits: DepthBits.Depth32));

            m_DistortionBuffer = RTHandles.Alloc(Vector2.one, TextureXR.slices, dimension: TextureXR.dimension, colorFormat: Builtin.GetDistortionBufferFormat(), useDynamicScale: true, name: "Distortion");

            m_ContactShadowBuffer = RTHandles.Alloc(Vector2.one, TextureXR.slices, dimension: TextureXR.dimension, colorFormat: GraphicsFormat.R32_UInt, enableRandomWrite: true, useDynamicScale: true, name: "ContactShadowsBuffer");

            if (m_Asset.currentPlatformRenderPipelineSettings.lowresTransparentSettings.enabled)
            {
                // We need R16G16B16A16_SFloat as we need a proper alpha channel for compositing.
                m_LowResTransparentBuffer = RTHandles.Alloc(Vector2.one * 0.5f, TextureXR.slices, dimension: TextureXR.dimension, colorFormat: GraphicsFormat.R16G16B16A16_SFloat, enableRandomWrite: true, useDynamicScale: true, name: "Low res transparent");
            }

            if (settings.supportSSR)
            {
                // m_SsrDebugTexture    = RTHandles.Alloc(Vector2.one, TextureXR.slices, dimension: TextureXR.dimension, colorFormat: RenderTextureFormat.ARGBFloat, sRGB: false, enableRandomWrite: true, useDynamicScale: true, name: "SSR_Debug_Texture");
                m_SsrHitPointTexture = RTHandles.Alloc(Vector2.one, TextureXR.slices, dimension: TextureXR.dimension, colorFormat: GraphicsFormat.R16G16_UNorm, enableRandomWrite: true, useDynamicScale: true, name: "SSR_Hit_Point_Texture");
                m_SsrLightingTexture = RTHandles.Alloc(Vector2.one, TextureXR.slices, dimension: TextureXR.dimension, colorFormat: GraphicsFormat.R16G16B16A16_SFloat, enableRandomWrite: true, useDynamicScale: true, name: "SSR_Lighting_Texture");
            }

            // Let's create the MSAA textures
            if (m_Asset.currentPlatformRenderPipelineSettings.supportMSAA && m_Asset.currentPlatformRenderPipelineSettings.supportedLitShaderMode != RenderPipelineSettings.SupportedLitShaderMode.DeferredOnly)
            {
                m_CameraColorMSAABuffer = RTHandles.Alloc(Vector2.one, TextureXR.slices, dimension: TextureXR.dimension, colorFormat: GetColorBufferFormat(), bindTextureMS: true, enableMSAA: true, useDynamicScale: true, name: "CameraColorMSAA");
                m_OpaqueAtmosphericScatteringMSAABuffer = RTHandles.Alloc(Vector2.one, TextureXR.slices, dimension: TextureXR.dimension, colorFormat: GetColorBufferFormat(), bindTextureMS: true, enableMSAA: true, useDynamicScale: true, name: "OpaqueAtmosphericScatteringMSAA");
                m_CameraSssDiffuseLightingMSAABuffer = RTHandles.Alloc(Vector2.one, TextureXR.slices, dimension: TextureXR.dimension, colorFormat: GetColorBufferFormat(), bindTextureMS: true, enableMSAA: true, useDynamicScale: true, name: "CameraSSSDiffuseLightingMSAA");
            }
        }

        void GetOrCreateDebugTextures()
        {
            //Debug.isDebugBuild can be changed during DoBuildPlayer, these allocation has to be check on every frames
            //TODO : Clean this with the RenderGraph system
            if (Debug.isDebugBuild && m_DebugColorPickerBuffer == null && m_DebugFullScreenTempBuffer == null)
            {
                m_DebugColorPickerBuffer = RTHandles.Alloc(Vector2.one, filterMode: FilterMode.Point, colorFormat: GraphicsFormat.R16G16B16A16_SFloat, useDynamicScale: true, name: "DebugColorPicker");
                m_DebugFullScreenTempBuffer = RTHandles.Alloc(Vector2.one, TextureXR.slices, dimension: TextureXR.dimension, colorFormat: GraphicsFormat.R16G16B16A16_SFloat, useDynamicScale: true, name: "DebugFullScreen");
            }

            if (m_IntermediateAfterPostProcessBuffer == null)
            {
                // We always need this target because there could be a custom pass in after post process mode.
                // In that case, we need to do the flip y after this pass.
                m_IntermediateAfterPostProcessBuffer = RTHandles.Alloc(Vector2.one, TextureXR.slices, dimension: TextureXR.dimension, colorFormat: GetColorBufferFormat(), useDynamicScale: true, name: "AfterPostProcess"); // Needs to be FP16 because output target might be HDR
            }
        }

        void DestroyRenderTextures()
        {
            m_GbufferManager.DestroyBuffers();
            m_DbufferManager.DestroyBuffers();
            m_MipGenerator.Release();

            RTHandles.Release(m_CameraColorBuffer);
            if (m_CustomPassColorBuffer.IsValueCreated)
                RTHandles.Release(m_CustomPassColorBuffer.Value);
            if (m_CustomPassDepthBuffer.IsValueCreated)
                RTHandles.Release(m_CustomPassDepthBuffer.Value);
            RTHandles.Release(m_OpaqueAtmosphericScatteringBuffer);
            RTHandles.Release(m_CameraSssDiffuseLightingBuffer);

            RTHandles.Release(m_DistortionBuffer);
            RTHandles.Release(m_ContactShadowBuffer);

            RTHandles.Release(m_LowResTransparentBuffer);

            // RTHandles.Release(m_SsrDebugTexture);
            RTHandles.Release(m_SsrHitPointTexture);
            RTHandles.Release(m_SsrLightingTexture);

            RTHandles.Release(m_DebugColorPickerBuffer);
            RTHandles.Release(m_DebugFullScreenTempBuffer);
            RTHandles.Release(m_IntermediateAfterPostProcessBuffer);

            RTHandles.Release(m_CameraColorMSAABuffer);
            RTHandles.Release(m_OpaqueAtmosphericScatteringMSAABuffer);
            RTHandles.Release(m_CameraSssDiffuseLightingMSAABuffer);
        }

        bool SetRenderingFeatures()
        {
            // Set sub-shader pipeline tag
            Shader.globalRenderPipeline = "HDRenderPipeline";

            // HD use specific GraphicsSettings
            GraphicsSettings.lightsUseLinearIntensity = true;
            GraphicsSettings.lightsUseColorTemperature = true;

            GraphicsSettings.useScriptableRenderPipelineBatching = m_Asset.enableSRPBatcher;

            SupportedRenderingFeatures.active = new SupportedRenderingFeatures()
            {
                reflectionProbeModes = SupportedRenderingFeatures.ReflectionProbeModes.Rotation,
                defaultMixedLightingModes = SupportedRenderingFeatures.LightmapMixedBakeModes.IndirectOnly,
                mixedLightingModes = SupportedRenderingFeatures.LightmapMixedBakeModes.IndirectOnly | SupportedRenderingFeatures.LightmapMixedBakeModes.Shadowmask,
                lightmapBakeTypes = LightmapBakeType.Baked | LightmapBakeType.Mixed | LightmapBakeType.Realtime,
                lightmapsModes = LightmapsMode.NonDirectional | LightmapsMode.CombinedDirectional,
                lightProbeProxyVolumes = true,
                motionVectors = true,
                receiveShadows = false,
                reflectionProbes = false,
                rendererPriority = true,
                overridesFog = true,
                overridesOtherLightingSettings = true,
                editableMaterialRenderQueue = false
                // Enlighten is deprecated in 2019.3 and above
                , enlighten = false
                , overridesLODBias = true
                , overridesMaximumLODLevel = true
                , terrainDetailUnsupported = true
            };

            Lightmapping.SetDelegate(GlobalIlluminationUtils.hdLightsDelegate);

#if UNITY_EDITOR
            SceneViewDrawMode.SetupDrawMode();

            if (UnityEditor.PlayerSettings.colorSpace == ColorSpace.Gamma)
            {
                Debug.LogError("High Definition Render Pipeline doesn't support Gamma mode, change to Linear mode (HDRP isn't set up properly. Go to Windows > RenderPipeline > HDRP Wizard to fix your settings).");
            }
#endif

            GraphicsDeviceType unsupportedDeviceType;
            if (!IsSupportedPlatform(out unsupportedDeviceType))
            {
                HDUtils.DisplayUnsupportedAPIMessage(unsupportedDeviceType.ToString());

                // Display more information to the users when it should have use Metal instead of OpenGL
                if (SystemInfo.graphicsDeviceType.ToString().StartsWith("OpenGL"))
                {
                    if (SystemInfo.operatingSystem.StartsWith("Mac"))
                        HDUtils.DisplayUnsupportedMessage("Use Metal API instead.");
                    else if (SystemInfo.operatingSystem.StartsWith("Windows"))
                        HDUtils.DisplayUnsupportedMessage("Use Vulkan API instead.");
                }

                return false;
            }

            return true;
        }

        // Note: If you add new platform in this function, think about adding support when building the player to in HDRPCustomBuildProcessor.cs
        bool IsSupportedPlatform(out GraphicsDeviceType unsupportedGraphicDevice)
        {
            unsupportedGraphicDevice = SystemInfo.graphicsDeviceType;

            if (!SystemInfo.supportsComputeShaders)
                return false;

            if (!(defaultResources?.shaders.defaultPS?.isSupported ?? true))
                return false;

#if UNITY_EDITOR
            UnityEditor.BuildTarget activeBuildTarget = UnityEditor.EditorUserBuildSettings.activeBuildTarget;
            // If the build target matches the operating system of the editor
            if (SystemInfo.operatingSystemFamily == HDUtils.BuildTargetToOperatingSystemFamily(activeBuildTarget))
            {
                bool autoAPI = UnityEditor.PlayerSettings.GetUseDefaultGraphicsAPIs(activeBuildTarget);

                // then, there is two configuration possible:
                if (autoAPI)
                {
                    // if the graphic api is chosen automatically, then only the system's graphic device type matters
                    if (!HDUtils.IsSupportedGraphicDevice(SystemInfo.graphicsDeviceType))
                        return false;
                }
                else
                {
                    // otherwise, we need to iterate over every graphic api available in the list to track every non-supported APIs
                    return HDUtils.AreGraphicsAPIsSupported(activeBuildTarget, out unsupportedGraphicDevice);
                }
            }
            else // if the build target does not match the editor OS, then we have to check using the graphic api list
            {
                return HDUtils.AreGraphicsAPIsSupported(activeBuildTarget, out unsupportedGraphicDevice);
            }

            if (!HDUtils.IsSupportedBuildTarget(activeBuildTarget))
                return false;
#else
            if (!HDUtils.IsSupportedGraphicDevice(SystemInfo.graphicsDeviceType))
                return false;
#endif

            if (!HDUtils.IsOperatingSystemSupported(SystemInfo.operatingSystem))
                return false;

            return true;
        }

        void UnsetRenderingFeatures()
        {
            Shader.globalRenderPipeline = "";

            SupportedRenderingFeatures.active = new SupportedRenderingFeatures();

            // Reset srp batcher state just in case
            GraphicsSettings.useScriptableRenderPipelineBatching = false;

            Lightmapping.ResetDelegate();
        }

        void InitializeDebugMaterials()
        {
            m_DebugViewMaterialGBuffer = CoreUtils.CreateEngineMaterial(defaultResources.shaders.debugViewMaterialGBufferPS);
            m_DebugViewMaterialGBufferShadowMask = CoreUtils.CreateEngineMaterial(defaultResources.shaders.debugViewMaterialGBufferPS);
            m_DebugViewMaterialGBufferShadowMask.EnableKeyword("SHADOWS_SHADOWMASK");
            m_DebugDisplayLatlong = CoreUtils.CreateEngineMaterial(defaultResources.shaders.debugDisplayLatlongPS);
            m_DebugFullScreen = CoreUtils.CreateEngineMaterial(defaultResources.shaders.debugFullScreenPS);
            m_DebugColorPicker = CoreUtils.CreateEngineMaterial(defaultResources.shaders.debugColorPickerPS);
            m_Blit = CoreUtils.CreateEngineMaterial(defaultResources.shaders.blitPS);
            m_ErrorMaterial = CoreUtils.CreateEngineMaterial("Hidden/InternalErrorShader");

            // With texture array enabled, we still need the normal blit version for other systems like atlas
            if (TextureXR.useTexArray)
            {
                m_Blit.EnableKeyword("DISABLE_TEXTURE2D_X_ARRAY");
                m_BlitTexArray = CoreUtils.CreateEngineMaterial(defaultResources.shaders.blitPS);
                m_BlitTexArraySingleSlice = CoreUtils.CreateEngineMaterial(defaultResources.shaders.blitPS);
                m_BlitTexArraySingleSlice.EnableKeyword("BLIT_SINGLE_SLICE");
            }
        }

        void InitializeRenderStateBlocks()
        {
            m_DepthStateOpaque = new RenderStateBlock
            {
                depthState = new DepthState(true, CompareFunction.LessEqual),
                mask = RenderStateMask.Depth
            };
        }

        /// <summary>
        /// Disposable pattern implementation.
        /// </summary>
        /// <param name="disposing">Is disposing.</param>
        protected override void Dispose(bool disposing)
        {
            DisposeProbeCameraPool();

            UnsetRenderingFeatures();

            if (!m_ValidAPI)
                return;

#if UNITY_EDITOR
            if (!m_ResourcesInitialized)
                return;
#endif

            base.Dispose(disposing);

            ReleaseScreenSpaceShadows();

            if (m_RayTracingSupported)
            {
                ReleaseRecursiveRenderer();
                ReleaseRayTracingDeferred();
                ReleaseRayTracedIndirectDiffuse();
                ReleaseRayTracedReflections();
                ReleasePathTracing();
                ReleaseRayTracingManager();
            }
            m_DebugDisplaySettings.UnregisterDebug();

            CleanupLightLoop();

            // For debugging
            MousePositionDebug.instance.Cleanup();

            DecalSystem.instance.Cleanup();

            m_MaterialList.ForEach(material => material.Cleanup());

            CoreUtils.Destroy(m_CameraMotionVectorsMaterial);
            CoreUtils.Destroy(m_DecalNormalBufferMaterial);

            CoreUtils.Destroy(m_DebugViewMaterialGBuffer);
            CoreUtils.Destroy(m_DebugViewMaterialGBufferShadowMask);
            CoreUtils.Destroy(m_DebugDisplayLatlong);
            CoreUtils.Destroy(m_DebugFullScreen);
            CoreUtils.Destroy(m_DebugColorPicker);
            CoreUtils.Destroy(m_Blit);
            CoreUtils.Destroy(m_BlitTexArray);
            CoreUtils.Destroy(m_BlitTexArraySingleSlice);
            CoreUtils.Destroy(m_CopyDepth);
            CoreUtils.Destroy(m_ErrorMaterial);
            CoreUtils.Destroy(m_DownsampleDepthMaterial);
            CoreUtils.Destroy(m_UpsampleTransparency);
            CoreUtils.Destroy(m_ApplyDistortionMaterial);
            CoreUtils.Destroy(m_ClearStencilBufferMaterial);

            CleanupSubsurfaceScattering();
            m_SharedRTManager.Cleanup();
            m_XRSystem.Cleanup();
            m_SkyManager.Cleanup();
            CleanupVolumetricLighting();

            for(int bsdfIdx = 0; bsdfIdx < m_IBLFilterArray.Length; ++bsdfIdx)
            {
                m_IBLFilterArray[bsdfIdx].Cleanup();
            }

            m_PostProcessSystem.Cleanup();
            m_AmbientOcclusionSystem.Cleanup();
            m_BlueNoise.Cleanup();

            HDCamera.ClearAll();

            DestroyRenderTextures();
            CullingGroupManager.instance.Cleanup();

            CoreUtils.SafeRelease(m_DepthPyramidMipLevelOffsetsBuffer);

            CustomPassVolume.Cleanup();

            // RenderGraph
            m_RenderGraph.Cleanup();
            m_RenderGraph.UnRegisterDebug();
            CleanupPrepass();
            CoreUtils.Destroy(m_ColorResolveMaterial);


#if UNITY_EDITOR
            SceneViewDrawMode.ResetDrawMode();

            // Do not attempt to unregister SceneView FrameSettings. It is shared amongst every scene view and take only a little place.
            // For removing it, you should be sure that Dispose could never be called after the constructor of another instance of this SRP.
            // Also, at the moment, applying change to hdrpAsset cause the SRP to be Disposed and Constructed again.
            // Not always in that order.
#endif

            // Dispose m_ProbeCameraPool properly
            void DisposeProbeCameraPool()
            {
#if UNITY_EDITOR
                // Special case here: when the HDRP asset is modified in the Editor,
                //   it is disposed during an `OnValidate` call.
                //   But during `OnValidate` call, game object must not be destroyed.
                //   So, only when this method was called during an `OnValidate` call, the destruction of the
                //   pool is delayed, otherwise, it is destroyed as usual with `CoreUtils.Destroy`
                var isInOnValidate = false;
                isInOnValidate = new StackTrace().ToString().Contains("OnValidate");
                if (isInOnValidate)
                {
                    var pool = m_ProbeCameraCache;
                    UnityEditor.EditorApplication.delayCall += () => pool.Dispose();
                    m_ProbeCameraCache = null;
                }
                else
                {
#endif
                    m_ProbeCameraCache.Dispose();
                    m_ProbeCameraCache = null;
#if UNITY_EDITOR
                }
#endif
            }

            CameraCaptureBridge.enabled = false;
        }


        void Resize(HDCamera hdCamera)
        {
            bool resolutionChanged = (hdCamera.actualWidth > m_MaxCameraWidth) || (hdCamera.actualHeight > m_MaxCameraHeight);

            if (resolutionChanged || LightLoopNeedResize(hdCamera, m_TileAndClusterData))
            {
                // update recorded window resolution
                m_MaxCameraWidth = Mathf.Max(m_MaxCameraWidth, hdCamera.actualWidth);
                m_MaxCameraHeight = Mathf.Max(m_MaxCameraHeight, hdCamera.actualHeight);

                if (m_MaxCameraWidth > 0 && m_MaxCameraHeight > 0)
                {
                    LightLoopReleaseResolutionDependentBuffers();
                    m_DbufferManager.ReleaseResolutionDependentBuffers();
                    m_SharedRTManager.DisposeCoarseStencilBuffer();
                }

                LightLoopAllocResolutionDependentBuffers(hdCamera, m_MaxCameraWidth, m_MaxCameraHeight);
                m_DbufferManager.AllocResolutionDependentBuffers(hdCamera, m_MaxCameraWidth, m_MaxCameraHeight);
                m_SharedRTManager.AllocateCoarseStencilBuffer(m_MaxCameraWidth, m_MaxCameraHeight, hdCamera.viewCount);
            }
        }

        void PushGlobalParams(HDCamera hdCamera, CommandBuffer cmd)
        {
            using (new ProfilingScope(cmd, ProfilingSampler.Get(HDProfileId.PushGlobalParameters)))
            {
                // Set up UnityPerFrame CBuffer.
                PushSubsurfaceScatteringGlobalParams(hdCamera, cmd);

                PushDecalsGlobalParams(hdCamera, cmd);

                Fog.PushFogShaderParameters(hdCamera, cmd);

                PushVolumetricLightingGlobalParams(hdCamera, cmd, m_FrameCount);

                SetMicroShadowingSettings(hdCamera, cmd);

                HDShadowSettings shadowSettings = hdCamera.volumeStack.GetComponent<HDShadowSettings>();
                cmd.SetGlobalFloat(HDShaderIDs._DirectionalTransmissionMultiplier, shadowSettings.directionalTransmissionMultiplier.value);

                m_AmbientOcclusionSystem.PushGlobalParameters(hdCamera, cmd);

                var ssRefraction = hdCamera.volumeStack.GetComponent<ScreenSpaceRefraction>()
                    ?? ScreenSpaceRefraction.defaultInstance;
                ssRefraction.PushShaderParameters(cmd);

                // Set up UnityPerView CBuffer.
                hdCamera.SetupGlobalParams(cmd, m_FrameCount);

                cmd.SetGlobalVector(HDShaderIDs._IndirectLightingMultiplier, new Vector4(hdCamera.volumeStack.GetComponent<IndirectLightingController>().indirectDiffuseIntensity.value, 0, 0, 0));

                // It will be overridden for transparent pass.
                cmd.SetGlobalInt(HDShaderIDs._ColorMaskTransparentVel, (int)UnityEngine.Rendering.ColorWriteMask.All);

                if (hdCamera.frameSettings.IsEnabled(FrameSettingsField.MotionVectors))
                {
                    var buf = m_SharedRTManager.GetMotionVectorsBuffer();

                    cmd.SetGlobalTexture(HDShaderIDs._CameraMotionVectorsTexture, buf);
                    cmd.SetGlobalVector( HDShaderIDs._CameraMotionVectorsSize, new Vector4(buf.referenceSize.x,
                                                                                           buf.referenceSize.y,
                                                                                           1.0f / buf.referenceSize.x,
                                                                                           1.0f / buf.referenceSize.y));
                    cmd.SetGlobalVector(HDShaderIDs._CameraMotionVectorsScale, new Vector4(buf.referenceSize.x / (float)buf.rt.width,
                                                                                           buf.referenceSize.y / (float)buf.rt.height));
                }
                else
                {
                    cmd.SetGlobalTexture(HDShaderIDs._CameraMotionVectorsTexture, TextureXR.GetBlackTexture());
                }

                // Light loop stuff...
                if (hdCamera.IsSSREnabled())
                    cmd.SetGlobalTexture(HDShaderIDs._SsrLightingTexture, m_SsrLightingTexture);
                else
                    cmd.SetGlobalTexture(HDShaderIDs._SsrLightingTexture, TextureXR.GetClearTexture());

                // Off screen rendering is disabled for most of the frame by default.
                cmd.SetGlobalInt(HDShaderIDs._OffScreenRendering, 0);
                cmd.SetGlobalFloat(HDShaderIDs._ReplaceDiffuseForIndirect, hdCamera.frameSettings.IsEnabled(FrameSettingsField.ReplaceDiffuseForIndirect) ? 1.0f : 0.0f);
                cmd.SetGlobalInt(HDShaderIDs._EnableSkyReflection, hdCamera.frameSettings.IsEnabled(FrameSettingsField.SkyReflection) ? 1 : 0);

                m_SkyManager.SetGlobalSkyData(cmd, hdCamera);

                if (hdCamera.frameSettings.IsEnabled(FrameSettingsField.RayTracing))
                {
                    bool validIndirectDiffuse = ValidIndirectDiffuseState(hdCamera);
                    cmd.SetGlobalInt(HDShaderIDs._RaytracedIndirectDiffuse, validIndirectDiffuse ? 1 : 0);

                    // Bind the camera's ray tracing frame index
                    cmd.SetGlobalInt(HDShaderIDs._RaytracingFrameIndex, RayTracingFrameIndex(hdCamera));
                }
                cmd.SetGlobalFloat(HDShaderIDs._ContactShadowOpacity, m_ContactShadows.opacity.value);
            }
        }

        void CopyDepthBufferIfNeeded(HDCamera hdCamera, CommandBuffer cmd)
        {
            if (!m_IsDepthBufferCopyValid)
            {
                using (new ProfilingScope(cmd, ProfilingSampler.Get(HDProfileId.CopyDepthBuffer)))
                {
                    // TODO: maybe we don't actually need the top MIP level?
                    // That way we could avoid making the copy, and build the MIP hierarchy directly.
                    // The downside is that our SSR tracing accuracy would decrease a little bit.
                    // But since we never render SSR at full resolution, this may be acceptable.

                    // TODO: reading the depth buffer with a compute shader will cause it to decompress in place.
                    // On console, to preserve the depth test performance, we must NOT decompress the 'm_CameraDepthStencilBuffer' in place.
                    // We should call decompressDepthSurfaceToCopy() and decompress it to 'm_CameraDepthBufferMipChain'.
                    m_GPUCopy.SampleCopyChannel_xyzw2x(cmd, m_SharedRTManager.GetDepthStencilBuffer(), m_SharedRTManager.GetDepthTexture(), new RectInt(0, 0, hdCamera.actualWidth, hdCamera.actualHeight));
                    // Depth texture is now ready, bind it.
                    cmd.SetGlobalTexture(HDShaderIDs._CameraDepthTexture, m_SharedRTManager.GetDepthTexture());
                }
                m_IsDepthBufferCopyValid = true;
            }
        }

        struct BuildCoarseStencilAndResolveParameters
        {
            public HDCamera hdCamera;
            public ComputeShader resolveStencilCS;
        }

        BuildCoarseStencilAndResolveParameters PrepareBuildCoarseStencilParameters(HDCamera hdCamera)
        {
            var parameters = new BuildCoarseStencilAndResolveParameters();
            parameters.hdCamera = hdCamera;
            parameters.resolveStencilCS = defaultResources.shaders.resolveStencilCS;
            return parameters;
        }

        void BuildCoarseStencilAndResolveIfNeeded(HDCamera hdCamera, CommandBuffer cmd)
        {
            var parameters = PrepareBuildCoarseStencilParameters(hdCamera);
            bool msaaEnabled = hdCamera.frameSettings.IsEnabled(FrameSettingsField.MSAA);
            BuildCoarseStencilAndResolveIfNeeded(parameters, m_SharedRTManager.GetDepthStencilBuffer(msaaEnabled),
                         msaaEnabled ? m_SharedRTManager.GetStencilBuffer(msaaEnabled) : null,
                         m_SharedRTManager.GetCoarseStencilBuffer(), cmd);

        }

        static void BuildCoarseStencilAndResolveIfNeeded(BuildCoarseStencilAndResolveParameters parameters, RTHandle depthStencilBuffer, RTHandle resolvedStencilBuffer, ComputeBuffer coarseStencilBuffer, CommandBuffer cmd)
        {
            using (new ProfilingScope(cmd, ProfilingSampler.Get(HDProfileId.CoarseStencilGeneration)))
            {
                var hdCamera = parameters.hdCamera;
                bool MSAAEnabled = hdCamera.frameSettings.IsEnabled(FrameSettingsField.MSAA);

                // The following features require a copy of the stencil, if none are active, no need to do the resolve.
                bool resolveIsNecessary = GetFeatureVariantsEnabled(hdCamera.frameSettings);
                resolveIsNecessary = resolveIsNecessary || hdCamera.IsSSREnabled()
                                                        || hdCamera.IsTransparentSSREnabled();

                // We need the resolve only with msaa
                resolveIsNecessary = resolveIsNecessary && MSAAEnabled;

                ComputeShader cs = parameters.resolveStencilCS;
                int kernel = SampleCountToPassIndex(MSAAEnabled ? hdCamera.msaaSamples : MSAASamples.None);
                kernel = resolveIsNecessary ? kernel + 3 : kernel; // We have a different variant if we need to resolve to non-MSAA stencil
                int coarseStencilWidth = HDUtils.DivRoundUp(hdCamera.actualWidth, 8);
                int coarseStencilHeight = HDUtils.DivRoundUp(hdCamera.actualHeight, 8);
                cmd.SetGlobalVector(HDShaderIDs._CoarseStencilBufferSize, new Vector4(coarseStencilWidth, coarseStencilHeight, 1.0f / coarseStencilWidth, 1.0f / coarseStencilHeight));
                cmd.SetComputeBufferParam(cs, kernel, HDShaderIDs._CoarseStencilBuffer, coarseStencilBuffer);
                cmd.SetComputeTextureParam(cs, kernel, HDShaderIDs._StencilTexture, depthStencilBuffer, 0, RenderTextureSubElement.Stencil);

                if (resolveIsNecessary)
                {
                    cmd.SetComputeTextureParam(cs, kernel, HDShaderIDs._OutputStencilBuffer, resolvedStencilBuffer);
                }

                cmd.DispatchCompute(cs, kernel, coarseStencilWidth, coarseStencilHeight, hdCamera.viewCount);
            }
        }

        void SetMicroShadowingSettings(HDCamera hdCamera, CommandBuffer cmd)
        {
            MicroShadowing microShadowingSettings = hdCamera.volumeStack.GetComponent<MicroShadowing>();
            cmd.SetGlobalFloat(HDShaderIDs._MicroShadowOpacity, microShadowingSettings.enable.value ? microShadowingSettings.opacity.value : 0.0f);
        }

        void ConfigureKeywords(bool enableBakeShadowMask, HDCamera hdCamera, CommandBuffer cmd)
        {
            // Globally enable (for GBuffer shader and forward lit (opaque and transparent) the keyword SHADOWS_SHADOWMASK
            CoreUtils.SetKeyword(cmd, "SHADOWS_SHADOWMASK", enableBakeShadowMask);
            // Configure material to use depends on shadow mask option
            m_CurrentRendererConfigurationBakedLighting = enableBakeShadowMask ? HDUtils.k_RendererConfigurationBakedLightingWithShadowMask : HDUtils.k_RendererConfigurationBakedLighting;
            m_currentDebugViewMaterialGBuffer = enableBakeShadowMask ? m_DebugViewMaterialGBufferShadowMask : m_DebugViewMaterialGBuffer;

            CoreUtils.SetKeyword(cmd, "LIGHT_LAYERS", hdCamera.frameSettings.IsEnabled(FrameSettingsField.LightLayers));
            cmd.SetGlobalInt(HDShaderIDs._EnableLightLayers, hdCamera.frameSettings.IsEnabled(FrameSettingsField.LightLayers) ? 1 : 0);

            // configure keyword for both decal.shader and material
            if (m_Asset.currentPlatformRenderPipelineSettings.supportDecals)
            {
                CoreUtils.SetKeyword(cmd, "DECALS_OFF", false);
                CoreUtils.SetKeyword(cmd, "DECALS_3RT", !m_Asset.currentPlatformRenderPipelineSettings.decalSettings.perChannelMask);
                CoreUtils.SetKeyword(cmd, "DECALS_4RT", m_Asset.currentPlatformRenderPipelineSettings.decalSettings.perChannelMask);
            }
            else
            {
                CoreUtils.SetKeyword(cmd, "DECALS_OFF", true);
                CoreUtils.SetKeyword(cmd, "DECALS_3RT", false);
                CoreUtils.SetKeyword(cmd, "DECALS_4RT", false);
            }

            // Raise the normal buffer flag only if we are in forward rendering
            CoreUtils.SetKeyword(cmd, "WRITE_NORMAL_BUFFER", hdCamera.frameSettings.litShaderMode == LitShaderMode.Forward);

            // Raise or remove the depth msaa flag based on the frame setting
            CoreUtils.SetKeyword(cmd, "WRITE_MSAA_DEPTH", hdCamera.frameSettings.IsEnabled(FrameSettingsField.MSAA));
        }

        struct RenderRequest
        {
            public struct Target
            {
                public RenderTargetIdentifier id;
                public CubemapFace face;
                public RenderTexture copyToTarget;
            }
            public HDCamera hdCamera;
            public bool clearCameraSettings;
            public Target target;
            public HDCullingResults cullingResults;
            public int index;
            // Indices of render request to render before this one
            public List<int> dependsOnRenderRequestIndices;
            public CameraSettings cameraSettings;
        }
        struct HDCullingResults
        {
            public CullingResults cullingResults;
            public CullingResults? customPassCullingResults;
            public HDProbeCullingResults hdProbeCullingResults;
            public DecalSystem.CullResult decalCullResults;
            // TODO: DecalCullResults

            internal void Reset()
            {
                hdProbeCullingResults.Reset();
                if (decalCullResults != null)
                    decalCullResults.Clear();
                else
                    decalCullResults = GenericPool<DecalSystem.CullResult>.Get();
            }
        }

        /// <summary>
        /// RenderPipeline Render implementation.
        /// </summary>
        /// <param name="renderContext">Current ScriptableRenderContext.</param>
        /// <param name="cameras">List of cameras to render.</param>
        protected override void Render(ScriptableRenderContext renderContext, Camera[] cameras)
        {
#if UNITY_EDITOR
            if (!m_ResourcesInitialized)
                return;
#endif

            if (!m_ValidAPI || cameras.Length == 0)
                return;

            GetOrCreateDefaultVolume();
            GetOrCreateDebugTextures();

            // This function should be called once every render (once for all camera)
            LightLoopNewRender();

            BeginFrameRendering(renderContext, cameras);

            // Check if we can speed up FrameSettings process by skiping history
            // or go in detail if debug is activated. Done once for all renderer.
            m_FrameSettingsHistoryEnabled = FrameSettingsHistory.enabled;

            int  newCount = Time.frameCount;
            bool newFrame = newCount != m_FrameCount;
            m_FrameCount  = newCount;

            if (newFrame)
            {
                m_LastTime = m_Time;                        // Only update time once per frame.
                m_Time     = Time.time;                     // Does NOT take the 'animateMaterials' setting into account.
                m_LastTime = Mathf.Min(m_Time, m_LastTime); // Guard against broken Unity behavior. Should not be necessary.

                m_ProbeCameraCache.ClearCamerasUnusedFor(2, m_FrameCount);
                HDCamera.CleanUnused();
            }

            var dynResHandler = DynamicResolutionHandler.instance;
            dynResHandler.Update(m_Asset.currentPlatformRenderPipelineSettings.dynamicResolutionSettings, () =>
            {
                var hdrp = (RenderPipelineManager.currentPipeline as HDRenderPipeline);
                var stencilBuffer = hdrp.m_SharedRTManager.GetDepthStencilBuffer().rt;
                var stencilBufferSize = new Vector2Int(stencilBuffer.width, stencilBuffer.height);
                hdrp.m_SharedRTManager.ComputeDepthBufferMipChainSize(DynamicResolutionHandler.instance.GetScaledSize(stencilBufferSize));
            }
            );

            // This syntax is awful and hostile to debugging, please don't use it...
            using (ListPool<RenderRequest>.Get(out List<RenderRequest> renderRequests))
            using (ListPool<int>.Get(out List<int> rootRenderRequestIndices))
            using (HashSetPool<int>.Get(out HashSet<int> skipClearCullingResults))
            using (DictionaryPool<HDProbe, List<(int index, float weight)>>.Get(out Dictionary<HDProbe, List<(int index, float weight)>> renderRequestIndicesWhereTheProbeIsVisible))
            using (ListPool<CameraSettings>.Get(out List<CameraSettings> cameraSettings))
            using (ListPool<CameraPositionSettings>.Get(out List<CameraPositionSettings> cameraPositionSettings))
            {
                // With XR multi-pass enabled, each camera can be rendered multiple times with different parameters
                var multipassCameras = m_XRSystem.SetupFrame(cameras, m_Asset.currentPlatformRenderPipelineSettings.xrSettings.singlePass, m_DebugDisplaySettings.data.xrSinglePassTestMode);

#if UNITY_EDITOR
                // See comment below about the preview camera workaround
                bool hasGameViewCamera = false;
                foreach (var c in cameras)
                {
                    if (c.cameraType == CameraType.Game)
                    {
                        hasGameViewCamera = true;
                        break;
                    }
                }
#endif

                // Culling loop
                foreach ((Camera camera, XRPass xrPass) in multipassCameras)
                {
                    if (camera == null)
                        continue;

#if UNITY_EDITOR
                    // We selecting a camera in the editor, we have a preview that is drawn.
                    // For legacy reasons, Unity will render all preview cameras when rendering the GameView
                    // Actually, we don't need this here because we call explicitly Camera.Render when we
                    // need a preview
                    //
                    // This is an issue, because at some point, you end up with 2 cameras to render:
                    // - Main Camera (game view)
                    // - Preview Camera (preview)
                    // If the preview camera is rendered last, it will alter the "GameView RT" RenderTexture
                    // that was previously rendered by the Main Camera.
                    // This is an issue.
                    //
                    // Meanwhile, skipping all preview camera when rendering the game views is sane,
                    // and will workaround the aformentionned issue.
                    if (hasGameViewCamera && camera.cameraType == CameraType.Preview)
                        continue;
#endif

                    bool cameraRequestedDynamicRes = false;
                    HDAdditionalCameraData hdCam;
                    if (camera.TryGetComponent<HDAdditionalCameraData>(out hdCam))
                    {
                        cameraRequestedDynamicRes = hdCam.allowDynamicResolution;

                        // We are in a case where the platform does not support hw dynamic resolution, so we force the software fallback.
                        // TODO: Expose the graphics caps info on whether the platform supports hw dynamic resolution or not.
                        // Temporarily disable HW Dynamic resolution on metal until the problems we have with it are fixed
                        bool isMetal = (SystemInfo.graphicsDeviceType == GraphicsDeviceType.Metal);
                        if (isMetal || (dynResHandler.RequestsHardwareDynamicResolution() && cameraRequestedDynamicRes && !camera.allowDynamicResolution))
                        {
                            dynResHandler.ForceSoftwareFallback();
                        }
                    }

                    dynResHandler.SetCurrentCameraRequest(cameraRequestedDynamicRes);
                    RTHandles.SetHardwareDynamicResolutionState(dynResHandler.HardwareDynamicResIsEnabled());

                    VFXManager.PrepareCamera(camera);

                    // Reset pooled variables
                    cameraSettings.Clear();
                    cameraPositionSettings.Clear();
                    skipClearCullingResults.Clear();

                    var cullingResults = UnsafeGenericPool<HDCullingResults>.Get();
                    cullingResults.Reset();

                    // Try to compute the parameters of the request or skip the request
                    var skipRequest = !TryCalculateFrameParameters(
                            camera,
                            xrPass,
                            out var additionalCameraData,
                            out var hdCamera,
                            out var cullingParameters);

                    // Note: In case of a custom render, we have false here and 'TryCull' is not executed
                    if (!skipRequest)
                    {
                        var needCulling = true;

                        // In XR multipass, culling results can be shared if the pass has the same culling id
                        if (xrPass.multipassId > 0)
                        {
                            foreach (var req in renderRequests)
                            {
                                if (req.hdCamera.xr.cullingPassId == xrPass.cullingPassId)
                                {
                                    UnsafeGenericPool<HDCullingResults>.Release(cullingResults);
                                    cullingResults = req.cullingResults;
                                    skipClearCullingResults.Add(req.index);
                                    needCulling = false;
                                }
                            }
                        }

                        if (needCulling)
                            skipRequest = !TryCull(camera, hdCamera, renderContext, m_SkyManager, cullingParameters, m_Asset, ref cullingResults);
                    }

                    if (additionalCameraData != null && additionalCameraData.hasCustomRender)
                    {
                        skipRequest = true;
                        // Execute custom render
                        additionalCameraData.ExecuteCustomRender(renderContext, hdCamera);
                    }

                    if (skipRequest)
                    {
                        // Submit render context and free pooled resources for this request
                        renderContext.Submit();
                        UnsafeGenericPool<HDCullingResults>.Release(cullingResults);
                        UnityEngine.Rendering.RenderPipeline.EndCameraRendering(renderContext, camera);
                        continue;
                    }

                    // Select render target
                    RenderTargetIdentifier targetId = camera.targetTexture ?? new RenderTargetIdentifier(BuiltinRenderTextureType.CameraTarget);
                    if (camera.targetTexture != null)
                    {
                        camera.targetTexture.IncrementUpdateCount(); // Necessary if the texture is used as a cookie.
                    }

                    // Render directly to XR render target if active
                    if (hdCamera.xr.enabled && hdCamera.xr.renderTargetValid)
                        targetId = hdCamera.xr.renderTarget;

                    // Add render request
                    var request = new RenderRequest
                    {
                        hdCamera = hdCamera,
                        cullingResults = cullingResults,
                        target = new RenderRequest.Target
                        {
                            id = targetId,
                            face = CubemapFace.Unknown
                        },
                        dependsOnRenderRequestIndices = ListPool<int>.Get(),
                        index = renderRequests.Count,
                        cameraSettings = CameraSettings.From(hdCamera)
                        // TODO: store DecalCullResult
                    };
                    renderRequests.Add(request);
                    // This is a root render request
                    rootRenderRequestIndices.Add(request.index);

                    // Add visible probes to list
                    for (var i = 0; i < cullingResults.cullingResults.visibleReflectionProbes.Length; ++i)
                    {
                        var visibleProbe = cullingResults.cullingResults.visibleReflectionProbes[i];

                        // TODO: The following fix is temporary.
                        // We should investigate why we got null cull result when we change scene
                        if (visibleProbe == null || visibleProbe.Equals(null) || visibleProbe.reflectionProbe == null || visibleProbe.reflectionProbe.Equals(null))
                            continue;

                        HDAdditionalReflectionData additionalReflectionData;
                        if (!visibleProbe.reflectionProbe.TryGetComponent<HDAdditionalReflectionData>(out additionalReflectionData))
                            additionalReflectionData = visibleProbe.reflectionProbe.gameObject.AddComponent<HDAdditionalReflectionData>();

                        AddVisibleProbeVisibleIndexIfUpdateIsRequired(additionalReflectionData, request.index);
                    }
                    for (var i = 0; i < cullingResults.hdProbeCullingResults.visibleProbes.Count; ++i)
                        AddVisibleProbeVisibleIndexIfUpdateIsRequired(cullingResults.hdProbeCullingResults.visibleProbes[i], request.index);

                    // local function to help insertion of visible probe
                    void AddVisibleProbeVisibleIndexIfUpdateIsRequired(HDProbe probe, int visibleInIndex)
                    {
                        // Don't add it if it has already been updated this frame or not a real time probe
                        // TODO: discard probes that are baked once per frame and already baked this frame
                        if (!probe.requiresRealtimeUpdate)
                            return;

                        // Notify that we render the probe at this frame
                        probe.SetIsRendered(m_FrameCount);

                        float visibility = ComputeVisibility(visibleInIndex, probe);

                        if (!renderRequestIndicesWhereTheProbeIsVisible.TryGetValue(probe, out var visibleInIndices))
                        {
                            visibleInIndices = ListPool<(int index, float weight)>.Get();
                            renderRequestIndicesWhereTheProbeIsVisible.Add(probe, visibleInIndices);
                        }
                        if (!visibleInIndices.Contains((visibleInIndex, visibility)))
                            visibleInIndices.Add((visibleInIndex, visibility));
                    }

                    float ComputeVisibility(int visibleInIndex, HDProbe visibleProbe)
                    {
                        var visibleInRenderRequest = renderRequests[visibleInIndex];
                        var viewerTransform = visibleInRenderRequest.hdCamera.camera.transform;
                        return HDUtils.ComputeWeightedLinearFadeDistance(visibleProbe.transform.position, viewerTransform.position, visibleProbe.weight, visibleProbe.fadeDistance);
                    }
                }

                foreach (var probeToRenderAndDependencies in renderRequestIndicesWhereTheProbeIsVisible)
                {
                    var visibleProbe = probeToRenderAndDependencies.Key;
                    var visibilities = probeToRenderAndDependencies.Value;

                    // Two cases:
                    //   - If the probe is view independent, we add only one render request per face that is
                    //      a dependency for all its 'visibleIn' render requests
                    //   - If the probe is view dependent, we add one render request per face per 'visibleIn'
                    //      render requests
                    var isViewDependent = visibleProbe.type == ProbeSettings.ProbeType.PlanarProbe;

                    Camera parentCamera;

                    if (isViewDependent)
                    {
                        for (int i = 0; i < visibilities.Count; ++i)
                        {
                            var visibility = visibilities[i];
                            if (visibility.weight <= 0f)
                                continue;

                            var visibleInIndex = visibility.index;
                            var visibleInRenderRequest = renderRequests[visibleInIndex];
                            var viewerTransform = visibleInRenderRequest.hdCamera.camera.transform;

                            parentCamera = visibleInRenderRequest.hdCamera.camera;

                            AddHDProbeRenderRequests(
                                visibleProbe,
                                viewerTransform,
                                new List<(int index, float weight)>{visibility},
                                HDUtils.GetSceneCullingMaskFromCamera(visibleInRenderRequest.hdCamera.camera),
                                parentCamera,
                                visibleInRenderRequest.hdCamera.camera.fieldOfView,
                                visibleInRenderRequest.hdCamera.camera.aspect
                            );
                        }
                    }
                    else
                    {
                        // No single parent camera for view dependent probes.
                        parentCamera = null;

                        bool visibleInOneViewer = false;
                        for (int i = 0; i < visibilities.Count && !visibleInOneViewer; ++i)
                        {
                            if (visibilities[i].weight > 0f)
                                visibleInOneViewer = true;
                        }
                        if (visibleInOneViewer)
                            AddHDProbeRenderRequests(visibleProbe, null, visibilities, 0, parentCamera);
                    }
                }
                foreach (var pair in renderRequestIndicesWhereTheProbeIsVisible)
                    ListPool<(int index, float weight)>.Release(pair.Value);
                renderRequestIndicesWhereTheProbeIsVisible.Clear();

                // Local function to share common code between view dependent and view independent requests
                void AddHDProbeRenderRequests(
                    HDProbe visibleProbe,
                    Transform viewerTransform,
                    List<(int index, float weight)> visibilities,
                    ulong overrideSceneCullingMask,
                    Camera parentCamera,
                    float referenceFieldOfView = 90,
                    float referenceAspect = 1
                )
                {
                    var position = ProbeCapturePositionSettings.ComputeFrom(
                        visibleProbe,
                        viewerTransform
                    );
                    cameraSettings.Clear();
                    cameraPositionSettings.Clear();
                    HDRenderUtilities.GenerateRenderingSettingsFor(
                        visibleProbe.settings, position,
                        cameraSettings, cameraPositionSettings, overrideSceneCullingMask,
                        referenceFieldOfView: referenceFieldOfView,
                        referenceAspect: referenceAspect
                    );

                    switch (visibleProbe.type)
                    {
                        case ProbeSettings.ProbeType.ReflectionProbe:
                            int desiredProbeSize = (int)((HDRenderPipeline)RenderPipelineManager.currentPipeline).currentPlatformRenderPipelineSettings.lightLoopSettings.reflectionCubemapSize;
                            if (visibleProbe.realtimeTexture == null || visibleProbe.realtimeTexture.width != desiredProbeSize)
                            {
                                visibleProbe.SetTexture(ProbeSettings.Mode.Realtime, HDRenderUtilities.CreateReflectionProbeRenderTarget(desiredProbeSize));
                            }
                            break;
                        case ProbeSettings.ProbeType.PlanarProbe:
                            int desiredPlanarProbeSize = (int)visibleProbe.resolution;
                            if (visibleProbe.realtimeTexture == null || visibleProbe.realtimeTexture.width != desiredPlanarProbeSize)
                            {
                                visibleProbe.SetTexture(ProbeSettings.Mode.Realtime, HDRenderUtilities.CreatePlanarProbeRenderTarget(desiredPlanarProbeSize));
                            }
                            // Set the viewer's camera as the default camera anchor
                            for (var i = 0; i < cameraSettings.Count; ++i)
                            {
                                var v = cameraSettings[i];
                                if (v.volumes.anchorOverride == null)
                                {
                                    v.volumes.anchorOverride = viewerTransform;
                                    cameraSettings[i] = v;
                                }
                            }
                            break;
                    }

                    for (int j = 0; j < cameraSettings.Count; ++j)
                    {
                        var camera = m_ProbeCameraCache.GetOrCreate((viewerTransform, visibleProbe, j), m_FrameCount);
                        var additionalCameraData = camera.GetComponent<HDAdditionalCameraData>();

                        if (additionalCameraData == null)
                            additionalCameraData = camera.gameObject.AddComponent<HDAdditionalCameraData>();
                        additionalCameraData.hasPersistentHistory = true;

                        // We need to set a targetTexture with the right otherwise when setting pixelRect, it will be rescaled internally to the size of the screen
                        camera.targetTexture = visibleProbe.realtimeTexture;
                        camera.gameObject.hideFlags = HideFlags.HideAndDontSave;
                        camera.gameObject.SetActive(false);

                        // Warning: accessing Object.name generate 48B of garbage at each frame here
                        // camera.name = HDUtils.ComputeProbeCameraName(visibleProbe.name, j, viewerTransform?.name);
                        // Non Alloc version of ComputeProbeCameraName but without the viewerTransform name part
                        camera.name = visibleProbe.probeName[j];

                        camera.ApplySettings(cameraSettings[j]);
                        camera.ApplySettings(cameraPositionSettings[j]);
                        camera.cameraType = CameraType.Reflection;
                        camera.pixelRect = new Rect(0, 0, visibleProbe.realtimeTexture.width, visibleProbe.realtimeTexture.height);

                        var _cullingResults = UnsafeGenericPool<HDCullingResults>.Get();
                        _cullingResults.Reset();

                        if (!(TryCalculateFrameParameters(
                                camera,
                                m_XRSystem.emptyPass,
                                out _,
                                out var hdCamera,
                                out var cullingParameters
                            )
                            && TryCull(
                                camera, hdCamera, renderContext, m_SkyManager, cullingParameters, m_Asset,
                                ref _cullingResults
                            )))
                        {
                            // Skip request and free resources
                            UnsafeGenericPool<HDCullingResults>.Release(_cullingResults);
                            continue;
                        }

                        hdCamera.parentCamera = parentCamera; // Used to inherit the properties of the view

                        HDAdditionalCameraData hdCam;
                        camera.TryGetComponent<HDAdditionalCameraData>(out hdCam);
                        hdCam.flipYMode = visibleProbe.type == ProbeSettings.ProbeType.ReflectionProbe
                                ? HDAdditionalCameraData.FlipYMode.ForceFlipY
                                : HDAdditionalCameraData.FlipYMode.Automatic;

                        if (!visibleProbe.realtimeTexture.IsCreated())
                            visibleProbe.realtimeTexture.Create();

                        visibleProbe.SetRenderData(
                            ProbeSettings.Mode.Realtime,
                            new HDProbe.RenderData(
                                camera.worldToCameraMatrix,
                                camera.projectionMatrix,
                                camera.transform.position,
                                camera.transform.rotation,
                                cameraSettings[j].frustum.fieldOfView,
                                cameraSettings[j].frustum.aspect
                            )
                        );

                        // TODO: Assign the actual final target to render to.
                        //   Currently, we use a target for each probe, and then copy it into the cache before using it
                        //   during the lighting pass.
                        //   But what we actually want here, is to render directly into the cache (either CubeArray,
                        //   or Texture2DArray)
                        //   To do so, we need to first allocate in the cache the location of the target and then assign
                        //   it here.
                        var request = new RenderRequest
                        {
                            hdCamera = hdCamera,
                            cullingResults = _cullingResults,
                            clearCameraSettings = true,
                            dependsOnRenderRequestIndices = ListPool<int>.Get(),
                            index = renderRequests.Count,
                            cameraSettings = cameraSettings[j]
                            // TODO: store DecalCullResult
                        };

                        // As we render realtime texture on GPU side, we must tag the texture so our texture array cache detect that something have change
                        visibleProbe.realtimeTexture.IncrementUpdateCount();

                        if (cameraSettings.Count > 1)
                        {
                            var face = (CubemapFace)j;
                            request.target = new RenderRequest.Target
                            {
                                copyToTarget = visibleProbe.realtimeTexture,
                                face = face
                            };
                        }
                        else
                        {
                            request.target = new RenderRequest.Target
                            {
                                id = visibleProbe.realtimeTexture,
                                face = CubemapFace.Unknown
                            };
                        }
                        renderRequests.Add(request);


                        foreach (var visibility in visibilities)
                            renderRequests[visibility.index].dependsOnRenderRequestIndices.Add(request.index);
                    }
                }

                // TODO: Refactor into a method. If possible remove the intermediate target
                // Find max size for Cubemap face targets and resize/allocate if required the intermediate render target
                {
                    var size = Vector2Int.zero;
                    for (int i = 0; i < renderRequests.Count; ++i)
                    {
                        var renderRequest = renderRequests[i];
                        var isCubemapFaceTarget = renderRequest.target.face != CubemapFace.Unknown;
                        if (!isCubemapFaceTarget)
                            continue;

                        var width = renderRequest.hdCamera.actualWidth;
                        var height = renderRequest.hdCamera.actualHeight;
                        size.x = Mathf.Max(width, size.x);
                        size.y = Mathf.Max(height, size.y);
                    }

                    if (size != Vector2.zero)
                    {
                        if (m_TemporaryTargetForCubemaps != null)
                        {
                            if (m_TemporaryTargetForCubemaps.width != size.x
                                || m_TemporaryTargetForCubemaps.height != size.y)
                            {
                                m_TemporaryTargetForCubemaps.Release();
                                m_TemporaryTargetForCubemaps = null;
                            }
                        }
                        if (m_TemporaryTargetForCubemaps == null)
                        {
                            m_TemporaryTargetForCubemaps = new RenderTexture(
                                size.x, size.y, 1, GraphicsFormat.R16G16B16A16_SFloat
                            )
                            {
                                autoGenerateMips = false,
                                useMipMap = false,
                                name = "Temporary Target For Cubemap Face",
                                volumeDepth = 1,
                                useDynamicScale = false
                            };
                        }
                    }
                }

                using (ListPool<int>.Get(out List<int> renderRequestIndicesToRender))
                {
                    // Flatten the render requests graph in an array that guarantee dependency constraints
                    {
                        using (GenericPool<Stack<int>>.Get(out Stack<int> stack))
                        {
                            stack.Clear();
                            for (int i = rootRenderRequestIndices.Count -1; i >= 0; --i)
                            {
                                stack.Push(rootRenderRequestIndices[i]);
                                while (stack.Count > 0)
                                {
                                    var index = stack.Pop();
                                    if (!renderRequestIndicesToRender.Contains(index))
                                        renderRequestIndicesToRender.Add(index);

                                    var request = renderRequests[index];
                                    for (int j = 0; j < request.dependsOnRenderRequestIndices.Count; ++j)
                                        stack.Push(request.dependsOnRenderRequestIndices[j]);
                                }
                            }
                        }
                    }

                    using (new ProfilingScope(null, ProfilingSampler.Get(HDProfileId.HDRenderPipelineAllRenderRequest)))
                    {
                        // Execute render request graph, in reverse order
                        for (int i = renderRequestIndicesToRender.Count - 1; i >= 0; --i)
                        {
                            var renderRequestIndex = renderRequestIndicesToRender[i];
                            var renderRequest = renderRequests[renderRequestIndex];

                            var cmd = CommandBufferPool.Get("");

                            // TODO: Avoid the intermediate target and render directly into final target
                            //  CommandBuffer.Blit does not work on Cubemap faces
                            //  So we use an intermediate RT to perform a CommandBuffer.CopyTexture in the target Cubemap face
                            if (renderRequest.target.face != CubemapFace.Unknown)
                            {
                                if (!m_TemporaryTargetForCubemaps.IsCreated())
                                    m_TemporaryTargetForCubemaps.Create();

                                var hdCamera = renderRequest.hdCamera;
                                ref var target = ref renderRequest.target;
                                target.id = m_TemporaryTargetForCubemaps;
                            }


                            // var aovRequestIndex = 0;
                            foreach (var aovRequest in renderRequest.hdCamera.aovRequests)
                            {
                                using (new ProfilingScope(cmd, ProfilingSampler.Get(HDProfileId.HDRenderPipelineRenderAOV)))
                                {
                                    cmd.SetInvertCulling(renderRequest.cameraSettings.invertFaceCulling);
                                    ExecuteRenderRequest(renderRequest, renderContext, cmd, aovRequest);
                                    cmd.SetInvertCulling(false);
                                }
                                renderContext.ExecuteCommandBuffer(cmd);
                                CommandBufferPool.Release(cmd);
                                renderContext.Submit();
                                cmd = CommandBufferPool.Get();
                            }

                            using (new ProfilingScope(cmd, renderRequest.hdCamera.profilingSampler))
                            {
                                cmd.SetInvertCulling(renderRequest.cameraSettings.invertFaceCulling);
                                ExecuteRenderRequest(renderRequest, renderContext, cmd, AOVRequestData.defaultAOVRequestDataNonAlloc);
                                cmd.SetInvertCulling(false);
                                UnityEngine.Rendering.RenderPipeline.EndCameraRendering(renderContext, renderRequest.hdCamera.camera);
                            }

                            {
                                var target = renderRequest.target;
                                // Handle the copy if requested
                                if (target.copyToTarget != null)
                                {
                                    cmd.CopyTexture(
                                        target.id, 0, 0, 0, 0, renderRequest.hdCamera.actualWidth, renderRequest.hdCamera.actualHeight,
                                        target.copyToTarget, (int)target.face, 0, 0, 0
                                    );
                                }
                                if (renderRequest.clearCameraSettings)
                                    // release reference because the RenderTexture might be destroyed before the camera
                                    renderRequest.hdCamera.camera.targetTexture = null;

                                ListPool<int>.Release(renderRequest.dependsOnRenderRequestIndices);

                                // Culling results can be shared between render requests: clear only when required
                                if (!skipClearCullingResults.Contains(renderRequest.index))
                                {
                                    renderRequest.cullingResults.decalCullResults?.Clear();
                                    UnsafeGenericPool<HDCullingResults>.Release(renderRequest.cullingResults);
                                }
                            }

                            // Render XR mirror view once all render requests have been completed
                            if (i == 0 && renderRequest.hdCamera.camera.cameraType == CameraType.Game)
                            {
                                m_XRSystem.RenderMirrorView(cmd);
                            }

                            // Now that all cameras have been rendered, let's propagate the data required for screen space shadows
                            PropagateScreenSpaceShadowData();

                            renderContext.ExecuteCommandBuffer(cmd);
                            CommandBufferPool.Release(cmd);
                            renderContext.Submit();
                        }
                    }
                }
            }

            m_XRSystem.ReleaseFrame();
            UnityEngine.Rendering.RenderPipeline.EndFrameRendering(renderContext, cameras);
        }


        void PropagateScreenSpaceShadowData()
        {
            // For every unique light that has been registered, update the previous transform
            foreach (HDAdditionalLightData lightData in m_ScreenSpaceShadowsUnion)
            {
                lightData.previousTransform = lightData.transform.localToWorldMatrix;
            }
        }

        void ExecuteRenderRequest(
            RenderRequest renderRequest,
            ScriptableRenderContext renderContext,
            CommandBuffer cmd,
            AOVRequestData aovRequest
        )
        {
            InitializeGlobalResources(renderContext);

            var hdCamera = renderRequest.hdCamera;
            var camera = hdCamera.camera;
            var cullingResults = renderRequest.cullingResults.cullingResults;
            var customPassCullingResults = renderRequest.cullingResults.customPassCullingResults ?? cullingResults;
            var hdProbeCullingResults = renderRequest.cullingResults.hdProbeCullingResults;
            var decalCullingResults = renderRequest.cullingResults.decalCullResults;
            var target = renderRequest.target;

            // Updates RTHandle
            hdCamera.BeginRender(cmd);

            if (m_RayTracingSupported)
            {
                // This call need to happen once per camera
                // TODO: This can be wasteful for "compatible" cameras.
                // We need to determine the minimum set of feature used by all the camera and build the minimum number of acceleration structures.
                BuildRayTracingAccelerationStructure(hdCamera);
            }

            using (ListPool<RTHandle>.Get(out var aovBuffers))
            {
                aovRequest.AllocateTargetTexturesIfRequired(ref aovBuffers);

            // If we render a reflection view or a preview we should not display any debug information
            // This need to be call before ApplyDebugDisplaySettings()
            if (camera.cameraType == CameraType.Reflection || camera.cameraType == CameraType.Preview)
            {
                // Neutral allow to disable all debug settings
                m_CurrentDebugDisplaySettings = s_NeutralDebugDisplaySettings;
            }
            else
            {
                // Make sure we are in sync with the debug menu for the msaa count
                m_MSAASamples = m_DebugDisplaySettings.data.msaaSamples;
                m_SharedRTManager.SetNumMSAASamples(m_MSAASamples);

                m_DebugDisplaySettings.UpdateCameraFreezeOptions();

                m_CurrentDebugDisplaySettings = m_DebugDisplaySettings;
            }

            aovRequest.SetupDebugData(ref m_CurrentDebugDisplaySettings);

            if (hdCamera.frameSettings.IsEnabled(FrameSettingsField.RayTracing))
            {
                // Must update after getting DebugDisplaySettings
                m_RayCountManager.ClearRayCount(cmd, hdCamera, m_CurrentDebugDisplaySettings.data.countRays);
            }


            if (hdCamera.frameSettings.IsEnabled(FrameSettingsField.Decals))
            {
                using (new ProfilingScope(cmd, ProfilingSampler.Get(HDProfileId.DBufferPrepareDrawData)))
                {
                    // TODO: update singleton with DecalCullResults
                    DecalSystem.instance.CurrentCamera = hdCamera.camera; // Singletons are extremely dangerous...
                    DecalSystem.instance.LoadCullResults(decalCullingResults);
                    DecalSystem.instance.UpdateCachedMaterialData();    // textures, alpha or fade distances could've changed
                    DecalSystem.instance.CreateDrawData();              // prepare data is separate from draw
                    DecalSystem.instance.UpdateTextureAtlas(cmd);       // as this is only used for transparent pass, would've been nice not to have to do this if no transparent renderers are visible, needs to happen after CreateDrawData
                }
            }

            using (new ProfilingScope(null, ProfilingSampler.Get(HDProfileId.CustomPassVolumeUpdate)))
            {
                if (hdCamera.frameSettings.IsEnabled(FrameSettingsField.CustomPass))
                    CustomPassVolume.Update(hdCamera);
            }

            // Do anything we need to do upon a new frame.
            // The NewFrame must be after the VolumeManager update and before Resize because it uses properties set in NewFrame
            LightLoopNewFrame(hdCamera);

            // Apparently scissor states can leak from editor code. As it is not used currently in HDRP (apart from VR). We disable scissor at the beginning of the frame.
            cmd.DisableScissorRect();

            Resize(hdCamera);
            m_PostProcessSystem.BeginFrame(cmd, hdCamera, this);

            ApplyDebugDisplaySettings(hdCamera, cmd);
            m_SkyManager.UpdateCurrentSkySettings(hdCamera);

            SetupCameraProperties(hdCamera, renderContext, cmd);

            // TODO: Find a correct place to bind these material textures
            // We have to bind the material specific global parameters in this mode
            foreach (var material in m_MaterialList)
                material.Bind(cmd);

            // Frustum cull density volumes on the CPU. Can be performed as soon as the camera is set up.
            DensityVolumeList densityVolumes = PrepareVisibleDensityVolumeList(hdCamera, cmd, hdCamera.time);

            // Note: Legacy Unity behave like this for ShadowMask
            // When you select ShadowMask in Lighting panel it recompile shaders on the fly with the SHADOW_MASK keyword.
            // However there is no C# function that we can query to know what mode have been select in Lighting Panel and it will be wrong anyway. Lighting Panel setup what will be the next bake mode. But until light is bake, it is wrong.
            // Currently to know if you need shadow mask you need to go through all visible lights (of CullResult), check the LightBakingOutput struct and look at lightmapBakeType/mixedLightingMode. If one light have shadow mask bake mode, then you need shadow mask features (i.e extra Gbuffer).
            // It mean that when we build a standalone player, if we detect a light with bake shadow mask, we generate all shader variant (with and without shadow mask) and at runtime, when a bake shadow mask light is visible, we dynamically allocate an extra GBuffer and switch the shader.
            // So the first thing to do is to go through all the light: PrepareLightsForGPU
            bool enableBakeShadowMask = PrepareLightsForGPU(cmd, hdCamera, cullingResults, hdProbeCullingResults, densityVolumes, m_CurrentDebugDisplaySettings, aovRequest);

            // Let's bind as soon as possible the light data
            BindLightDataParameters(hdCamera, cmd);

            // Configure all the keywords
            ConfigureKeywords(enableBakeShadowMask, hdCamera, cmd);

            // Caution: We require sun light here as some skies use the sun light to render, it means that UpdateSkyEnvironment must be called after PrepareLightsForGPU.
            // TODO: Try to arrange code so we can trigger this call earlier and use async compute here to run sky convolution during other passes (once we move convolution shader to compute).
            if (!m_CurrentDebugDisplaySettings.IsMatcapViewEnabled(hdCamera))
                UpdateSkyEnvironment(hdCamera, renderContext, m_FrameCount, cmd);
            else
                cmd.SetGlobalTexture(HDShaderIDs._SkyTexture, CoreUtils.magentaCubeTextureArray);

            // PushGlobalParams must be call after UpdateSkyEnvironment so AmbientProbe is correctly setup for volumetric
            PushGlobalParams(hdCamera, cmd);
            VFXManager.ProcessCameraCommand(camera, cmd);


            if (GL.wireframe)
            {
                RenderWireFrame(cullingResults, hdCamera, target.id, renderContext, cmd);
                return;
            }

            if (m_RenderGraph.enabled)
            {
                ExecuteWithRenderGraph(renderRequest, aovRequest, aovBuffers, renderContext, cmd);
                return;
            }

            hdCamera.xr.StartSinglePass(cmd, camera, renderContext);

            ClearBuffers(hdCamera, cmd);

            // Render XR occlusion mesh to depth buffer early in the frame to improve performance
            if (hdCamera.xr.enabled && m_Asset.currentPlatformRenderPipelineSettings.xrSettings.occlusionMesh)
            {
                hdCamera.xr.StopSinglePass(cmd, camera, renderContext);
                hdCamera.xr.RenderOcclusionMeshes(cmd, m_SharedRTManager.GetDepthStencilBuffer(hdCamera.frameSettings.IsEnabled(FrameSettingsField.MSAA)));
                hdCamera.xr.StartSinglePass(cmd, camera, renderContext);
            }

            // Bind the custom color/depth before the first custom pass
            if (hdCamera.frameSettings.IsEnabled(FrameSettingsField.CustomPass))
            {
                if (m_CustomPassColorBuffer.IsValueCreated)
                    cmd.SetGlobalTexture(HDShaderIDs._CustomColorTexture, m_CustomPassColorBuffer.Value);
                if (m_CustomPassDepthBuffer.IsValueCreated)
                    cmd.SetGlobalTexture(HDShaderIDs._CustomDepthTexture, m_CustomPassDepthBuffer.Value);
            }

            RenderCustomPass(renderContext, cmd, hdCamera, customPassCullingResults, CustomPassInjectionPoint.BeforeRendering);

            // This is always false in forward and if it is true, is equivalent of saying we have a partial depth prepass.
            bool shouldRenderMotionVectorAfterGBuffer = RenderDepthPrepass(cullingResults, hdCamera, renderContext, cmd);
            if (!shouldRenderMotionVectorAfterGBuffer)
            {
                // If objects motion vectors if enabled, this will render the objects with motion vector into the target buffers (in addition to the depth)
                // Note: An object with motion vector must not be render in the prepass otherwise we can have motion vector write that should have been rejected
                RenderObjectsMotionVectors(cullingResults, hdCamera, renderContext, cmd);
            }
            // If we have MSAA, we need to complete the motion vector buffer before buffer resolves, hence we need to run camera mv first.
            // This is always fine since shouldRenderMotionVectorAfterGBuffer is always false for forward.
            bool needCameraMVBeforeResolve = hdCamera.frameSettings.IsEnabled(FrameSettingsField.MSAA);
            if (needCameraMVBeforeResolve)
            {
                RenderCameraMotionVectors(cullingResults, hdCamera, renderContext, cmd);
            }

            PreRenderSky(hdCamera, cmd);

            // Now that all depths have been rendered, resolve the depth buffer
            m_SharedRTManager.ResolveSharedRT(cmd, hdCamera);

            RenderDBuffer(hdCamera, cmd, renderContext, cullingResults);

            RenderGBuffer(cullingResults, hdCamera, renderContext, cmd);

            DecalNormalPatch(hdCamera, cmd);

            // We can now bind the normal buffer to be use by any effect
            m_SharedRTManager.BindNormalBuffer(cmd);

            // After Depth and Normals/roughness including decals
            RenderCustomPass(renderContext, cmd, hdCamera, customPassCullingResults, CustomPassInjectionPoint.AfterOpaqueDepthAndNormal);

            // In both forward and deferred, everything opaque should have been rendered at this point so we can safely copy the depth buffer for later processing.
            GenerateDepthPyramid(hdCamera, cmd, FullScreenDebugMode.DepthPyramid);

            // Depth texture is now ready, bind it (Depth buffer could have been bind before if DBuffer is enable)
            cmd.SetGlobalTexture(HDShaderIDs._CameraDepthTexture, m_SharedRTManager.GetDepthTexture());

            if (shouldRenderMotionVectorAfterGBuffer)
            {
                // See the call RenderObjectsMotionVectors() above and comment
                RenderObjectsMotionVectors(cullingResults, hdCamera, renderContext, cmd);
            }

            // In case we don't have MSAA, we always run camera motion vectors when is safe to assume Object MV are rendered
            if(!needCameraMVBeforeResolve)
            {
                RenderCameraMotionVectors(cullingResults, hdCamera, renderContext, cmd);
            }

#if UNITY_EDITOR
            var showGizmos = camera.cameraType == CameraType.SceneView ||
                            (camera.targetTexture == null && camera.cameraType == CameraType.Game);
#endif

            RenderTransparencyOverdraw(cullingResults, hdCamera, renderContext, cmd);

            if (m_CurrentDebugDisplaySettings.IsDebugMaterialDisplayEnabled() || m_CurrentDebugDisplaySettings.IsMaterialValidationEnabled() || CoreUtils.IsSceneLightingDisabled(hdCamera.camera))
            {
                RenderDebugViewMaterial(cullingResults, hdCamera, renderContext, cmd);
            }
            else if (hdCamera.frameSettings.IsEnabled(FrameSettingsField.RayTracing) &&
                     hdCamera.volumeStack.GetComponent<PathTracing>().enable.value)
            {
                // Update the light clusters that we need to update
                BuildRayTracingLightCluster(cmd, hdCamera);

                // We only request the light cluster if we are gonna use it for debug mode
                if (FullScreenDebugMode.LightCluster == m_CurrentDebugDisplaySettings.data.fullScreenDebugMode && GetRayTracingClusterState())
                {
                    HDRaytracingLightCluster lightCluster = RequestLightCluster();
                    lightCluster.EvaluateClusterDebugView(cmd, hdCamera);
                }

                RenderPathTracing(hdCamera, cmd, m_CameraColorBuffer, renderContext, m_FrameCount);
            }
            else
            {

                // When debug is enabled we need to clear otherwise we may see non-shadows areas with stale values.
                if (hdCamera.frameSettings.IsEnabled(FrameSettingsField.ContactShadows) && m_CurrentDebugDisplaySettings.data.fullScreenDebugMode == FullScreenDebugMode.ContactShadows)
                {
                    CoreUtils.SetRenderTarget(cmd, m_ContactShadowBuffer, ClearFlag.Color, Color.clear);
                }

                BuildCoarseStencilAndResolveIfNeeded(hdCamera, cmd);

                hdCamera.xr.StopSinglePass(cmd, camera, renderContext);

                var buildLightListTask = new HDGPUAsyncTask("Build light list", ComputeQueueType.Background);
                // It is important that this task is in the same queue as the build light list due to dependency it has on it. If really need to move it, put an extra fence to make sure buildLightListTask has finished.
                var volumeVoxelizationTask = new HDGPUAsyncTask("Volumetric voxelization", ComputeQueueType.Background);
                var SSRTask = new HDGPUAsyncTask("Screen Space Reflection", ComputeQueueType.Background);
                var SSAOTask = new HDGPUAsyncTask("SSAO", ComputeQueueType.Background);

                // Avoid garbage by explicitely passing parameters to the lambdas
                var asyncParams = new HDGPUAsyncTaskParams
                {
                    renderContext = renderContext,
                    hdCamera = hdCamera,
                    frameCount = m_FrameCount,
                };

                var haveAsyncTaskWithShadows = false;
                if (hdCamera.frameSettings.BuildLightListRunsAsync())
                {
                    buildLightListTask.Start(cmd, asyncParams, Callback, !haveAsyncTaskWithShadows);

                    haveAsyncTaskWithShadows = true;

                    void Callback(CommandBuffer c, HDGPUAsyncTaskParams a)
                        => BuildGPULightListsCommon(a.hdCamera, c);
                }

                if (hdCamera.frameSettings.VolumeVoxelizationRunsAsync())
                {
                    volumeVoxelizationTask.Start(cmd, asyncParams, Callback, !haveAsyncTaskWithShadows);

                    haveAsyncTaskWithShadows = true;

                    void Callback(CommandBuffer c, HDGPUAsyncTaskParams a)
                        => VolumeVoxelizationPass(a.hdCamera, c);
                }

                if (hdCamera.frameSettings.SSRRunsAsync())
                {
                    SSRTask.Start(cmd, asyncParams, Callback, !haveAsyncTaskWithShadows);

                    haveAsyncTaskWithShadows = true;

                    void Callback(CommandBuffer c, HDGPUAsyncTaskParams a)
                            => RenderSSR(a.hdCamera, c, a.renderContext);
                }

                if (hdCamera.frameSettings.SSAORunsAsync())
                {
                    SSAOTask.Start(cmd, asyncParams, AsyncSSAODispatch, !haveAsyncTaskWithShadows);
                    haveAsyncTaskWithShadows = true;

                    void AsyncSSAODispatch(CommandBuffer c, HDGPUAsyncTaskParams a)
                        => m_AmbientOcclusionSystem.Dispatch(c, a.hdCamera, a.frameCount);
                }

                using (new ProfilingScope(cmd, ProfilingSampler.Get(HDProfileId.RenderShadowMaps)))
                {
                    // This call overwrites camera properties passed to the shader system.
                    RenderShadowMaps(renderContext, cmd, cullingResults, hdCamera);

                    hdCamera.SetupGlobalParams(cmd, m_FrameCount);
                }

                if (hdCamera.frameSettings.IsEnabled(FrameSettingsField.RayTracing))
                {
                    // Update the light clusters that we need to update
                    BuildRayTracingLightCluster(cmd, hdCamera);

                    // We only request the light cluster if we are gonna use it for debug mode
                    if (FullScreenDebugMode.LightCluster == m_CurrentDebugDisplaySettings.data.fullScreenDebugMode && GetRayTracingClusterState())
                    {
                        HDRaytracingLightCluster lightCluster = RequestLightCluster();
                        lightCluster.EvaluateClusterDebugView(cmd, hdCamera);
                    }

                    bool validIndirectDiffuse = ValidIndirectDiffuseState(hdCamera);
                    if (validIndirectDiffuse)
                    {
                        RenderIndirectDiffuse(hdCamera, cmd, renderContext, m_FrameCount);
                    }
                }

                if (!hdCamera.frameSettings.SSRRunsAsync())
                {
                    // Needs the depth pyramid and motion vectors, as well as the render of the previous frame.
                    RenderSSR(hdCamera, cmd, renderContext);
                }

                // Contact shadows needs the light loop so we do them after the build light list
                if (hdCamera.frameSettings.BuildLightListRunsAsync())
                {
                    buildLightListTask.EndWithPostWork(cmd, hdCamera, Callback);

                    void Callback(CommandBuffer c, HDCamera cam)
                    {
                        var hdrp = (RenderPipelineManager.currentPipeline as HDRenderPipeline);
                        var globalParams = hdrp.PrepareLightLoopGlobalParameters(cam);
                        PushLightLoopGlobalParams(globalParams, c);
                    }
                }
                else
                {
                    BuildGPULightLists(hdCamera, cmd);
                }

                if (!hdCamera.frameSettings.SSAORunsAsync())
                    m_AmbientOcclusionSystem.Render(cmd, hdCamera, renderContext, m_FrameCount);

                // Run the contact shadows here as they need the light list
                HDUtils.CheckRTCreated(m_ContactShadowBuffer);
                RenderContactShadows(hdCamera, cmd);
                PushFullScreenDebugTexture(hdCamera, cmd, m_ContactShadowBuffer, FullScreenDebugMode.ContactShadows);

                hdCamera.xr.StartSinglePass(cmd, camera, renderContext);
                RenderScreenSpaceShadows(hdCamera, cmd);
                hdCamera.xr.StopSinglePass(cmd, camera, renderContext);

                if (hdCamera.frameSettings.VolumeVoxelizationRunsAsync())
                {
                    volumeVoxelizationTask.End(cmd, hdCamera);
                }
                else
                {
                    // Perform the voxelization step which fills the density 3D texture.
                    VolumeVoxelizationPass(hdCamera, cmd);
                }

                // Render the volumetric lighting.
                // The pass requires the volume properties, the light list and the shadows, and can run async.
                VolumetricLightingPass(hdCamera, cmd, m_FrameCount);

                if (hdCamera.frameSettings.SSAORunsAsync())
                {
                    SSAOTask.EndWithPostWork(cmd, hdCamera, Callback);
                    void Callback(CommandBuffer c, HDCamera cam)
                    {
                        var hdrp = (RenderPipelineManager.currentPipeline as HDRenderPipeline);
                        hdrp.m_AmbientOcclusionSystem.PostDispatchWork(c, cam);
                    }
                }

                SetContactShadowsTexture(hdCamera, m_ContactShadowBuffer, cmd);


                if (hdCamera.frameSettings.SSRRunsAsync())
                {
                    SSRTask.End(cmd, hdCamera);
                }

                hdCamera.xr.StartSinglePass(cmd, camera, renderContext);

                RenderDeferredLighting(hdCamera, cmd);

                RenderForwardOpaque(cullingResults, hdCamera, renderContext, cmd);

                m_SharedRTManager.ResolveMSAAColor(cmd, hdCamera, m_CameraSssDiffuseLightingMSAABuffer, m_CameraSssDiffuseLightingBuffer);
                m_SharedRTManager.ResolveMSAAColor(cmd, hdCamera, GetSSSBufferMSAA(), GetSSSBuffer());

                // SSS pass here handle both SSS material from deferred and forward
                RenderSubsurfaceScattering(hdCamera, cmd, hdCamera.frameSettings.IsEnabled(FrameSettingsField.MSAA) ? m_CameraColorMSAABuffer : m_CameraColorBuffer,
                                           m_CameraSssDiffuseLightingBuffer, m_SharedRTManager.GetDepthStencilBuffer(hdCamera.frameSettings.IsEnabled(FrameSettingsField.MSAA)), m_SharedRTManager.GetDepthTexture());

                RenderForwardEmissive(cullingResults, hdCamera, renderContext, cmd);

                RenderSky(hdCamera, cmd);

                // Send all the geometry graphics buffer to client systems if required (must be done after the pyramid and before the transparent depth pre-pass)
                SendGeometryGraphicsBuffers(cmd, hdCamera);

                m_PostProcessSystem.DoUserAfterOpaqueAndSky(cmd, hdCamera, m_CameraColorBuffer);

                // No need for old stencil values here since from transparent on different features are tagged
                ClearStencilBuffer(hdCamera, cmd);

                RenderTransparentDepthPrepass(cullingResults, hdCamera, renderContext, cmd);

<<<<<<< HEAD
=======
                if(hdCamera.IsTransparentSSREnabled())
                {
                    // We need htile for SSS, but we don't need to resolve again
                    BuildCoarseStencilAndResolveIfNeeded(hdCamera, m_SharedRTManager.GetDepthStencilBuffer(msaaEnabled),
                                                     msaaEnabled ? m_SharedRTManager.GetStencilBuffer(msaaEnabled) : null,
                                                     m_SharedRTManager.GetCoarseStencilBuffer(), cmd);
                }

>>>>>>> 639ac4b6
                RenderSSRTransparent(hdCamera, cmd, renderContext);

                if (hdCamera.frameSettings.IsEnabled(FrameSettingsField.RayTracing))
                {
                    RaytracingRecursiveRender(hdCamera, cmd, renderContext, cullingResults);
                }

                // To allow users to fetch the current color buffer, we temporarily bind the camera color buffer
                cmd.SetGlobalTexture(HDShaderIDs._ColorPyramidTexture, m_CameraColorBuffer);
                RenderCustomPass(renderContext, cmd, hdCamera, customPassCullingResults, CustomPassInjectionPoint.BeforePreRefraction);

                // Render pre refraction objects
                RenderForwardTransparent(cullingResults, hdCamera, true, renderContext, cmd);

                if (hdCamera.frameSettings.IsEnabled(FrameSettingsField.Refraction))
                {
                    // First resolution of the color buffer for the color pyramid
                    m_SharedRTManager.ResolveMSAAColor(cmd, hdCamera, m_CameraColorMSAABuffer, m_CameraColorBuffer);

                    RenderColorPyramid(hdCamera, cmd, true);

                    // Bind current color pyramid for shader graph SceneColorNode on transparent objects
                    cmd.SetGlobalTexture(HDShaderIDs._ColorPyramidTexture, hdCamera.GetCurrentFrameRT((int)HDCameraFrameHistoryType.ColorBufferMipChain));
                }
                else
                {
                    cmd.SetGlobalTexture(HDShaderIDs._ColorPyramidTexture, TextureXR.GetBlackTexture());
                }

                // We don't have access to the color pyramid with transparent if rough refraction is disabled
                RenderCustomPass(renderContext, cmd, hdCamera, customPassCullingResults, CustomPassInjectionPoint.BeforeTransparent);

                // Render all type of transparent forward (unlit, lit, complex (hair...)) to keep the sorting between transparent objects.
                RenderForwardTransparent(cullingResults, hdCamera, false, renderContext, cmd);

                // We push the motion vector debug texture here as transparent object can overwrite the motion vector texture content.
                if(m_Asset.currentPlatformRenderPipelineSettings.supportMotionVectors)
                    PushFullScreenDebugTexture(hdCamera, cmd, m_SharedRTManager.GetMotionVectorsBuffer(), FullScreenDebugMode.MotionVectors);

                // Second resolve the color buffer for finishing the frame
                m_SharedRTManager.ResolveMSAAColor(cmd, hdCamera, m_CameraColorMSAABuffer, m_CameraColorBuffer);

                // Render All forward error
                RenderForwardError(cullingResults, hdCamera, renderContext, cmd);

                DownsampleDepthForLowResTransparency(hdCamera, cmd);

                RenderLowResTransparent(cullingResults, hdCamera, renderContext, cmd);

                UpsampleTransparent(hdCamera, cmd);

                // Fill depth buffer to reduce artifact for transparent object during postprocess
                RenderTransparentDepthPostpass(cullingResults, hdCamera, renderContext, cmd);

                RenderColorPyramid(hdCamera, cmd, false);

                AccumulateDistortion(cullingResults, hdCamera, renderContext, cmd);
                RenderDistortion(hdCamera, cmd);

                PushFullScreenDebugTexture(hdCamera, cmd, m_CameraColorBuffer, FullScreenDebugMode.NanTracker);
                PushFullScreenLightingDebugTexture(hdCamera, cmd, m_CameraColorBuffer);

#if UNITY_EDITOR
                // Render gizmos that should be affected by post processes
                if (showGizmos)
                {
                    if(m_CurrentDebugDisplaySettings.GetDebugLightingMode() == DebugLightingMode.MatcapView)
                    {
                        Gizmos.exposure = Texture2D.blackTexture;
                    }
                    else
                    {
                        Gizmos.exposure = m_PostProcessSystem.GetExposureTexture(hdCamera).rt;
                    }

                    RenderGizmos(cmd, camera, renderContext, GizmoSubset.PreImageEffects);
                }
#endif
            }


            // At this point, m_CameraColorBuffer has been filled by either debug views are regular rendering so we can push it here.
            PushColorPickerDebugTexture(cmd, hdCamera, m_CameraColorBuffer);

            RenderCustomPass(renderContext, cmd, hdCamera, customPassCullingResults, CustomPassInjectionPoint.BeforePostProcess);

            aovRequest.PushCameraTexture(cmd, AOVBuffers.Color, hdCamera, m_CameraColorBuffer, aovBuffers);

            RenderTargetIdentifier postProcessDest = HDUtils.PostProcessIsFinalPass(hdCamera) ? target.id : m_IntermediateAfterPostProcessBuffer;
            RenderPostProcess(cullingResults, hdCamera, postProcessDest, renderContext, cmd);

            RenderCustomPass(renderContext, cmd, hdCamera, customPassCullingResults, CustomPassInjectionPoint.AfterPostProcess);

            // Copy and rescale depth buffer for XR devices
            if (hdCamera.xr.enabled && hdCamera.xr.copyDepth)
            {
                using (new ProfilingScope(cmd, ProfilingSampler.Get(HDProfileId.XRDepthCopy)))
                {
                    var depthBuffer = m_SharedRTManager.GetDepthStencilBuffer();
                    var rtScale = depthBuffer.rtHandleProperties.rtHandleScale / DynamicResolutionHandler.instance.GetCurrentScale();

                    m_CopyDepthPropertyBlock.SetTexture(HDShaderIDs._InputDepth, depthBuffer);
                    m_CopyDepthPropertyBlock.SetVector(HDShaderIDs._BlitScaleBias, rtScale);
                    m_CopyDepthPropertyBlock.SetInt("_FlipY", 1);

                    cmd.SetRenderTarget(target.id, 0, CubemapFace.Unknown, -1);
                    cmd.SetViewport(hdCamera.finalViewport);
                    CoreUtils.DrawFullScreen(cmd, m_CopyDepth, m_CopyDepthPropertyBlock);
                }
            }

            // In developer build, we always render post process in m_AfterPostProcessBuffer at (0,0) in which we will then render debug.
            // Because of this, we need another blit here to the final render target at the right viewport.
            if (!HDUtils.PostProcessIsFinalPass(hdCamera) || aovRequest.isValid)
            {
                hdCamera.ExecuteCaptureActions(m_IntermediateAfterPostProcessBuffer, cmd);

                RenderDebug(hdCamera, cmd, cullingResults);

                hdCamera.xr.StopSinglePass(cmd, hdCamera.camera, renderContext);

                using (new ProfilingScope(cmd, ProfilingSampler.Get(HDProfileId.BlitToFinalRTDevBuildOnly)))
                {
                    for (int viewIndex = 0; viewIndex < hdCamera.viewCount; ++viewIndex)
                    {
                        var finalBlitParams = PrepareFinalBlitParameters(hdCamera, viewIndex);
                        BlitFinalCameraTexture(finalBlitParams, m_BlitPropertyBlock, m_IntermediateAfterPostProcessBuffer, target.id, cmd);
                    }
                }

                aovRequest.PushCameraTexture(cmd, AOVBuffers.Output, hdCamera, m_IntermediateAfterPostProcessBuffer, aovBuffers);
            }

            // XR mirror view and blit do device
            hdCamera.xr.EndCamera(cmd, hdCamera, renderContext);

            // Send all the color graphics buffer to client systems if required.
            SendColorGraphicsBuffer(cmd, hdCamera);

            // Due to our RT handle system we don't write into the backbuffer depth buffer (as our depth buffer can be bigger than the one provided)
            // So we need to do a copy of the corresponding part of RT depth buffer in the target depth buffer in various situation:
            // - RenderTexture (camera.targetTexture != null) has a depth buffer (camera.targetTexture.depth != 0)
            // - We are rendering into the main game view (i.e not a RenderTexture camera.cameraType == CameraType.Game && hdCamera.camera.targetTexture == null) in the editor for allowing usage of Debug.DrawLine and Debug.Ray.
            // - We draw Gizmo/Icons in the editor (hdCamera.camera.targetTexture != null && camera.targetTexture.depth != 0 - The Scene view has a targetTexture and a depth texture)
            // TODO: If at some point we get proper render target aliasing, we will be able to use the provided depth texture directly with our RT handle system
            // Note: Debug.DrawLine and Debug.Ray only work in editor, not in player
            var copyDepth = hdCamera.camera.targetTexture != null && hdCamera.camera.targetTexture.depth != 0;
#if UNITY_EDITOR
            copyDepth = copyDepth || hdCamera.isMainGameView; // Specific case of Debug.DrawLine and Debug.Ray
#endif
            if (copyDepth && !hdCamera.xr.enabled)
            {
                using (new ProfilingScope(cmd, ProfilingSampler.Get(HDProfileId.CopyDepthInTargetTexture)))
                {
                    cmd.SetRenderTarget(target.id);
                    cmd.SetViewport(hdCamera.finalViewport);
                    m_CopyDepthPropertyBlock.SetTexture(HDShaderIDs._InputDepth, m_SharedRTManager.GetDepthStencilBuffer());
                    // When we are Main Game View we need to flip the depth buffer ourselves as we are after postprocess / blit that have already flipped the screen
                    m_CopyDepthPropertyBlock.SetInt("_FlipY", hdCamera.isMainGameView ? 1 : 0);
                    m_CopyDepthPropertyBlock.SetVector(HDShaderIDs._BlitScaleBias, new Vector4(1.0f, 1.0f, 0.0f, 0.0f));
                    CoreUtils.DrawFullScreen(cmd, m_CopyDepth, m_CopyDepthPropertyBlock);
                }
            }
                aovRequest.PushCameraTexture(cmd, AOVBuffers.DepthStencil, hdCamera, m_SharedRTManager.GetDepthStencilBuffer(), aovBuffers);
                aovRequest.PushCameraTexture(cmd, AOVBuffers.Normals, hdCamera, m_SharedRTManager.GetNormalBuffer(), aovBuffers);
                if (m_Asset.currentPlatformRenderPipelineSettings.supportMotionVectors)
                    aovRequest.PushCameraTexture(cmd, AOVBuffers.MotionVectors, hdCamera, m_SharedRTManager.GetMotionVectorsBuffer(), aovBuffers);

#if UNITY_EDITOR
            // We need to make sure the viewport is correctly set for the editor rendering. It might have been changed by debug overlay rendering just before.
            cmd.SetViewport(hdCamera.finalViewport);

            // Render overlay Gizmos
            if (showGizmos)
                RenderGizmos(cmd, camera, renderContext, GizmoSubset.PostImageEffects);
#endif

                aovRequest.Execute(cmd, aovBuffers, RenderOutputProperties.From(hdCamera));
            }

            // This is required so that all commands up to here are executed before EndCameraRendering is called for the user.
            // Otherwise command would not be rendered in order.
            renderContext.ExecuteCommandBuffer(cmd);
            cmd.Clear();
        }

        struct BlitFinalCameraTextureParameters
        {
            public bool                     flip;
            public int                      srcTexArraySlice;
            public int                      dstTexArraySlice;
            public Rect                     viewport;
            public Material                 blitMaterial;
        }

        internal RTHandle GetExposureTexture(HDCamera hdCamera) =>
            m_PostProcessSystem.GetExposureTexture(hdCamera);

        BlitFinalCameraTextureParameters PrepareFinalBlitParameters(HDCamera hdCamera, int viewIndex)
        {
            var parameters = new BlitFinalCameraTextureParameters();

            if (hdCamera.xr.enabled)
            {
                parameters.viewport = hdCamera.xr.GetViewport(viewIndex);
                parameters.srcTexArraySlice = viewIndex;
                parameters.dstTexArraySlice = hdCamera.xr.GetTextureArraySlice(viewIndex);
            }
            else
            {
                parameters.viewport = hdCamera.finalViewport;
                parameters.srcTexArraySlice = -1;
                parameters.dstTexArraySlice = -1;
            }

            parameters.flip = hdCamera.flipYMode == HDAdditionalCameraData.FlipYMode.ForceFlipY || hdCamera.isMainGameView;
            parameters.blitMaterial = HDUtils.GetBlitMaterial(TextureXR.useTexArray ? TextureDimension.Tex2DArray : TextureDimension.Tex2D, singleSlice: parameters.srcTexArraySlice >= 0);

            return parameters;
        }

        static void BlitFinalCameraTexture(BlitFinalCameraTextureParameters parameters, MaterialPropertyBlock propertyBlock, RTHandle source, RenderTargetIdentifier destination, CommandBuffer cmd)
        {
            // Here we can't use the viewport scale provided in hdCamera. The reason is that this scale is for internal rendering before post process with dynamic resolution factored in.
            // Here the input texture is already at the viewport size but may be smaller than the RT itself (because of the RTHandle system) so we compute the scale specifically here.
            var scaleBias = new Vector4((float)parameters.viewport.width / source.rt.width, (float)parameters.viewport.height / source.rt.height, 0.0f, 0.0f);

            if (parameters.flip)
            {
                scaleBias.w = scaleBias.y;
                scaleBias.y *= -1;
            }

            propertyBlock.SetTexture(HDShaderIDs._BlitTexture, source);
            propertyBlock.SetVector(HDShaderIDs._BlitScaleBias, scaleBias);
            propertyBlock.SetFloat(HDShaderIDs._BlitMipLevel, 0);
            propertyBlock.SetInt(HDShaderIDs._BlitTexArraySlice, parameters.srcTexArraySlice);
            HDUtils.DrawFullScreen(cmd, parameters.viewport, parameters.blitMaterial, destination, propertyBlock, 0, parameters.dstTexArraySlice);
        }

        void SetupCameraProperties(HDCamera hdCamera, ScriptableRenderContext renderContext, CommandBuffer cmd)
        {
            // The next 2 functions are required to flush the command buffer before calling functions directly on the render context.
            // This way, the commands will execute in the order specified by the C# code.
            renderContext.ExecuteCommandBuffer(cmd);
            cmd.Clear();

            if (hdCamera.xr.legacyMultipassEnabled)
                renderContext.SetupCameraProperties(hdCamera.camera, hdCamera.xr.enabled, hdCamera.xr.legacyMultipassEye);
            else
                renderContext.SetupCameraProperties(hdCamera.camera, hdCamera.xr.enabled);
        }

        void InitializeGlobalResources(ScriptableRenderContext renderContext)
        {
            // Global resources initialization
            var cmd = CommandBufferPool.Get("");
            // Init material if needed
            for (int bsdfIdx = 0; bsdfIdx < m_IBLFilterArray.Length; ++bsdfIdx)
            {
                if (!m_IBLFilterArray[bsdfIdx].IsInitialized())
                    m_IBLFilterArray[bsdfIdx].Initialize(cmd);
            }

            foreach (var material in m_MaterialList)
                material.RenderInit(cmd);

            TextureXR.Initialize(cmd, defaultResources.shaders.clearUIntTextureCS);

            renderContext.ExecuteCommandBuffer(cmd);
            CommandBufferPool.Release(cmd);
        }

        bool TryCalculateFrameParameters(
            Camera camera,
            XRPass xrPass,
            out HDAdditionalCameraData additionalCameraData,
            out HDCamera hdCamera,
            out ScriptableCullingParameters cullingParams
        )
        {
            // First, get aggregate of frame settings base on global settings, camera frame settings and debug settings
            // Note: the SceneView camera will never have additionalCameraData
            additionalCameraData = HDUtils.TryGetAdditionalCameraDataOrDefault(camera);
            hdCamera = default;
            cullingParams = default;

            FrameSettings currentFrameSettings = new FrameSettings();
            // Compute the FrameSettings actually used to draw the frame
            // FrameSettingsHistory do the same while keeping all step of FrameSettings aggregation in memory for DebugMenu
            if (m_FrameSettingsHistoryEnabled && camera.cameraType != CameraType.Preview && camera.cameraType != CameraType.Reflection)
                FrameSettingsHistory.AggregateFrameSettings(ref currentFrameSettings, camera, additionalCameraData, m_Asset, m_DefaultAsset);
            else
                FrameSettings.AggregateFrameSettings(ref currentFrameSettings, camera, additionalCameraData, m_Asset, m_DefaultAsset);

            // Specific pass to simply display the content of the camera buffer if users have fill it themselves (like video player)
            if (additionalCameraData.fullscreenPassthrough)
                return false;

            // Retrieve debug display settings to init FrameSettings, unless we are a reflection and in this case we don't have debug settings apply.
            DebugDisplaySettings debugDisplaySettings = (camera.cameraType == CameraType.Reflection || camera.cameraType == CameraType.Preview) ? s_NeutralDebugDisplaySettings : m_DebugDisplaySettings;

            // Disable post process if we enable debug mode or if the post process layer is disabled
            if (debugDisplaySettings.IsDebugDisplayEnabled())
            {
                if (debugDisplaySettings.IsDebugDisplayRemovePostprocess())
                {
                    currentFrameSettings.SetEnabled(FrameSettingsField.Postprocess, false);
                    currentFrameSettings.SetEnabled(FrameSettingsField.CustomPass, false);
                }

                // Disable exposure if required
                if (!debugDisplaySettings.DebugNeedsExposure())
                {
                    currentFrameSettings.SetEnabled(FrameSettingsField.ExposureControl, false);
                }

                // Disable SSS if luxmeter is enabled
                if (debugDisplaySettings.data.lightingDebugSettings.debugLightingMode == DebugLightingMode.LuxMeter)
                {
                    currentFrameSettings.SetEnabled(FrameSettingsField.SubsurfaceScattering, false);
                }
            }

            if(CoreUtils.IsSceneLightingDisabled(camera))
            {
                currentFrameSettings.SetEnabled(FrameSettingsField.ExposureControl, false);
            }

            // Disable object-motion vectors in everything but the game view
            if (camera.cameraType != CameraType.Game)
            {
                currentFrameSettings.SetEnabled(FrameSettingsField.ObjectMotionVectors, false);
            }

            hdCamera = HDCamera.GetOrCreate(camera, xrPass.multipassId);

            // From this point, we should only use frame settings from the camera
            hdCamera.Update(currentFrameSettings, this, m_MSAASamples, xrPass);

            // Custom Render requires a proper HDCamera, so we return after the HDCamera was setup
            if (additionalCameraData != null && additionalCameraData.hasCustomRender)
                return false;

            if (hdCamera.xr.enabled)
            {
                cullingParams = hdCamera.xr.cullingParams;
            }
            else
            {
                if (!camera.TryGetCullingParameters(camera.stereoEnabled, out cullingParams))
                    return false;
            }

            if (m_DebugDisplaySettings.IsCameraFreezeEnabled())
            {
                if (m_DebugDisplaySettings.IsCameraFrozen(camera))
                {
                    if (!frozenCullingParamAvailable)
                    {
                        frozenCullingParams = cullingParams;
                        frozenCullingParamAvailable = true;
                    }
                    cullingParams = frozenCullingParams;
                }
            }
            else
            {
                frozenCullingParamAvailable = false;
            }

            LightLoopUpdateCullingParameters(ref cullingParams, hdCamera);

            // If we don't use environment light (like when rendering reflection probes)
            //   we don't have to cull them.
            if (hdCamera.frameSettings.IsEnabled(FrameSettingsField.ReflectionProbe))
                cullingParams.cullingOptions |= CullingOptions.NeedsReflectionProbes;
            else
                cullingParams.cullingOptions &= ~CullingOptions.NeedsReflectionProbes;

            return true;
        }

        static bool TryCull(
            Camera camera,
            HDCamera hdCamera,
            ScriptableRenderContext renderContext,
            SkyManager skyManager,
            ScriptableCullingParameters cullingParams,
            HDRenderPipelineAsset hdrp,
            ref HDCullingResults cullingResults
        )
        {
#if UNITY_EDITOR
            // emit scene view UI
            if (camera.cameraType == CameraType.SceneView)
            {
                ScriptableRenderContext.EmitWorldGeometryForSceneView(camera);
            }
#endif

            // Set the LOD bias and store current value to be able to restore it.
            // Use a try/finalize pattern to be sure to restore properly the qualitySettings.lodBias
            var initialLODBias = QualitySettings.lodBias;
            var initialMaximumLODLevel = QualitySettings.maximumLODLevel;
            try
            {
                QualitySettings.lodBias = hdCamera.frameSettings.GetResolvedLODBias(hdrp);
                QualitySettings.maximumLODLevel = hdCamera.frameSettings.GetResolvedMaximumLODLevel(hdrp);

                // This needs to be called before culling, otherwise in the case where users generate intermediate renderers, it can provoke crashes.
                BeginCameraRendering(renderContext, camera);

                DecalSystem.CullRequest decalCullRequest = null;
                if (hdCamera.frameSettings.IsEnabled(FrameSettingsField.Decals))
                {
                    // decal system needs to be updated with current camera, it needs it to set up culling and light list generation parameters
                    decalCullRequest = GenericPool<DecalSystem.CullRequest>.Get();
                    DecalSystem.instance.CurrentCamera = camera;
                    DecalSystem.instance.BeginCull(decalCullRequest);
                }

                // TODO: use a parameter to select probe types to cull depending on what is enabled in framesettings
                var hdProbeCullState = new HDProbeCullState();
                if (hdCamera.frameSettings.IsEnabled(FrameSettingsField.PlanarProbe))
                    hdProbeCullState = HDProbeSystem.PrepareCull(camera);

                // We need to set the ambient probe here because it's passed down to objects during the culling process.
                skyManager.SetupAmbientProbe(hdCamera);

                using (new ProfilingScope(null, ProfilingSampler.Get(HDProfileId.CullResultsCull)))
                {
                    cullingResults.cullingResults = renderContext.Cull(ref cullingParams);
                }

                if (hdCamera.frameSettings.IsEnabled(FrameSettingsField.CustomPass))
                {
                    using (new ProfilingScope(null, ProfilingSampler.Get(HDProfileId.CustomPassCullResultsCull)))
                    {
                        cullingResults.customPassCullingResults = CustomPassVolume.Cull(renderContext, hdCamera);
                    }
                }

                if (hdCamera.frameSettings.IsEnabled(FrameSettingsField.PlanarProbe))
                    HDProbeSystem.QueryCullResults(hdProbeCullState, ref cullingResults.hdProbeCullingResults);
                else
                    cullingResults.hdProbeCullingResults = default;

                if (hdCamera.frameSettings.IsEnabled(FrameSettingsField.Decals))
                {
                    using (new ProfilingScope(null, ProfilingSampler.Get(HDProfileId.DBufferPrepareDrawData)))
                    {
                        DecalSystem.instance.EndCull(decalCullRequest, cullingResults.decalCullResults);
                    }
                }

                if (decalCullRequest != null)
                {
                    decalCullRequest.Clear();
                    GenericPool<DecalSystem.CullRequest>.Release(decalCullRequest);
                }

                return true;
            }
            finally
            {
                QualitySettings.lodBias = initialLODBias;
                QualitySettings.maximumLODLevel = initialMaximumLODLevel;
            }
        }

        void RenderGizmos(CommandBuffer cmd, Camera camera, ScriptableRenderContext renderContext, GizmoSubset gizmoSubset)
        {
#if UNITY_EDITOR
            if (UnityEditor.Handles.ShouldRenderGizmos())
            {
                bool renderPrePostprocessGizmos = (gizmoSubset == GizmoSubset.PreImageEffects);

                using (new ProfilingScope(cmd, renderPrePostprocessGizmos ? ProfilingSampler.Get(HDProfileId.GizmosPrePostprocess) : ProfilingSampler.Get(HDProfileId.Gizmos)))
                {
                    renderContext.ExecuteCommandBuffer(cmd);
                    cmd.Clear();
                    renderContext.DrawGizmos(camera, gizmoSubset);
                }
            }
#endif
        }

        static RendererListDesc CreateOpaqueRendererListDesc(
            CullingResults cull,
            Camera camera,
            ShaderTagId passName,
            PerObjectData rendererConfiguration = 0,
            RenderQueueRange? renderQueueRange = null,
            RenderStateBlock? stateBlock = null,
            Material overrideMaterial = null,
            bool excludeObjectMotionVectors = false
        )
        {
            var result = new RendererListDesc(passName, cull, camera)
            {
                rendererConfiguration = rendererConfiguration,
                renderQueueRange = renderQueueRange != null ? renderQueueRange.Value : HDRenderQueue.k_RenderQueue_AllOpaque,
                sortingCriteria = SortingCriteria.CommonOpaque,
                stateBlock = stateBlock,
                overrideMaterial = overrideMaterial,
                excludeObjectMotionVectors = excludeObjectMotionVectors
            };
            return result;
        }

        static RendererListDesc CreateOpaqueRendererListDesc(
            CullingResults cull,
            Camera camera,
            ShaderTagId[] passNames,
            PerObjectData rendererConfiguration = 0,
            RenderQueueRange? renderQueueRange = null,
            RenderStateBlock? stateBlock = null,
            Material overrideMaterial = null,
            bool excludeObjectMotionVectors = false
        )
        {
            var result = new RendererListDesc(passNames, cull, camera)
            {
                rendererConfiguration = rendererConfiguration,
                renderQueueRange = renderQueueRange != null ? renderQueueRange.Value : HDRenderQueue.k_RenderQueue_AllOpaque,
                sortingCriteria = SortingCriteria.CommonOpaque,
                stateBlock = stateBlock,
                overrideMaterial = overrideMaterial,
                excludeObjectMotionVectors = excludeObjectMotionVectors
            };
            return result;
        }

        static RendererListDesc CreateTransparentRendererListDesc(
            CullingResults cull,
            Camera camera,
            ShaderTagId passName,
            PerObjectData rendererConfiguration = 0,
            RenderQueueRange? renderQueueRange = null,
            RenderStateBlock? stateBlock = null,
            Material overrideMaterial = null,
            bool excludeObjectMotionVectors = false
        )
        {
            var result = new RendererListDesc(passName, cull, camera)
            {
                rendererConfiguration = rendererConfiguration,
                renderQueueRange = renderQueueRange != null ? renderQueueRange.Value : HDRenderQueue.k_RenderQueue_AllTransparent,
                sortingCriteria = SortingCriteria.CommonTransparent | SortingCriteria.RendererPriority,
                stateBlock = stateBlock,
                overrideMaterial = overrideMaterial,
                excludeObjectMotionVectors = excludeObjectMotionVectors
            };
            return result;
        }

        static RendererListDesc CreateTransparentRendererListDesc(
            CullingResults cull,
            Camera camera,
            ShaderTagId[] passNames,
            PerObjectData rendererConfiguration = 0,
            RenderQueueRange? renderQueueRange = null,
            RenderStateBlock? stateBlock = null,
            Material overrideMaterial = null,
            bool excludeObjectMotionVectors = false
        )
        {
            var result = new RendererListDesc(passNames, cull, camera)
            {
                rendererConfiguration = rendererConfiguration,
                renderQueueRange = renderQueueRange != null ? renderQueueRange.Value : HDRenderQueue.k_RenderQueue_AllTransparent,
                sortingCriteria = SortingCriteria.CommonTransparent | SortingCriteria.RendererPriority,
                stateBlock = stateBlock,
                overrideMaterial = overrideMaterial,
                excludeObjectMotionVectors = excludeObjectMotionVectors
            };
            return result;
        }

        static void DrawOpaqueRendererList(in ScriptableRenderContext renderContext, CommandBuffer cmd, in FrameSettings frameSettings, RendererList rendererList)
        {
            if (!frameSettings.IsEnabled(FrameSettingsField.OpaqueObjects))
                return;

            HDUtils.DrawRendererList(renderContext, cmd, rendererList);
        }

        static void DrawTransparentRendererList(in ScriptableRenderContext renderContext, CommandBuffer cmd, in FrameSettings frameSettings, RendererList rendererList)
        {
            if (!frameSettings.IsEnabled(FrameSettingsField.TransparentObjects))
                return;

            HDUtils.DrawRendererList(renderContext, cmd, rendererList);
        }

        void AccumulateDistortion(CullingResults cullResults, HDCamera hdCamera, ScriptableRenderContext renderContext, CommandBuffer cmd)
        {
            if (!hdCamera.frameSettings.IsEnabled(FrameSettingsField.Distortion))
                return;

            using (new ProfilingScope(cmd, ProfilingSampler.Get(HDProfileId.Distortion)))
            {
                CoreUtils.SetRenderTarget(cmd, m_DistortionBuffer, m_SharedRTManager.GetDepthStencilBuffer(), ClearFlag.Color, Color.clear);

                // Only transparent object can render distortion vectors
                var rendererList = RendererList.Create(CreateTransparentRendererListDesc(cullResults, hdCamera.camera, HDShaderPassNames.s_DistortionVectorsName));
                DrawTransparentRendererList(renderContext, cmd, hdCamera.frameSettings, rendererList);
            }
        }

        void RenderDistortion(HDCamera hdCamera, CommandBuffer cmd)
        {
            if (!hdCamera.frameSettings.IsEnabled(FrameSettingsField.Distortion))
                return;

            using (new ProfilingScope(cmd, ProfilingSampler.Get(HDProfileId.ApplyDistortion)))
            {
                var currentColorPyramid = hdCamera.GetCurrentFrameRT((int)HDCameraFrameHistoryType.ColorBufferMipChain);

                CoreUtils.SetRenderTarget(cmd, m_CameraColorBuffer);
                // TODO: Set stencil stuff via parameters rather than hardcoding it in shader.
                m_ApplyDistortionMaterial.SetTexture(HDShaderIDs._DistortionTexture, m_DistortionBuffer);
                m_ApplyDistortionMaterial.SetTexture(HDShaderIDs._ColorPyramidTexture, currentColorPyramid);

                var size = new Vector4(hdCamera.actualWidth, hdCamera.actualHeight, 1f / hdCamera.actualWidth, 1f / hdCamera.actualHeight);
                m_ApplyDistortionMaterial.SetVector(HDShaderIDs._Size, size);
                m_ApplyDistortionMaterial.SetInt(HDShaderIDs._StencilMask, (int)StencilUsage.DistortionVectors);
                m_ApplyDistortionMaterial.SetInt(HDShaderIDs._StencilRef, (int)StencilUsage.DistortionVectors);

                HDUtils.DrawFullScreen(cmd, m_ApplyDistortionMaterial, m_CameraColorBuffer, m_SharedRTManager.GetDepthStencilBuffer(), null, 0);
            }
        }

        struct DepthPrepassParameters
        {
            public string              passName;
            public HDProfileId         profilingId;
            public RendererListDesc    depthOnlyRendererListDesc;
            public RendererListDesc    mrtRendererListDesc;
            public bool                hasDepthOnlyPass;
            public bool                shouldRenderMotionVectorAfterGBuffer;
            public RendererListDesc    rayTracingOpaqueRLDesc;
            public RendererListDesc    rayTracingTransparentRLDesc;
            public bool                renderRayTracingPrepass;
        }

        DepthPrepassParameters PrepareDepthPrepass(CullingResults cull, HDCamera hdCamera)
        {
            // Guidelines:
            // Lit shader can be in deferred or forward mode. In this case we use "DepthOnly" pass with "GBuffer" or "Forward" pass name
            // Other shader, including unlit are always forward and use "DepthForwardOnly" with "ForwardOnly" pass.
            // Those pass are exclusive so use only "DepthOnly" or "DepthForwardOnly" but not both at the same time, same for "Forward" and "DepthForwardOnly"
            // Any opaque material rendered in forward should have a depth prepass. If there is no depth prepass the lighting will be incorrect (deferred shadowing, contact shadow, SSAO), this may be acceptable depends on usage

            // Whatever the configuration we always render first opaque object then opaque alpha tested as they are more costly to render and could be reject by early-z
            // (but no Hi-z as it is disable with clip instruction). This is handled automatically with the RenderQueue value (OpaqueAlphaTested have a different value and thus are sorted after Opaque)

            // Forward material always output normal buffer.
            // Deferred material never output normal buffer.
            // Caution: Unlit material let normal buffer untouch. Caution as if people try to filter normal buffer, it can result in weird result.
            // TODO: Do we need a stencil bit to identify normal buffer not fill by unlit? So don't execute SSAO / SRR ?

            // Additional guidelines for motion vector:
            // We render object motion vector at the same time than depth prepass with MRT to save drawcall. Depth buffer is then fill with combination of depth prepass + motion vector.
            // For this we render first all objects that render depth only, then object that require object motion vector.
            // We use the excludeMotion filter option of DrawRenderer to gather object without object motion vector (only C++ can know if an object have object motion vector).
            // Caution: if there is no depth prepass we must render object motion vector after GBuffer pass otherwise some depth only objects can hide objects with motion vector and overwrite depth buffer but not update
            // the motion vector buffer resulting in artifacts

            var result = new DepthPrepassParameters();

            bool decalsEnabled = hdCamera.frameSettings.IsEnabled(FrameSettingsField.Decals);
            // To avoid rendering objects twice (once in the depth pre-pass and once in the motion vector pass when the motion vector pass is enabled) we exclude the objects that have motion vectors.
            bool fullDeferredPrepass = hdCamera.frameSettings.IsEnabled(FrameSettingsField.DepthPrepassWithDeferredRendering) || decalsEnabled;
            // To avoid rendering objects twice (once in the depth pre-pass and once in the motion vector pass when the motion vector pass is enabled) we exclude the objects that have motion vectors.
            bool objectMotionEnabled = hdCamera.frameSettings.IsEnabled(FrameSettingsField.ObjectMotionVectors);

            result.shouldRenderMotionVectorAfterGBuffer = (hdCamera.frameSettings.litShaderMode == LitShaderMode.Deferred) && !fullDeferredPrepass;
            result.hasDepthOnlyPass = false;

            switch (hdCamera.frameSettings.litShaderMode)
            {
                case LitShaderMode.Forward:
                    result.passName = "Depth Prepass (forward)";
                    result.profilingId = HDProfileId.DepthPrepassForward;
                    result.mrtRendererListDesc = CreateOpaqueRendererListDesc(cull, hdCamera.camera, m_DepthOnlyAndDepthForwardOnlyPassNames, excludeObjectMotionVectors: objectMotionEnabled);
                    break;
                case LitShaderMode.Deferred:
                    result.passName = fullDeferredPrepass ? (decalsEnabled ? "Depth Prepass (deferred) forced by Decals" : "Depth Prepass (deferred)") : "Depth Prepass (deferred incomplete)";
                    result.profilingId = fullDeferredPrepass ? (decalsEnabled ? HDProfileId.DepthPrepassDeferredForDecals : HDProfileId.DepthPrepassDeferred) : HDProfileId.DepthPrepassDeferredIncomplete;
                    bool excludeMotion = fullDeferredPrepass ? objectMotionEnabled : false;

                    // First deferred alpha tested materials. Alpha tested object have always a prepass even if enableDepthPrepassWithDeferredRendering is disabled
                    var partialPrepassRenderQueueRange = new RenderQueueRange { lowerBound = (int)RenderQueue.AlphaTest, upperBound = (int)RenderQueue.GeometryLast - 1 };

                    result.hasDepthOnlyPass = true;

                    // First deferred material
                    result.depthOnlyRendererListDesc = CreateOpaqueRendererListDesc(
                        cull, hdCamera.camera, m_DepthOnlyPassNames,
                        renderQueueRange: fullDeferredPrepass ? HDRenderQueue.k_RenderQueue_AllOpaque : partialPrepassRenderQueueRange,
                        excludeObjectMotionVectors: excludeMotion);

                    // Then forward only material that output normal buffer
                    result.mrtRendererListDesc = CreateOpaqueRendererListDesc(cull, hdCamera.camera, m_DepthForwardOnlyPassNames, excludeObjectMotionVectors: excludeMotion);
                    break;
                default:
                    throw new ArgumentOutOfRangeException("Unknown ShaderLitMode");
            }

            result.renderRayTracingPrepass = false;
            if (hdCamera.frameSettings.IsEnabled(FrameSettingsField.RayTracing))
            {
                RecursiveRendering recursiveRendering = hdCamera.volumeStack.GetComponent<RecursiveRendering>();
                if (recursiveRendering.enable.value)
                {
                    result.renderRayTracingPrepass = true;
                    result.rayTracingOpaqueRLDesc = CreateOpaqueRendererListDesc(cull, hdCamera.camera, m_DepthOnlyAndDepthForwardOnlyPassNames, renderQueueRange: HDRenderQueue.k_RenderQueue_AllOpaqueRaytracing);
                    result.rayTracingTransparentRLDesc = CreateOpaqueRendererListDesc(cull, hdCamera.camera, m_DepthOnlyAndDepthForwardOnlyPassNames, renderQueueRange: HDRenderQueue.k_RenderQueue_AllTransparentRaytracing);
                }
            }

            return result;
        }

        static void RenderDepthPrepass( ScriptableRenderContext     renderContext,
                                        CommandBuffer               cmd,
                                        FrameSettings               frameSettings,
                                        RenderTargetIdentifier[]    mrt,
                                        RTHandle                    depthBuffer,
                                        in RendererList             depthOnlyRendererList,
                                        in RendererList             mrtRendererList,
                                        bool                        hasDepthOnlyPass,
                                        in RendererList             rayTracingOpaqueRL,
                                        in RendererList             rayTracingTransparentRL,
                                        bool                        renderRayTracingPrepass
                                        )
        {
            CoreUtils.SetRenderTarget(cmd, depthBuffer);

            if (hasDepthOnlyPass)
            {
                DrawOpaqueRendererList(renderContext, cmd, frameSettings, depthOnlyRendererList);
            }

            CoreUtils.SetRenderTarget(cmd, mrt, depthBuffer);
            DrawOpaqueRendererList(renderContext, cmd, frameSettings, mrtRendererList);

            // We want the opaque objects to be in the prepass so that we avoid rendering uselessly the pixels before ray tracing them
            if (renderRayTracingPrepass)
            {
                HDUtils.DrawRendererList(renderContext, cmd, rayTracingOpaqueRL);
                HDUtils.DrawRendererList(renderContext, cmd, rayTracingTransparentRL);
            }
        }

        // RenderDepthPrepass render both opaque and opaque alpha tested based on engine configuration.
        // Lit Forward only: We always render all materials
        // Lit Deferred: We always render depth prepass for alpha tested (optimization), other deferred material are render based on engine configuration.
        // Forward opaque with deferred renderer (DepthForwardOnly pass): We always render all materials
        // True is return if motion vector must be render after GBuffer pass
        bool RenderDepthPrepass(CullingResults cull, HDCamera hdCamera, ScriptableRenderContext renderContext, CommandBuffer cmd)
        {
            var depthPrepassParameters = PrepareDepthPrepass(cull, hdCamera);
            var depthOnlyRendererList = RendererList.Create(depthPrepassParameters.depthOnlyRendererListDesc);
            var mrtDepthRendererList = RendererList.Create(depthPrepassParameters.mrtRendererListDesc);

            var rayTracingOpaqueRendererList = RendererList.Create(depthPrepassParameters.rayTracingOpaqueRLDesc);
            var rayTracingTransparentRendererList = RendererList.Create(depthPrepassParameters.rayTracingTransparentRLDesc);

            using (new ProfilingScope(cmd, ProfilingSampler.Get(depthPrepassParameters.profilingId)))
            {
                RenderDepthPrepass(renderContext, cmd, hdCamera.frameSettings,
                                    m_SharedRTManager.GetPrepassBuffersRTI(hdCamera.frameSettings),
                                    m_SharedRTManager.GetDepthStencilBuffer(hdCamera.frameSettings.IsEnabled(FrameSettingsField.MSAA)),
                                    depthOnlyRendererList,
                                    mrtDepthRendererList,
                                    depthPrepassParameters.hasDepthOnlyPass,
                                    rayTracingOpaqueRendererList,
                                    rayTracingTransparentRendererList,
                                    depthPrepassParameters.renderRayTracingPrepass
                                    );
            }

            return depthPrepassParameters.shouldRenderMotionVectorAfterGBuffer;
        }

        // RenderGBuffer do the gbuffer pass. This is solely call with deferred. If we use a depth prepass, then the depth prepass will perform the alpha testing for opaque alpha tested and we don't need to do it anymore
        // during Gbuffer pass. This is handled in the shader and the depth test (equal and no depth write) is done here.
        void RenderGBuffer(CullingResults cull, HDCamera hdCamera, ScriptableRenderContext renderContext, CommandBuffer cmd)
        {
            if (hdCamera.frameSettings.litShaderMode != LitShaderMode.Deferred)
                return;

            using (new ProfilingScope(cmd, m_CurrentDebugDisplaySettings.IsDebugDisplayEnabled() ? ProfilingSampler.Get(HDProfileId.GBufferDebug) : ProfilingSampler.Get(HDProfileId.GBuffer)))
            {
                // setup GBuffer for rendering
                CoreUtils.SetRenderTarget(cmd, m_GbufferManager.GetBuffersRTI(hdCamera.frameSettings), m_SharedRTManager.GetDepthStencilBuffer());

                var rendererList = RendererList.Create(CreateOpaqueRendererListDesc(cull, hdCamera.camera, HDShaderPassNames.s_GBufferName, m_CurrentRendererConfigurationBakedLighting));
                DrawOpaqueRendererList(renderContext, cmd, hdCamera.frameSettings, rendererList);

                m_GbufferManager.BindBufferAsTextures(cmd);
            }
        }

        void RenderDBuffer(HDCamera hdCamera, CommandBuffer cmd, ScriptableRenderContext renderContext, CullingResults cullingResults)
        {
            if (!hdCamera.frameSettings.IsEnabled(FrameSettingsField.Decals))
            {
                // We still bind black textures to make sure that something is bound (can be a problem on some platforms)
                m_DbufferManager.BindBlackTextures(cmd);
                return;
            }

            // We need to copy depth buffer texture if we want to bind it at this stage
            CopyDepthBufferIfNeeded(hdCamera, cmd);

            using (new ProfilingScope(cmd, ProfilingSampler.Get(HDProfileId.DBufferRender)))
            {
                var parameters = PrepareRenderDBufferParameters();
                bool use4RTs = m_Asset.currentPlatformRenderPipelineSettings.decalSettings.perChannelMask;
                RenderDBuffer(  parameters,
                                m_DbufferManager.GetBuffersRTI(),
                                m_DbufferManager.GetRTHandles(),
                                m_SharedRTManager.GetDepthStencilBuffer(),
                                RendererList.Create(PrepareMeshDecalsRendererList(cullingResults, hdCamera, use4RTs)),
                                renderContext, cmd);

                cmd.SetGlobalBuffer(HDShaderIDs._DecalPropertyMaskBufferSRV, m_DbufferManager.propertyMaskBuffer);

                m_DbufferManager.BindBufferAsTextures(cmd);
            }
        }

        void DecalNormalPatch(  HDCamera        hdCamera,
                                CommandBuffer   cmd)
        {
            if (hdCamera.frameSettings.IsEnabled(FrameSettingsField.Decals) &&
                !hdCamera.frameSettings.IsEnabled(FrameSettingsField.MSAA)) // MSAA not supported
            {
                var parameters = PrepareDBufferNormalPatchParameters(hdCamera);
                DecalNormalPatch(parameters, m_SharedRTManager.GetDepthStencilBuffer(), m_SharedRTManager.GetNormalBuffer(), cmd);
            }
        }

        struct DBufferNormalPatchParameters
        {
            public Material decalNormalBufferMaterial;
            public int stencilRef;
            public int stencilMask;
        }

        DBufferNormalPatchParameters PrepareDBufferNormalPatchParameters(HDCamera hdCamera)
        {
            var parameters = new DBufferNormalPatchParameters();
            parameters.decalNormalBufferMaterial = m_DecalNormalBufferMaterial;
            switch (hdCamera.frameSettings.litShaderMode)
            {
                case LitShaderMode.Forward:  // in forward rendering all pixels that decals wrote into have to be composited
                    parameters.stencilMask = (int)StencilUsage.Decals;
                    parameters.stencilRef = (int)StencilUsage.Decals;
                    break;
                case LitShaderMode.Deferred: // in deferred rendering only pixels affected by both forward materials and decals need to be composited
                    parameters.stencilMask = (int)StencilUsage.Decals | (int)StencilUsage.RequiresDeferredLighting;
                    parameters.stencilRef = (int)StencilUsage.Decals;
                    break;
                default:
                    throw new ArgumentOutOfRangeException("Unknown ShaderLitMode");
            }

            return parameters;
        }

        static void DecalNormalPatch(   DBufferNormalPatchParameters    parameters,
                                        RTHandle                        depthStencilBuffer,
                                        RTHandle                        normalBuffer,
                                        CommandBuffer                   cmd)
        {
            using (new ProfilingScope(cmd, ProfilingSampler.Get(HDProfileId.DBufferNormal)))
            {
                parameters.decalNormalBufferMaterial.SetInt(HDShaderIDs._DecalNormalBufferStencilReadMask, parameters.stencilMask);
                parameters.decalNormalBufferMaterial.SetInt(HDShaderIDs._DecalNormalBufferStencilRef, parameters.stencilRef);

                CoreUtils.SetRenderTarget(cmd, depthStencilBuffer);
                cmd.SetRandomWriteTarget(1, normalBuffer);
                cmd.DrawProcedural(Matrix4x4.identity, parameters.decalNormalBufferMaterial, 0, MeshTopology.Triangles, 3, 1);
                cmd.ClearRandomWriteTargets();
            }
        }

        RendererListDesc PrepareMeshDecalsRendererList(CullingResults cullingResults, HDCamera hdCamera, bool use4RTs)
        {
            var desc = new RendererListDesc(use4RTs ? m_Decals4RTPassNames : m_Decals3RTPassNames, cullingResults, hdCamera.camera)
            {
                sortingCriteria = SortingCriteria.CommonOpaque,
                rendererConfiguration = PerObjectData.None,
                renderQueueRange = HDRenderQueue.k_RenderQueue_AllOpaque
            };

            return desc;
        }

        static void PushDecalsGlobalParams(HDCamera hdCamera, CommandBuffer cmd)
        {
            if (hdCamera.frameSettings.IsEnabled(FrameSettingsField.Decals))
            {
                cmd.SetGlobalInt(HDShaderIDs._EnableDecals, 1);
                cmd.SetGlobalVector(HDShaderIDs._DecalAtlasResolution, new Vector2(HDUtils.hdrpSettings.decalSettings.atlasWidth, HDUtils.hdrpSettings.decalSettings.atlasHeight));
            }
            else
            {
                cmd.SetGlobalInt(HDShaderIDs._EnableDecals, 0);
            }
        }

        static RenderTargetIdentifier[] m_Dbuffer3RtIds = new RenderTargetIdentifier[3];

        struct RenderDBufferParameters
        {
            public bool use4RTs;
            public ComputeBuffer propertyMaskBuffer;
            public ComputeShader clearPropertyMaskBufferCS;
            public int clearPropertyMaskBufferKernel;
            public int propertyMaskBufferSize;
        }

        RenderDBufferParameters PrepareRenderDBufferParameters()
        {
            var parameters = new RenderDBufferParameters();
            parameters.use4RTs = m_Asset.currentPlatformRenderPipelineSettings.decalSettings.perChannelMask;
            parameters.propertyMaskBuffer = m_DbufferManager.propertyMaskBuffer;
            parameters.clearPropertyMaskBufferCS = m_DbufferManager.clearPropertyMaskBufferShader;
            parameters.clearPropertyMaskBufferKernel = m_DbufferManager.clearPropertyMaskBufferKernel;
            parameters.propertyMaskBufferSize = m_DbufferManager.propertyMaskBufferSize;
            return parameters;
        }

        static void RenderDBuffer(  in RenderDBufferParameters  parameters,
                                    RenderTargetIdentifier[]    mrt,
                                    RTHandle[]                  rtHandles,
                                    RTHandle                    depthStencilBuffer,
                                    RendererList                meshDecalsRendererList,
                                    ScriptableRenderContext     renderContext,
                                    CommandBuffer               cmd)
        {
            // for alpha compositing, color is cleared to 0, alpha to 1
            // https://developer.nvidia.com/gpugems/GPUGems3/gpugems3_ch23.html

            // this clears the targets
            // TODO: Once we move to render graph, move this to render targets initialization parameters and remove rtHandles parameters
            Color clearColor = new Color(0.0f, 0.0f, 0.0f, 1.0f);
            Color clearColorNormal = new Color(0.5f, 0.5f, 0.5f, 1.0f); // for normals 0.5 is neutral
            Color clearColorAOSBlend = new Color(1.0f, 1.0f, 1.0f, 1.0f);
            CoreUtils.SetRenderTarget(cmd, rtHandles[0], ClearFlag.Color, clearColor);
            CoreUtils.SetRenderTarget(cmd, rtHandles[1], ClearFlag.Color, clearColorNormal);
            CoreUtils.SetRenderTarget(cmd, rtHandles[2], ClearFlag.Color, clearColor);

            if (parameters.use4RTs)
            {
                CoreUtils.SetRenderTarget(cmd, rtHandles[3], ClearFlag.Color, clearColorAOSBlend);
                // this actually sets the MRTs and HTile RWTexture, this is done separately because we do not have an api to clear MRTs to different colors
                CoreUtils.SetRenderTarget(cmd, mrt, depthStencilBuffer); // do not clear anymore
            }
            else
            {
                for (int rtindex = 0; rtindex < 3; rtindex++)
                {
                     m_Dbuffer3RtIds[rtindex] = mrt[rtindex];
                }
                // this actually sets the MRTs and HTile RWTexture, this is done separately because we do not have an api to clear MRTs to different colors
                CoreUtils.SetRenderTarget(cmd, m_Dbuffer3RtIds, depthStencilBuffer); // do not clear anymore
            }

            // clear decal property mask buffer
            cmd.SetComputeBufferParam(parameters.clearPropertyMaskBufferCS, parameters.clearPropertyMaskBufferKernel, HDShaderIDs._DecalPropertyMaskBuffer, parameters.propertyMaskBuffer);
            cmd.DispatchCompute(parameters.clearPropertyMaskBufferCS, parameters.clearPropertyMaskBufferKernel, parameters.propertyMaskBufferSize / 64, 1, 1);
            cmd.SetRandomWriteTarget(parameters.use4RTs ? 4 : 3, parameters.propertyMaskBuffer);

            HDUtils.DrawRendererList(renderContext, cmd, meshDecalsRendererList);
            DecalSystem.instance.RenderIntoDBuffer(cmd);

            cmd.ClearRandomWriteTargets();
        }

        RendererListDesc PrepareForwardEmissiveRendererList(CullingResults cullResults, HDCamera hdCamera)
        {
            var result = new RendererListDesc(m_DecalsEmissivePassNames, cullResults, hdCamera.camera)
            {
                renderQueueRange = HDRenderQueue.k_RenderQueue_AllOpaque,
                sortingCriteria = SortingCriteria.CommonOpaque,
                rendererConfiguration = PerObjectData.None
            };

            return result;
        }

        void RenderForwardEmissive(CullingResults cullResults, HDCamera hdCamera, ScriptableRenderContext renderContext, CommandBuffer cmd)
        {
            using (new ProfilingScope(cmd, ProfilingSampler.Get(HDProfileId.ForwardEmissive)))
            {
                bool msaa = hdCamera.frameSettings.IsEnabled(FrameSettingsField.MSAA);
                CoreUtils.SetRenderTarget(cmd, msaa ? m_CameraColorMSAABuffer : m_CameraColorBuffer, m_SharedRTManager.GetDepthStencilBuffer(msaa));
                HDUtils.DrawRendererList(renderContext, cmd, RendererList.Create(PrepareForwardEmissiveRendererList(cullResults, hdCamera)));

                if (hdCamera.frameSettings.IsEnabled(FrameSettingsField.Decals))
                    DecalSystem.instance.RenderForwardEmissive(cmd);
            }
        }

        void RenderWireFrame(CullingResults cull, HDCamera hdCamera, RenderTargetIdentifier backbuffer, ScriptableRenderContext renderContext, CommandBuffer cmd)
        {
            using (new ProfilingScope(cmd, ProfilingSampler.Get(HDProfileId.RenderWireFrame)))
            {
                CoreUtils.SetRenderTarget(cmd, backbuffer, ClearFlag.Color, GetColorBufferClearColor(hdCamera));

                var rendererListOpaque = RendererList.Create(CreateOpaqueRendererListDesc(cull, hdCamera.camera, m_AllForwardOpaquePassNames));
                DrawOpaqueRendererList(renderContext, cmd, hdCamera.frameSettings, rendererListOpaque);

                // Render forward transparent
                var rendererListTransparent = RendererList.Create(CreateTransparentRendererListDesc(cull, hdCamera.camera, m_AllTransparentPassNames));
                DrawTransparentRendererList(renderContext, cmd, hdCamera.frameSettings, rendererListTransparent);
            }
        }

        void RenderDebugViewMaterial(CullingResults cull, HDCamera hdCamera, ScriptableRenderContext renderContext, CommandBuffer cmd)
        {
            using (new ProfilingScope(cmd, ProfilingSampler.Get(HDProfileId.DisplayDebugViewMaterial)))
            {
                if (m_CurrentDebugDisplaySettings.data.materialDebugSettings.IsDebugGBufferEnabled() && hdCamera.frameSettings.litShaderMode == LitShaderMode.Deferred)
                {
                    using (new ProfilingScope(cmd, ProfilingSampler.Get(HDProfileId.DebugViewMaterialGBuffer)))
                    {
                        HDUtils.DrawFullScreen(cmd, m_currentDebugViewMaterialGBuffer, m_CameraColorBuffer);
                    }
                }
                else
                {
                    // When rendering debug material we shouldn't rely on a depth prepass for optimizing the alpha clip test. As it is control on the material inspector side
                    // we must override the state here.

                    CoreUtils.SetRenderTarget(cmd, m_CameraColorBuffer, m_SharedRTManager.GetDepthStencilBuffer(), ClearFlag.All, Color.clear);
                    // Render Opaque forward
                    var rendererListOpaque = RendererList.Create(CreateOpaqueRendererListDesc(cull, hdCamera.camera, m_AllForwardOpaquePassNames, m_CurrentRendererConfigurationBakedLighting, stateBlock: m_DepthStateOpaque));
                    DrawOpaqueRendererList(renderContext, cmd, hdCamera.frameSettings, rendererListOpaque);

                    // Render forward transparent
                    var rendererListTransparent = RendererList.Create(CreateTransparentRendererListDesc(cull, hdCamera.camera, m_AllTransparentPassNames, m_CurrentRendererConfigurationBakedLighting, stateBlock: m_DepthStateOpaque));
                    DrawTransparentRendererList(renderContext, cmd, hdCamera.frameSettings, rendererListTransparent);
                }
            }
        }

        void RenderTransparencyOverdraw(CullingResults cull, HDCamera hdCamera, ScriptableRenderContext renderContext, CommandBuffer cmd)
        {
            if (m_CurrentDebugDisplaySettings.IsDebugDisplayEnabled() && m_CurrentDebugDisplaySettings.data.fullScreenDebugMode == FullScreenDebugMode.TransparencyOverdraw)
            {

                CoreUtils.SetRenderTarget(cmd, m_CameraColorBuffer, m_SharedRTManager.GetDepthStencilBuffer(), clearFlag: ClearFlag.Color, clearColor: Color.black);
                var stateBlock = new RenderStateBlock
                {
                    mask = RenderStateMask.Blend,
                    blendState = new BlendState
                    {
                        blendState0 = new RenderTargetBlendState
                        {

                            destinationColorBlendMode = BlendMode.One,
                            sourceColorBlendMode = BlendMode.One,
                            destinationAlphaBlendMode = BlendMode.One,
                            sourceAlphaBlendMode = BlendMode.One,
                            colorBlendOperation = BlendOp.Add,
                            alphaBlendOperation = BlendOp.Add,
                            writeMask = ColorWriteMask.All
                        }
                    }
                };

                // High res transparent objects, drawing in m_DebugFullScreenTempBuffer
                cmd.SetGlobalFloat(HDShaderIDs._DebugTransparencyOverdrawWeight, 1.0f);

                var passNames = m_Asset.currentPlatformRenderPipelineSettings.supportTransparentBackface ? m_AllTransparentPassNames : m_TransparentNoBackfaceNames;
                m_DebugFullScreenPropertyBlock.SetFloat(HDShaderIDs._TransparencyOverdrawMaxPixelCost, (float)m_DebugDisplaySettings.data.transparencyDebugSettings.maxPixelCost);
                var rendererList = RendererList.Create(CreateTransparentRendererListDesc(cull, hdCamera.camera, passNames, stateBlock: stateBlock));
                DrawTransparentRendererList(renderContext, cmd, hdCamera.frameSettings, rendererList);
                rendererList = RendererList.Create(CreateTransparentRendererListDesc(cull, hdCamera.camera, passNames, renderQueueRange: HDRenderQueue.k_RenderQueue_AfterPostProcessTransparent, stateBlock: stateBlock));
                DrawTransparentRendererList(renderContext, cmd, hdCamera.frameSettings, rendererList);

                // Low res transparent objects, copying result m_DebugTranparencyLowRes
                cmd.SetGlobalFloat(HDShaderIDs._DebugTransparencyOverdrawWeight, 0.25f);
                rendererList = RendererList.Create(CreateTransparentRendererListDesc(cull, hdCamera.camera, passNames, renderQueueRange: HDRenderQueue.k_RenderQueue_LowTransparent, stateBlock: stateBlock));
                DrawTransparentRendererList(renderContext, cmd, hdCamera.frameSettings, rendererList);
                PushFullScreenDebugTexture(hdCamera, cmd, m_CameraColorBuffer, FullScreenDebugMode.TransparencyOverdraw);

                // weighted sum of m_DebugFullScreenTempBuffer and m_DebugTranparencyLowRes done in DebugFullScreen.shader

            }
        }

        void UpdateSkyEnvironment(HDCamera hdCamera, ScriptableRenderContext renderContext, int frameIndex, CommandBuffer cmd)
        {
            m_SkyManager.UpdateEnvironment(hdCamera, renderContext, GetCurrentSunLight(), frameIndex, cmd);
        }

        /// <summary>
        /// Request an update of the environment lighting.
        /// </summary>
        public void RequestSkyEnvironmentUpdate()
        {
            m_SkyManager.RequestEnvironmentUpdate();
        }

        internal void RequestStaticSkyUpdate()
        {
            m_SkyManager.RequestStaticEnvironmentUpdate();
        }

        void PreRenderSky(HDCamera hdCamera, CommandBuffer cmd)
        {
            if (m_CurrentDebugDisplaySettings.IsMatcapViewEnabled(hdCamera))
            {
                return;
            }

            bool msaaEnabled = hdCamera.frameSettings.IsEnabled(FrameSettingsField.MSAA);
            var colorBuffer = msaaEnabled ? m_CameraColorMSAABuffer : m_CameraColorBuffer;
            var depthBuffer = m_SharedRTManager.GetDepthStencilBuffer(msaaEnabled);
            var normalBuffer = m_SharedRTManager.GetNormalBuffer(msaaEnabled);

            var visualEnv = hdCamera.volumeStack.GetComponent<VisualEnvironment>();
            m_SkyManager.PreRenderSky(hdCamera, GetCurrentSunLight(), colorBuffer, normalBuffer, depthBuffer, m_CurrentDebugDisplaySettings, m_FrameCount, cmd);
        }

        void RenderSky(HDCamera hdCamera, CommandBuffer cmd)
        {
            if(m_CurrentDebugDisplaySettings.IsMatcapViewEnabled(hdCamera))
            {
                return;
            }

            // Necessary to perform dual-source (polychromatic alpha) blending which is not supported by Unity.
            // We load from the color buffer, perform blending manually, and store to the atmospheric scattering buffer.
            // Then we perform a copy from the atmospheric scattering buffer back to the color buffer.
            bool msaaEnabled = hdCamera.frameSettings.IsEnabled(FrameSettingsField.MSAA);
            var colorBuffer = msaaEnabled ? m_CameraColorMSAABuffer : m_CameraColorBuffer;
            var intermediateBuffer = msaaEnabled ? m_OpaqueAtmosphericScatteringMSAABuffer : m_OpaqueAtmosphericScatteringBuffer;
            var depthBuffer = m_SharedRTManager.GetDepthStencilBuffer(msaaEnabled);

            var visualEnv = hdCamera.volumeStack.GetComponent<VisualEnvironment>();
            m_SkyManager.RenderSky(hdCamera, GetCurrentSunLight(), colorBuffer, depthBuffer, m_CurrentDebugDisplaySettings, m_FrameCount, cmd);

            if (Fog.IsFogEnabled(hdCamera) || Fog.IsPBRFogEnabled(hdCamera))
            {
                var pixelCoordToViewDirWS = hdCamera.mainViewConstants.pixelCoordToViewDirWS;
                m_SkyManager.RenderOpaqueAtmosphericScattering(cmd, hdCamera, colorBuffer, m_LightingBufferHandle, intermediateBuffer, depthBuffer, pixelCoordToViewDirWS, hdCamera.frameSettings.IsEnabled(FrameSettingsField.MSAA));
            }
        }

        /// <summary>
        /// Export the provided camera's sky to a flattened cubemap.
        /// </summary>
        /// <param name="camera">Requested camera.</param>
        /// <returns>Result texture.</returns>
        public Texture2D ExportSkyToTexture(Camera camera)
        {
            return m_SkyManager.ExportSkyToTexture(camera);
        }

        RendererListDesc PrepareForwardOpaqueRendererList(CullingResults cullResults, HDCamera hdCamera)
        {
            var passNames = hdCamera.frameSettings.litShaderMode == LitShaderMode.Forward
                ? m_ForwardAndForwardOnlyPassNames
                : m_ForwardOnlyPassNames;
            return  CreateOpaqueRendererListDesc(cullResults, hdCamera.camera, passNames, m_CurrentRendererConfigurationBakedLighting);
        }

        // Guidelines: In deferred by default there is no opaque in forward. However it is possible to force an opaque material to render in forward
        // by using the pass "ForwardOnly". In this case the .shader should not have "Forward" but only a "ForwardOnly" pass.
        // It must also have a "DepthForwardOnly" and no "DepthOnly" pass as forward material (either deferred or forward only rendering) have always a depth pass.
        // The RenderForward pass will render the appropriate pass depends on the engine settings. In case of forward only rendering, both "Forward" pass and "ForwardOnly" pass
        // material will be render for both transparent and opaque. In case of deferred, both path are used for transparent but only "ForwardOnly" is use for opaque.
        // (Thus why "Forward" and "ForwardOnly" are exclusive, else they will render two times"
        void RenderForwardOpaque(CullingResults cullResults, HDCamera hdCamera, ScriptableRenderContext renderContext, CommandBuffer cmd)
        {
            bool debugDisplay = m_CurrentDebugDisplaySettings.IsDebugDisplayEnabled();
            using (new ProfilingScope(cmd, debugDisplay ? ProfilingSampler.Get(HDProfileId.ForwardOpaqueDebug) : ProfilingSampler.Get(HDProfileId.ForwardOpaque)))
            {
                bool useFptl = hdCamera.frameSettings.IsEnabled(FrameSettingsField.FPTLForForwardOpaque);
                bool msaa = hdCamera.frameSettings.IsEnabled(FrameSettingsField.MSAA);

                RenderTargetIdentifier[] renderTarget = null;

                // In case of forward SSS we will bind all the required target. It is up to the shader to write into it or not.
                if (hdCamera.frameSettings.IsEnabled(FrameSettingsField.SubsurfaceScattering))
                {
                    renderTarget = m_MRTWithSSS;
                    renderTarget[0] = msaa ? m_CameraColorMSAABuffer : m_CameraColorBuffer; // Store the specular color
                    renderTarget[1] = msaa ? m_CameraSssDiffuseLightingMSAABuffer : m_CameraSssDiffuseLightingBuffer;
                    renderTarget[2] = msaa ? GetSSSBufferMSAA() : GetSSSBuffer();
                }
                else
                {
                    renderTarget = mMRTSingle;
                    renderTarget[0] = msaa ? m_CameraColorMSAABuffer : m_CameraColorBuffer;
                }

                RenderForwardRendererList(hdCamera.frameSettings,
                                            RendererList.Create(PrepareForwardOpaqueRendererList(cullResults, hdCamera)),
                                            renderTarget,
                                            m_SharedRTManager.GetDepthStencilBuffer(msaa),
                                            useFptl ? m_TileAndClusterData.lightList : m_TileAndClusterData.perVoxelLightLists,
                                            true, renderContext, cmd);
            }
        }

        static bool NeedMotionVectorForTransparent(FrameSettings frameSettings)
        {
            return frameSettings.IsEnabled(FrameSettingsField.MotionVectors) && frameSettings.IsEnabled(FrameSettingsField.TransparentsWriteMotionVector);
        }

        RendererListDesc PrepareForwardTransparentRendererList(CullingResults cullResults, HDCamera hdCamera, bool preRefraction)
        {
            RenderQueueRange transparentRange;
            if (preRefraction)
            {
                transparentRange = HDRenderQueue.k_RenderQueue_PreRefraction;
            }
            else if (hdCamera.frameSettings.IsEnabled(FrameSettingsField.LowResTransparent))
            {
                transparentRange = HDRenderQueue.k_RenderQueue_Transparent;
            }
            else // Low res transparent disabled
            {
                transparentRange = HDRenderQueue.k_RenderQueue_TransparentWithLowRes;
            }

            if (!hdCamera.frameSettings.IsEnabled(FrameSettingsField.Refraction))
            {
                if (hdCamera.frameSettings.IsEnabled(FrameSettingsField.LowResTransparent))
                    transparentRange = HDRenderQueue.k_RenderQueue_AllTransparent;
                else
                    transparentRange = HDRenderQueue.k_RenderQueue_AllTransparentWithLowRes;
            }

            if (NeedMotionVectorForTransparent(hdCamera.frameSettings))
            {
                m_CurrentRendererConfigurationBakedLighting |= PerObjectData.MotionVectors; // This will enable the flag for low res transparent as well
            }

            var passNames = m_Asset.currentPlatformRenderPipelineSettings.supportTransparentBackface ? m_AllTransparentPassNames : m_TransparentNoBackfaceNames;
            return CreateTransparentRendererListDesc(cullResults, hdCamera.camera, passNames, m_CurrentRendererConfigurationBakedLighting, transparentRange);
        }


        void RenderForwardTransparent(CullingResults cullResults, HDCamera hdCamera, bool preRefraction, ScriptableRenderContext renderContext, CommandBuffer cmd)
        {
            // If rough refraction are turned off, we render all transparents in the Transparent pass and we skip the PreRefraction one.
            if (!hdCamera.frameSettings.IsEnabled(FrameSettingsField.Refraction) && preRefraction)
            {
                return;
            }

            HDProfileId passName;
            bool debugDisplay = m_CurrentDebugDisplaySettings.IsDebugDisplayEnabled();
            if (debugDisplay)
                passName = preRefraction ? HDProfileId.ForwardPreRefractionDebug : HDProfileId.ForwardTransparentDebug;
            else
                passName = preRefraction ? HDProfileId.ForwardPreRefraction : HDProfileId.ForwardTransparent;

            using (new ProfilingScope(cmd, ProfilingSampler.Get(passName)))
            {
                bool msaa = hdCamera.frameSettings.IsEnabled(FrameSettingsField.MSAA);
                bool renderMotionVecForTransparent = NeedMotionVectorForTransparent(hdCamera.frameSettings);
                cmd.SetGlobalInt(HDShaderIDs._ColorMaskTransparentVel, renderMotionVecForTransparent ? (int)ColorWriteMask.All : 0);

                m_MRTTransparentMotionVec[0] = msaa ? m_CameraColorMSAABuffer : m_CameraColorBuffer;
                m_MRTTransparentMotionVec[1] = renderMotionVecForTransparent ? m_SharedRTManager.GetMotionVectorsBuffer(hdCamera.frameSettings.IsEnabled(FrameSettingsField.MSAA))
                    // It doesn't really matter what gets bound here since the color mask state set will prevent this from ever being written to. However, we still need to bind something
                    // to avoid warnings about unbound render targets. The following rendertarget could really be anything if renderVelocitiesForTransparent, here the normal buffer
                    // as it is guaranteed to exist and to have the same size.
                    // to avoid warnings about unbound render targets.
                    : m_SharedRTManager.GetNormalBuffer(msaa);

                if ((hdCamera.frameSettings.IsEnabled(FrameSettingsField.Decals)) && (DecalSystem.m_DecalDatasCount > 0)) // enable d-buffer flag value is being interpreted more like enable decals in general now that we have clustered
                                                                                                                          // decal datas count is 0 if no decals affect transparency
                {
                    DecalSystem.instance.SetAtlas(cmd); // for clustered decals
                }

                RenderForwardRendererList(hdCamera.frameSettings,
                                            RendererList.Create(PrepareForwardTransparentRendererList(cullResults, hdCamera, preRefraction)),
                                            m_MRTTransparentMotionVec,
                                            m_SharedRTManager.GetDepthStencilBuffer(hdCamera.frameSettings.IsEnabled(FrameSettingsField.MSAA)),
                                            m_TileAndClusterData.perVoxelLightLists,
                                            false, renderContext, cmd);
            }
        }

        static void RenderForwardRendererList(  FrameSettings               frameSettings,
                                                RendererList                rendererList,
                                                RenderTargetIdentifier[]    renderTarget,
                                                RTHandle                    depthBuffer,
                                                ComputeBuffer               lightListBuffer,
                                                bool                        opaque,
                                                ScriptableRenderContext     renderContext,
                                                CommandBuffer               cmd)
        {
            // Note: SHADOWS_SHADOWMASK keyword is enabled in HDRenderPipeline.cs ConfigureForShadowMask
            bool useFptl = opaque && frameSettings.IsEnabled(FrameSettingsField.FPTLForForwardOpaque);

            // say that we want to use tile/cluster light loop
            CoreUtils.SetKeyword(cmd, "USE_FPTL_LIGHTLIST", useFptl);
            CoreUtils.SetKeyword(cmd, "USE_CLUSTERED_LIGHTLIST", !useFptl);
            cmd.SetGlobalBuffer(HDShaderIDs.g_vLightListGlobal, lightListBuffer);

            CoreUtils.SetRenderTarget(cmd, renderTarget, depthBuffer);
            if (opaque)
                DrawOpaqueRendererList(renderContext, cmd, frameSettings, rendererList);
            else
                DrawTransparentRendererList(renderContext, cmd, frameSettings, rendererList);
        }

        // This is use to Display legacy shader with an error shader
        [Conditional("DEVELOPMENT_BUILD"), Conditional("UNITY_EDITOR")]
        void RenderForwardError(CullingResults cullResults, HDCamera hdCamera, ScriptableRenderContext renderContext, CommandBuffer cmd)
        {
            using (new ProfilingScope(cmd, ProfilingSampler.Get(HDProfileId.RenderForwardError)))
            {
                CoreUtils.SetRenderTarget(cmd, m_CameraColorBuffer, m_SharedRTManager.GetDepthStencilBuffer());
                var rendererList = RendererList.Create(CreateOpaqueRendererListDesc(cullResults, hdCamera.camera, m_ForwardErrorPassNames, renderQueueRange: RenderQueueRange.all, overrideMaterial: m_ErrorMaterial));
                HDUtils.DrawRendererList(renderContext, cmd, rendererList);
            }
        }

        bool RenderCustomPass(ScriptableRenderContext context, CommandBuffer cmd, HDCamera hdCamera, CullingResults cullingResults, CustomPassInjectionPoint injectionPoint)
        {
            if (!hdCamera.frameSettings.IsEnabled(FrameSettingsField.CustomPass))
                return false;

            var customPass = CustomPassVolume.GetActivePassVolume(injectionPoint);

            if (customPass == null)
                return false;

            var customPassTargets = new CustomPass.RenderTargets
            {
                cameraColorMSAABuffer = m_CameraColorMSAABuffer,
                cameraColorBuffer = (injectionPoint == CustomPassInjectionPoint.AfterPostProcess) ? m_IntermediateAfterPostProcessBuffer : m_CameraColorBuffer,
                customColorBuffer = m_CustomPassColorBuffer,
                customDepthBuffer = m_CustomPassDepthBuffer,
            };

            return customPass.Execute(context, cmd, hdCamera, cullingResults, m_SharedRTManager, customPassTargets);
        }

        void RenderTransparentDepthPrepass(CullingResults cull, HDCamera hdCamera, ScriptableRenderContext renderContext, CommandBuffer cmd)
        {
            if (hdCamera.frameSettings.IsEnabled(FrameSettingsField.TransparentPrepass))
            {
                // Render transparent depth prepass after opaque one
                using (new ProfilingScope(cmd, ProfilingSampler.Get(HDProfileId.TransparentDepthPrepass)))
                {
                    if (hdCamera.IsTransparentSSREnabled())
                    {
                        // But we also need to bind the normal buffer for objects that will recieve SSR
                        CoreUtils.SetRenderTarget(cmd, m_SharedRTManager.GetPrepassBuffersRTI(hdCamera.frameSettings), m_SharedRTManager.GetDepthStencilBuffer());
                    }
                    else
                        CoreUtils.SetRenderTarget(cmd, m_SharedRTManager.GetDepthStencilBuffer());

                    var rendererList = RendererList.Create(CreateTransparentRendererListDesc(cull, hdCamera.camera, m_TransparentDepthPrepassNames));
                    DrawTransparentRendererList(renderContext, cmd, hdCamera.frameSettings, rendererList);
                }
            }
        }

        void RenderTransparentDepthPostpass(CullingResults cullResults, HDCamera hdCamera, ScriptableRenderContext renderContext, CommandBuffer cmd)
        {
            if (!hdCamera.frameSettings.IsEnabled(FrameSettingsField.TransparentPostpass))
                return;

            using (new ProfilingScope(cmd, ProfilingSampler.Get(HDProfileId.TransparentDepthPostpass)))
            {
                CoreUtils.SetRenderTarget(cmd, m_SharedRTManager.GetDepthStencilBuffer());
                var rendererList = RendererList.Create(CreateTransparentRendererListDesc(cullResults, hdCamera.camera, m_TransparentDepthPostpassNames));
                DrawTransparentRendererList(renderContext, cmd, hdCamera.frameSettings, rendererList);

                if (hdCamera.frameSettings.IsEnabled(FrameSettingsField.RayTracing))
                {
                    // If there is a ray-tracing environment and the feature is enabled we want to push these objects to the transparent postpass (they are not rendered in the first call because they are not in the generic transparent render queue)
                    var rrSettings = hdCamera.volumeStack.GetComponent<RecursiveRendering>();
                    if (rrSettings.enable.value)
                    {
                        var rendererListRT = RendererList.Create(CreateTransparentRendererListDesc(cullResults, hdCamera.camera, m_TransparentDepthPostpassNames, renderQueueRange: HDRenderQueue.k_RenderQueue_AllTransparentRaytracing));
                        DrawTransparentRendererList(renderContext, cmd, hdCamera.frameSettings, rendererListRT);
                    }
                }
            }
        }

        void RenderLowResTransparent(CullingResults cullResults, HDCamera hdCamera, ScriptableRenderContext renderContext, CommandBuffer cmd)
        {
            if (!hdCamera.frameSettings.IsEnabled(FrameSettingsField.LowResTransparent))
                return;

            using (new ProfilingScope(cmd, ProfilingSampler.Get(HDProfileId.LowResTransparent)))
            {
                cmd.SetGlobalInt(HDShaderIDs._OffScreenRendering, 1);
                cmd.SetGlobalInt(HDShaderIDs._OffScreenDownsampleFactor, 2);
                CoreUtils.SetRenderTarget(cmd, m_LowResTransparentBuffer, m_SharedRTManager.GetLowResDepthBuffer(), clearFlag: ClearFlag.Color, Color.black);
                RenderQueueRange transparentRange = HDRenderQueue.k_RenderQueue_LowTransparent;
                var passNames = m_Asset.currentPlatformRenderPipelineSettings.supportTransparentBackface ? m_AllTransparentPassNames : m_TransparentNoBackfaceNames;
                var rendererList = RendererList.Create(CreateTransparentRendererListDesc(cullResults, hdCamera.camera, passNames, m_CurrentRendererConfigurationBakedLighting, HDRenderQueue.k_RenderQueue_LowTransparent));
                DrawTransparentRendererList(renderContext, cmd, hdCamera.frameSettings, rendererList);
                cmd.SetGlobalInt(HDShaderIDs._OffScreenRendering, 0);
                cmd.SetGlobalInt(HDShaderIDs._OffScreenDownsampleFactor, 1);
            }
        }

        void RenderObjectsMotionVectors(CullingResults cullResults, HDCamera hdCamera, ScriptableRenderContext renderContext, CommandBuffer cmd)
        {
            if (!hdCamera.frameSettings.IsEnabled(FrameSettingsField.ObjectMotionVectors))
                return;

            using (new ProfilingScope(cmd, ProfilingSampler.Get(HDProfileId.ObjectsMotionVector)))
            {
                // These flags are still required in SRP or the engine won't compute previous model matrices...
                // If the flag hasn't been set yet on this camera, motion vectors will skip a frame.
                hdCamera.camera.depthTextureMode |= DepthTextureMode.MotionVectors | DepthTextureMode.Depth;

                CoreUtils.SetRenderTarget(cmd, m_SharedRTManager.GetMotionVectorsPassBuffersRTI(hdCamera.frameSettings), m_SharedRTManager.GetDepthStencilBuffer(hdCamera.frameSettings.IsEnabled(FrameSettingsField.MSAA)));
                var rendererList = RendererList.Create(CreateOpaqueRendererListDesc(cullResults, hdCamera.camera, HDShaderPassNames.s_MotionVectorsName, PerObjectData.MotionVectors));
                DrawOpaqueRendererList(renderContext, cmd, hdCamera.frameSettings, rendererList);
            }
        }

        void RenderCameraMotionVectors(CullingResults cullResults, HDCamera hdCamera, ScriptableRenderContext renderContext, CommandBuffer cmd)
        {
            if (!hdCamera.frameSettings.IsEnabled(FrameSettingsField.MotionVectors))
                return;

            using (new ProfilingScope(cmd, ProfilingSampler.Get(HDProfileId.CameraMotionVectors)))
            {
            	bool msaa = hdCamera.frameSettings.IsEnabled(FrameSettingsField.MSAA);

                // These flags are still required in SRP or the engine won't compute previous model matrices...
                // If the flag hasn't been set yet on this camera, motion vectors will skip a frame.
                hdCamera.camera.depthTextureMode |= DepthTextureMode.MotionVectors | DepthTextureMode.Depth;
                m_CameraMotionVectorsMaterial.SetInt(HDShaderIDs._StencilMask, (int)StencilUsage.ObjectMotionVector);
                m_CameraMotionVectorsMaterial.SetInt(HDShaderIDs._StencilRef, (int)StencilUsage.ObjectMotionVector);

                HDUtils.DrawFullScreen(cmd, m_CameraMotionVectorsMaterial, m_SharedRTManager.GetMotionVectorsBuffer(msaa), m_SharedRTManager.GetDepthStencilBuffer(msaa), null, 0);

#if UNITY_EDITOR
                // In scene view there is no motion vector, so we clear the RT to black
                if (hdCamera.camera.cameraType == CameraType.SceneView && !hdCamera.animateMaterials)
                {
                    CoreUtils.SetRenderTarget(cmd, m_SharedRTManager.GetMotionVectorsBuffer(msaa), m_SharedRTManager.GetDepthStencilBuffer(msaa), ClearFlag.Color, Color.clear);
                }
#endif
            }
        }

        struct RenderSSRParameters
        {
            public ComputeShader    ssrCS;
            public int              tracingKernel;
            public int              reprojectionKernel;

            public int              width, height, viewCount;
            public int              maxIteration;
            public bool             reflectSky;
            public float            thicknessScale;
            public float            thicknessBias;
            public float            roughnessFadeEnd;
            public float            roughnessFadeEndTimesRcpLength;
            public float            roughnessFadeRcpLength;
            public float            edgeFadeRcpLength;

            public int              depthPyramidMipCount;
            public ComputeBuffer    offsetBufferData;
            public ComputeBuffer    coarseStencilBuffer;

            public Vector4          colorPyramidUVScaleAndLimit;
            public int              colorPyramidMipCount;
            }

        RenderSSRParameters PrepareSSRParameters(HDCamera hdCamera)
        {
            var volumeSettings = hdCamera.volumeStack.GetComponent<ScreenSpaceReflection>();
            var parameters = new RenderSSRParameters();

            parameters.ssrCS = m_ScreenSpaceReflectionsCS;
            parameters.tracingKernel = m_SsrTracingKernel;
            parameters.reprojectionKernel = m_SsrReprojectionKernel;

            parameters.width = hdCamera.actualWidth;
            parameters.height = hdCamera.actualHeight;
            parameters.viewCount = hdCamera.viewCount;

            float n = hdCamera.camera.nearClipPlane;
            float f = hdCamera.camera.farClipPlane;

            parameters.maxIteration = volumeSettings.rayMaxIterations;
            parameters.reflectSky = volumeSettings.reflectSky.value;

            float thickness      = volumeSettings.depthBufferThickness.value;
            parameters.thicknessScale = 1.0f / (1.0f + thickness);
            parameters.thicknessBias = -n / (f - n) * (thickness * parameters.thicknessScale);

            var info = m_SharedRTManager.GetDepthBufferMipChainInfo();
            parameters.depthPyramidMipCount = info.mipLevelCount;
            parameters.offsetBufferData = info.GetOffsetBufferData(m_DepthPyramidMipLevelOffsetsBuffer);
            parameters.coarseStencilBuffer = m_SharedRTManager.GetCoarseStencilBuffer();

            float roughnessFadeStart = 1 - volumeSettings.smoothnessFadeStart.value;
            parameters.roughnessFadeEnd = 1 - volumeSettings.minSmoothness.value;
            float roughnessFadeLength = parameters.roughnessFadeEnd - roughnessFadeStart;
            parameters.roughnessFadeEndTimesRcpLength = (roughnessFadeLength != 0) ? (parameters.roughnessFadeEnd * (1.0f / roughnessFadeLength)) : 1;
            parameters.roughnessFadeRcpLength = (roughnessFadeLength != 0) ? (1.0f / roughnessFadeLength) : 0;
            parameters.edgeFadeRcpLength = Mathf.Min(1.0f / volumeSettings.screenFadeDistance.value, float.MaxValue);

            parameters.colorPyramidUVScaleAndLimit = HDUtils.ComputeUvScaleAndLimit(hdCamera.historyRTHandleProperties.previousViewportSize, hdCamera.historyRTHandleProperties.previousRenderTargetSize);
            parameters.colorPyramidMipCount = hdCamera.colorPyramidHistoryMipCount;

            return parameters;
        }

        static void RenderSSR(  in RenderSSRParameters  parameters,
                                RTHandle                depthPyramid,
                                RTHandle                SsrHitPointTexture,
                                RTHandle                stencilBuffer,
                                RTHandle                clearCoatMask,
                                RTHandle                previousColorPyramid,
                                RTHandle                ssrLightingTexture,
                                CommandBuffer           cmd,
                                ScriptableRenderContext renderContext)
        {
            var cs = parameters.ssrCS;

            using (new ProfilingScope(cmd, ProfilingSampler.Get(HDProfileId.SsrTracing)))
            {
                cmd.SetComputeIntParam(cs, HDShaderIDs._SsrIterLimit, parameters.maxIteration);
                cmd.SetComputeFloatParam(cs, HDShaderIDs._SsrThicknessScale, parameters.thicknessScale);
                cmd.SetComputeFloatParam(cs, HDShaderIDs._SsrThicknessBias, parameters.thicknessBias);
                cmd.SetComputeFloatParam(cs, HDShaderIDs._SsrRoughnessFadeEnd, parameters.roughnessFadeEnd);
                cmd.SetComputeFloatParam(cs, HDShaderIDs._SsrRoughnessFadeRcpLength, parameters.roughnessFadeRcpLength);
                cmd.SetComputeFloatParam(cs, HDShaderIDs._SsrRoughnessFadeEndTimesRcpLength, parameters.roughnessFadeEndTimesRcpLength);
                cmd.SetComputeIntParam(cs, HDShaderIDs._SsrDepthPyramidMaxMip, parameters.depthPyramidMipCount - 1);
                cmd.SetComputeFloatParam(cs, HDShaderIDs._SsrEdgeFadeRcpLength, parameters.edgeFadeRcpLength);
                cmd.SetComputeIntParam(cs, HDShaderIDs._SsrReflectsSky, parameters.reflectSky ? 1 : 0);
                cmd.SetComputeIntParam(cs, HDShaderIDs._SsrStencilBit, (int)StencilUsage.TraceReflectionRay);

                // cmd.SetComputeTextureParam(cs, kernel, "_SsrDebugTexture",    m_SsrDebugTexture);
                cmd.SetComputeTextureParam(cs, parameters.tracingKernel, HDShaderIDs._CameraDepthTexture, depthPyramid);
                cmd.SetComputeTextureParam(cs, parameters.tracingKernel, HDShaderIDs._SsrClearCoatMaskTexture, clearCoatMask);
                cmd.SetComputeTextureParam(cs, parameters.tracingKernel, HDShaderIDs._SsrHitPointTexture, SsrHitPointTexture);

                if (stencilBuffer.rt.stencilFormat == GraphicsFormat.None)  // We are accessing MSAA resolved version and not the depth stencil buffer directly.
                {
                    cmd.SetComputeTextureParam(cs, parameters.tracingKernel, HDShaderIDs._StencilTexture, stencilBuffer);
                }
                else
                {
                    cmd.SetComputeTextureParam(cs, parameters.tracingKernel, HDShaderIDs._StencilTexture, stencilBuffer, 0, RenderTextureSubElement.Stencil);
                }

                cmd.SetComputeBufferParam(cs, parameters.tracingKernel, HDShaderIDs._CoarseStencilBuffer, parameters.coarseStencilBuffer);

                cmd.SetComputeBufferParam(cs, parameters.tracingKernel, HDShaderIDs._DepthPyramidMipLevelOffsets, parameters.offsetBufferData);

                cmd.DispatchCompute(cs, parameters.tracingKernel, HDUtils.DivRoundUp(parameters.width, 8), HDUtils.DivRoundUp(parameters.height, 8), parameters.viewCount);
            }

            using (new ProfilingScope(cmd, ProfilingSampler.Get(HDProfileId.SsrReprojection)))
            {
                // cmd.SetComputeTextureParam(cs, kernel, "_SsrDebugTexture",    m_SsrDebugTexture);
                cmd.SetComputeTextureParam(cs, parameters.reprojectionKernel, HDShaderIDs._SsrHitPointTexture, SsrHitPointTexture);
                cmd.SetComputeTextureParam(cs, parameters.reprojectionKernel, HDShaderIDs._SsrLightingTextureRW, ssrLightingTexture);
                cmd.SetComputeTextureParam(cs, parameters.reprojectionKernel, HDShaderIDs._ColorPyramidTexture, previousColorPyramid);
                cmd.SetComputeTextureParam(cs, parameters.reprojectionKernel, HDShaderIDs._SsrClearCoatMaskTexture, clearCoatMask);

                cmd.SetComputeVectorParam(cs, HDShaderIDs._ColorPyramidUvScaleAndLimitPrevFrame, parameters.colorPyramidUVScaleAndLimit);
                cmd.SetComputeIntParam(cs, HDShaderIDs._SsrColorPyramidMaxMip, parameters.colorPyramidMipCount - 1);

                cmd.DispatchCompute(cs, parameters.reprojectionKernel, HDUtils.DivRoundUp(parameters.width, 8), HDUtils.DivRoundUp(parameters.height, 8), parameters.viewCount);
            }
        }

        void RenderSSR(HDCamera hdCamera, CommandBuffer cmd, ScriptableRenderContext renderContext)
        {
            if (!hdCamera.IsSSREnabled())
                return;

            var settings = hdCamera.volumeStack.GetComponent<ScreenSpaceReflection>();
            bool usesRaytracedReflections = hdCamera.frameSettings.IsEnabled(FrameSettingsField.RayTracing) && settings.rayTracing.value;
            if (usesRaytracedReflections)
            {
                hdCamera.xr.StartSinglePass(cmd, hdCamera.camera, renderContext);
                RenderRayTracedReflections(hdCamera, cmd, m_SsrLightingTexture, renderContext, m_FrameCount);
                hdCamera.xr.StopSinglePass(cmd, hdCamera.camera, renderContext);
            }
            else
            {
                var previousColorPyramid = hdCamera.GetPreviousFrameRT((int)HDCameraFrameHistoryType.ColorBufferMipChain);

                // Evaluate the clear coat mask texture based on the lit shader mode
                RTHandle clearCoatMask = hdCamera.frameSettings.litShaderMode == LitShaderMode.Deferred ? m_GbufferManager.GetBuffer(2) : TextureXR.GetBlackTexture();

                var parameters = PrepareSSRParameters(hdCamera);
                RenderSSR(parameters, m_SharedRTManager.GetDepthTexture(), m_SsrHitPointTexture,
                          m_SharedRTManager.GetStencilBuffer(hdCamera.frameSettings.IsEnabled(FrameSettingsField.MSAA)), clearCoatMask, previousColorPyramid,
                          m_SsrLightingTexture, cmd, renderContext);

            	if (!hdCamera.colorPyramidHistoryIsValid)
            	{
                	cmd.SetGlobalTexture(HDShaderIDs._SsrLightingTexture, TextureXR.GetClearTexture());
                	hdCamera.colorPyramidHistoryIsValid = true; // For the next frame...
            	}
			}
            cmd.SetGlobalInt(HDShaderIDs._UseRayTracedReflections, usesRaytracedReflections ? 1 : 0);

            PushFullScreenDebugTexture(hdCamera, cmd, m_SsrLightingTexture, FullScreenDebugMode.ScreenSpaceReflections);
        }

        void RenderSSRTransparent(HDCamera hdCamera, CommandBuffer cmd, ScriptableRenderContext renderContext)
        {
            if (!hdCamera.IsTransparentSSREnabled())
                return;

            BuildCoarseStencilAndResolveIfNeeded(hdCamera, cmd);

            // Before doing anything, we need to clear the target buffers and rebuild the depth pyramid for tracing
            // NOTE: This is probably something we can avoid if we read from the depth buffer and traced on the pyramid without the transparent objects
            using (new ProfilingScope(cmd, ProfilingSampler.Get(HDProfileId.PrepareForTransparentSsr)))
            {
                // Clear the SSR lighting buffer (not sure it is required)
                CoreUtils.SetRenderTarget(cmd, m_SsrLightingTexture, ClearFlag.Color, Color.clear);
                CoreUtils.SetRenderTarget(cmd, m_SsrHitPointTexture, ClearFlag.Color, Color.clear);

                // Invalid the depth pyramid and regenerate the depth pyramid
                m_IsDepthBufferCopyValid = false;
                GenerateDepthPyramid(hdCamera, cmd, FullScreenDebugMode.DepthPyramid);
            }

            // Evaluate the screen space reflection for the transparent pixels
            var previousColorPyramid = hdCamera.GetPreviousFrameRT((int)HDCameraFrameHistoryType.ColorBufferMipChain);
            var parameters = PrepareSSRParameters(hdCamera);
            RenderSSR(parameters, m_SharedRTManager.GetDepthTexture(), m_SsrHitPointTexture, m_SharedRTManager.GetStencilBuffer(), TextureXR.GetBlackTexture(), previousColorPyramid, m_SsrLightingTexture, cmd, renderContext);

            // If color pyramid was not valid, we bind a black texture
            if (!hdCamera.colorPyramidHistoryIsValid)
            {
                cmd.SetGlobalTexture(HDShaderIDs._SsrLightingTexture, TextureXR.GetClearTexture());
                hdCamera.colorPyramidHistoryIsValid = true; // For the next frame...
            }

            // Push our texture to the debug menu
            PushFullScreenDebugTexture(hdCamera, cmd, m_SsrLightingTexture, FullScreenDebugMode.TransparentScreenSpaceReflections);
        }

        void RenderColorPyramid(HDCamera hdCamera, CommandBuffer cmd, bool isPreRefraction)
        {
            if (isPreRefraction)
            {
                if (!hdCamera.frameSettings.IsEnabled(FrameSettingsField.Refraction))
                    return;
            }
            else
            {
                // This final Gaussian pyramid can be reused by SSR, so disable it only if there is no distortion
                if (!hdCamera.frameSettings.IsEnabled(FrameSettingsField.Distortion) && !hdCamera.IsSSREnabled())
                    return;
            }

            var currentColorPyramid = hdCamera.GetCurrentFrameRT((int)HDCameraFrameHistoryType.ColorBufferMipChain);

            int lodCount;

            using (new ProfilingScope(cmd, ProfilingSampler.Get(HDProfileId.ColorPyramid)))
            {
                Vector2Int pyramidSizeV2I = new Vector2Int(hdCamera.actualWidth, hdCamera.actualHeight);
                lodCount = m_MipGenerator.RenderColorGaussianPyramid(cmd, pyramidSizeV2I, m_CameraColorBuffer, currentColorPyramid);
                hdCamera.colorPyramidHistoryMipCount = lodCount;
            }

            float scaleX = hdCamera.actualWidth / (float)currentColorPyramid.rt.width;
            float scaleY = hdCamera.actualHeight / (float)currentColorPyramid.rt.height;
            Vector4 pyramidScaleLod = new Vector4(scaleX, scaleY, lodCount, 0.0f);
            Vector4 pyramidScale = new Vector4(scaleX, scaleY, 0f, 0f);
            // Warning! Danger!
            // The color pyramid scale is only correct for the most detailed MIP level.
            // For the other MIP levels, due to truncation after division by 2, a row or
            // column of texels may be lost. Since this can happen to BOTH the texture
            // size AND the viewport, (uv * _ColorPyramidScale.xy) can be off by a texel
            // unless the scale is 1 (and it will not be 1 if the texture was resized
            // and is of greater size compared to the viewport).
            cmd.SetGlobalTexture(HDShaderIDs._ColorPyramidTexture, currentColorPyramid);
            cmd.SetGlobalVector(HDShaderIDs._ColorPyramidScale, pyramidScaleLod);
            PushFullScreenDebugTextureMip(hdCamera, cmd, currentColorPyramid, lodCount, pyramidScale, isPreRefraction ? FullScreenDebugMode.PreRefractionColorPyramid : FullScreenDebugMode.FinalColorPyramid);
        }

        void GenerateDepthPyramid(HDCamera hdCamera, CommandBuffer cmd, FullScreenDebugMode debugMode)
        {
            CopyDepthBufferIfNeeded(hdCamera, cmd);

            int mipCount = m_SharedRTManager.GetDepthBufferMipChainInfo().mipLevelCount;

            using (new ProfilingScope(cmd, ProfilingSampler.Get(HDProfileId.DepthPyramid)))
            {
                m_MipGenerator.RenderMinDepthPyramid(cmd, m_SharedRTManager.GetDepthTexture(), m_SharedRTManager.GetDepthBufferMipChainInfo());
            }

            float scaleX = hdCamera.actualWidth / (float)m_SharedRTManager.GetDepthTexture().rt.width;
            float scaleY = hdCamera.actualHeight / (float)m_SharedRTManager.GetDepthTexture().rt.height;
            Vector4 pyramidScaleLod = new Vector4(scaleX, scaleY, mipCount, 0.0f);
            Vector4 pyramidScale = new Vector4(scaleX, scaleY, 0f, 0f);
            cmd.SetGlobalTexture(HDShaderIDs._CameraDepthTexture, m_SharedRTManager.GetDepthTexture());
            cmd.SetGlobalVector(HDShaderIDs._DepthPyramidScale, pyramidScaleLod);
            PushFullScreenDebugTextureMip(hdCamera, cmd, m_SharedRTManager.GetDepthTexture(), mipCount, pyramidScale, debugMode);
        }

        void DownsampleDepthForLowResTransparency(HDCamera hdCamera, CommandBuffer cmd)
        {
            var settings = m_Asset.currentPlatformRenderPipelineSettings.lowresTransparentSettings;
            if (!hdCamera.frameSettings.IsEnabled(FrameSettingsField.LowResTransparent))
                return;

            using (new ProfilingScope(cmd, ProfilingSampler.Get(HDProfileId.DownsampleDepth)))
            {
                CoreUtils.SetRenderTarget(cmd, m_SharedRTManager.GetLowResDepthBuffer());
                cmd.SetViewport(new Rect(0, 0, hdCamera.actualWidth * 0.5f, hdCamera.actualHeight * 0.5f));
                // TODO: Add option to switch modes at runtime
                if(settings.checkerboardDepthBuffer)
                {
                    m_DownsampleDepthMaterial.EnableKeyword("CHECKERBOARD_DOWNSAMPLE");
                }
                cmd.DrawProcedural(Matrix4x4.identity, m_DownsampleDepthMaterial, 0, MeshTopology.Triangles, 3, 1, null);
            }
        }

        void UpsampleTransparent(HDCamera hdCamera, CommandBuffer cmd)
        {
            var settings = m_Asset.currentPlatformRenderPipelineSettings.lowresTransparentSettings;
            if (!hdCamera.frameSettings.IsEnabled(FrameSettingsField.LowResTransparent))
                return;

            using (new ProfilingScope(cmd, ProfilingSampler.Get(HDProfileId.UpsampleLowResTransparent)))
            {
                CoreUtils.SetRenderTarget(cmd, m_CameraColorBuffer);
                if(settings.upsampleType == LowResTransparentUpsample.Bilinear)
                {
                    m_UpsampleTransparency.EnableKeyword("BILINEAR");
                }
                else if (settings.upsampleType == LowResTransparentUpsample.NearestDepth)
                {
                    m_UpsampleTransparency.EnableKeyword("NEAREST_DEPTH");
                }
                m_UpsampleTransparency.SetTexture(HDShaderIDs._LowResTransparent, m_LowResTransparentBuffer);
                m_UpsampleTransparency.SetTexture(HDShaderIDs._LowResDepthTexture, m_SharedRTManager.GetLowResDepthBuffer());
                cmd.DrawProcedural(Matrix4x4.identity, m_UpsampleTransparency, 0, MeshTopology.Triangles, 3, 1, null);
            }
        }

        void ApplyDebugDisplaySettings(HDCamera hdCamera, CommandBuffer cmd)
        {
            // See ShaderPassForward.hlsl: for forward shaders, if DEBUG_DISPLAY is enabled and no DebugLightingMode or DebugMipMapMod
            // modes have been set, lighting is automatically skipped (To avoid some crashed due to lighting RT not set on console).
            // However debug mode like colorPickerModes and false color don't need DEBUG_DISPLAY and must work with the lighting.
            // So we will enabled DEBUG_DISPLAY independently

            bool debugDisplayEnabledOrSceneLightingDisabled = m_CurrentDebugDisplaySettings.IsDebugDisplayEnabled() || CoreUtils.IsSceneLightingDisabled(hdCamera.camera);
            // Enable globally the keyword DEBUG_DISPLAY on shader that support it with multi-compile
            CoreUtils.SetKeyword(cmd, "DEBUG_DISPLAY", debugDisplayEnabledOrSceneLightingDisabled);

            // Setting this all the time due to a strange bug that either reports a (globally) bound texture as not bound or where SetGlobalTexture doesn't behave as expected.
            // As a workaround we bind it regardless of debug display. Eventually with
            cmd.SetGlobalTexture(HDShaderIDs._DebugMatCapTexture, defaultResources.textures.matcapTex);

            if (debugDisplayEnabledOrSceneLightingDisabled ||
                m_CurrentDebugDisplaySettings.data.colorPickerDebugSettings.colorPickerMode != ColorPickerDebugMode.None)
            {
                // This is for texture streaming
                m_CurrentDebugDisplaySettings.UpdateMaterials();

                var lightingDebugSettings = m_CurrentDebugDisplaySettings.data.lightingDebugSettings;
                var materialDebugSettings = m_CurrentDebugDisplaySettings.data.materialDebugSettings;
                var debugAlbedo = new Vector4(lightingDebugSettings.overrideAlbedo ? 1.0f : 0.0f, lightingDebugSettings.overrideAlbedoValue.r, lightingDebugSettings.overrideAlbedoValue.g, lightingDebugSettings.overrideAlbedoValue.b);
                var debugSmoothness = new Vector4(lightingDebugSettings.overrideSmoothness ? 1.0f : 0.0f, lightingDebugSettings.overrideSmoothnessValue, 0.0f, 0.0f);
                var debugNormal = new Vector4(lightingDebugSettings.overrideNormal ? 1.0f : 0.0f, 0.0f, 0.0f, 0.0f);
                var debugAmbientOcclusion = new Vector4(lightingDebugSettings.overrideAmbientOcclusion ? 1.0f : 0.0f, lightingDebugSettings.overrideAmbientOcclusionValue, 0.0f, 0.0f);
                var debugSpecularColor = new Vector4(lightingDebugSettings.overrideSpecularColor ? 1.0f : 0.0f, lightingDebugSettings.overrideSpecularColorValue.r, lightingDebugSettings.overrideSpecularColorValue.g, lightingDebugSettings.overrideSpecularColorValue.b);
                var debugEmissiveColor = new Vector4(lightingDebugSettings.overrideEmissiveColor ? 1.0f : 0.0f, lightingDebugSettings.overrideEmissiveColorValue.r, lightingDebugSettings.overrideEmissiveColorValue.g, lightingDebugSettings.overrideEmissiveColorValue.b);
                var debugTrueMetalColor = new Vector4(materialDebugSettings.materialValidateTrueMetal ? 1.0f : 0.0f, materialDebugSettings.materialValidateTrueMetalColor.r, materialDebugSettings.materialValidateTrueMetalColor.g, materialDebugSettings.materialValidateTrueMetalColor.b);

                DebugLightingMode debugLightingMode = m_CurrentDebugDisplaySettings.GetDebugLightingMode();
                if (CoreUtils.IsSceneLightingDisabled(hdCamera.camera))
                {
                    debugLightingMode = DebugLightingMode.MatcapView;
                }

                cmd.SetGlobalFloatArray(HDShaderIDs._DebugViewMaterial, m_CurrentDebugDisplaySettings.GetDebugMaterialIndexes());
                cmd.SetGlobalInt(HDShaderIDs._DebugLightingMode, (int)debugLightingMode);
                cmd.SetGlobalInt(HDShaderIDs._DebugLightLayersMask, (int)m_CurrentDebugDisplaySettings.GetDebugLightLayersMask());
                cmd.SetGlobalVectorArray(HDShaderIDs._DebugRenderingLayersColors, m_CurrentDebugDisplaySettings.data.lightingDebugSettings.debugRenderingLayersColors);
                cmd.SetGlobalInt(HDShaderIDs._DebugShadowMapMode, (int)m_CurrentDebugDisplaySettings.GetDebugShadowMapMode());
                cmd.SetGlobalInt(HDShaderIDs._DebugMipMapMode, (int)m_CurrentDebugDisplaySettings.GetDebugMipMapMode());
                cmd.SetGlobalInt(HDShaderIDs._DebugMipMapModeTerrainTexture, (int)m_CurrentDebugDisplaySettings.GetDebugMipMapModeTerrainTexture());
                cmd.SetGlobalInt(HDShaderIDs._ColorPickerMode, (int)m_CurrentDebugDisplaySettings.GetDebugColorPickerMode());
                cmd.SetGlobalInt(HDShaderIDs._DebugFullScreenMode, (int)m_CurrentDebugDisplaySettings.data.fullScreenDebugMode);

#if UNITY_EDITOR
                cmd.SetGlobalInt(HDShaderIDs._MatcapMixAlbedo, HDRenderPipelinePreferences.matcapViewMixAlbedo ? 1 : 0);
                cmd.SetGlobalFloat(HDShaderIDs._MatcapViewScale, HDRenderPipelinePreferences.matcapViewScale);
#else
                cmd.SetGlobalInt(HDShaderIDs._MatcapMixAlbedo, 0);
                cmd.SetGlobalFloat(HDShaderIDs._MatcapViewScale, 1.0f);
#endif
                cmd.SetGlobalVector(HDShaderIDs._DebugLightingAlbedo, debugAlbedo);
                cmd.SetGlobalVector(HDShaderIDs._DebugLightingSmoothness, debugSmoothness);
                cmd.SetGlobalVector(HDShaderIDs._DebugLightingNormal, debugNormal);
                cmd.SetGlobalVector(HDShaderIDs._DebugLightingAmbientOcclusion, debugAmbientOcclusion);
                cmd.SetGlobalVector(HDShaderIDs._DebugLightingSpecularColor, debugSpecularColor);
                cmd.SetGlobalVector(HDShaderIDs._DebugLightingEmissiveColor, debugEmissiveColor);
                cmd.SetGlobalColor(HDShaderIDs._DebugLightingMaterialValidateHighColor, materialDebugSettings.materialValidateHighColor);
                cmd.SetGlobalColor(HDShaderIDs._DebugLightingMaterialValidateLowColor, materialDebugSettings.materialValidateLowColor);
                cmd.SetGlobalColor(HDShaderIDs._DebugLightingMaterialValidatePureMetalColor, debugTrueMetalColor);

                cmd.SetGlobalVector(HDShaderIDs._MousePixelCoord, HDUtils.GetMouseCoordinates(hdCamera));
                cmd.SetGlobalVector(HDShaderIDs._MouseClickPixelCoord, HDUtils.GetMouseClickCoordinates(hdCamera));
                cmd.SetGlobalTexture(HDShaderIDs._DebugFont, defaultResources.textures.debugFontTex);

                // The DebugNeedsExposure test allows us to set a neutral value if exposure is not needed. This way we don't need to make various tests inside shaders but only in this function.
                cmd.SetGlobalFloat(HDShaderIDs._DebugExposure, m_CurrentDebugDisplaySettings.DebugNeedsExposure() ? lightingDebugSettings.debugExposure : 0.0f);
            }
        }

        static bool NeedColorPickerDebug(DebugDisplaySettings debugSettings)
        {
            return debugSettings.data.colorPickerDebugSettings.colorPickerMode != ColorPickerDebugMode.None
                || debugSettings.data.falseColorDebugSettings.falseColor
                || debugSettings.data.lightingDebugSettings.debugLightingMode == DebugLightingMode.LuminanceMeter;
        }

        void PushColorPickerDebugTexture(CommandBuffer cmd, HDCamera hdCamera, RTHandle textureID)
        {
            if (NeedColorPickerDebug(m_CurrentDebugDisplaySettings))
            {
                using (new ProfilingScope(cmd, ProfilingSampler.Get(HDProfileId.PushToColorPicker)))
                {
                    HDUtils.BlitCameraTexture(cmd, textureID, m_DebugColorPickerBuffer);
                }
            }
        }

        bool NeedsFullScreenDebugMode()
        {
            bool fullScreenDebugEnabled = m_CurrentDebugDisplaySettings.data.fullScreenDebugMode != FullScreenDebugMode.None;
            bool lightingDebugEnabled = m_CurrentDebugDisplaySettings.data.lightingDebugSettings.shadowDebugMode == ShadowMapDebugMode.SingleShadow;

            return fullScreenDebugEnabled || lightingDebugEnabled;
        }

        void PushFullScreenLightingDebugTexture(HDCamera hdCamera, CommandBuffer cmd, RTHandle textureID)
        {
            // In practice, this is only useful for the SingleShadow debug view.
            // TODO: See how we can make this nicer than a specific functions just for one case.
            if (NeedsFullScreenDebugMode() && m_FullScreenDebugPushed == false)
            {
                m_FullScreenDebugPushed = true;
                HDUtils.BlitCameraTexture(cmd, textureID, m_DebugFullScreenTempBuffer);
            }
        }

        internal void PushFullScreenDebugTexture(HDCamera hdCamera, CommandBuffer cmd, RTHandle textureID, FullScreenDebugMode debugMode)
        {
            if (debugMode == m_CurrentDebugDisplaySettings.data.fullScreenDebugMode)
            {
                m_FullScreenDebugPushed = true; // We need this flag because otherwise if no full screen debug is pushed (like for example if the corresponding pass is disabled), when we render the result in RenderDebug m_DebugFullScreenTempBuffer will contain potential garbage
                HDUtils.BlitCameraTexture(cmd, textureID, m_DebugFullScreenTempBuffer);
            }
        }

        void PushFullScreenDebugTextureMip(HDCamera hdCamera, CommandBuffer cmd, RTHandle texture, int lodCount, Vector4 scaleBias, FullScreenDebugMode debugMode)
        {
            if (debugMode == m_CurrentDebugDisplaySettings.data.fullScreenDebugMode)
            {
                var mipIndex = Mathf.FloorToInt(m_CurrentDebugDisplaySettings.data.fullscreenDebugMip * (lodCount));

                m_FullScreenDebugPushed = true; // We need this flag because otherwise if no full screen debug is pushed (like for example if the corresponding pass is disabled), when we render the result in RenderDebug m_DebugFullScreenTempBuffer will contain potential garbage
                HDUtils.BlitCameraTexture(cmd, texture, m_DebugFullScreenTempBuffer, scaleBias, mipIndex);
            }
        }

        struct DebugParameters
        {
            public DebugDisplaySettings debugDisplaySettings;
            public HDCamera hdCamera;

            // Full screen debug
            public bool             resolveFullScreenDebug;
            public Material         debugFullScreenMaterial;
            public int              depthPyramidMip;
            public ComputeBuffer    depthPyramidOffsets;

            // Sky
            public Texture skyReflectionTexture;
            public Material debugLatlongMaterial;

            public bool rayTracingSupported;
            public RayCountManager rayCountManager;

            // Lighting
            public LightLoopDebugOverlayParameters lightingOverlayParameters;

            // Color picker
            public bool     colorPickerEnabled;
            public Material colorPickerMaterial;
        }

        DebugParameters PrepareDebugParameters(HDCamera hdCamera, HDUtils.PackedMipChainInfo depthMipInfo)
        {
            var parameters = new DebugParameters();

            parameters.debugDisplaySettings = m_CurrentDebugDisplaySettings;
            parameters.hdCamera = hdCamera;

            parameters.resolveFullScreenDebug = NeedsFullScreenDebugMode() && m_FullScreenDebugPushed;
            parameters.debugFullScreenMaterial = m_DebugFullScreen;
            parameters.depthPyramidMip = (int)(parameters.debugDisplaySettings.data.fullscreenDebugMip * depthMipInfo.mipLevelCount);
            parameters.depthPyramidOffsets = depthMipInfo.GetOffsetBufferData(m_DepthPyramidMipLevelOffsetsBuffer);

            parameters.skyReflectionTexture = m_SkyManager.GetSkyReflection(hdCamera);
            parameters.debugLatlongMaterial = m_DebugDisplayLatlong;
            parameters.lightingOverlayParameters = PrepareLightLoopDebugOverlayParameters();

            parameters.rayTracingSupported = hdCamera.frameSettings.IsEnabled(FrameSettingsField.RayTracing);
            parameters.rayCountManager = m_RayCountManager;

            parameters.colorPickerEnabled = NeedColorPickerDebug(parameters.debugDisplaySettings);
            parameters.colorPickerMaterial = m_DebugColorPicker;

            return parameters;
        }

        static void ResolveFullScreenDebug( in DebugParameters      parameters,
                                            MaterialPropertyBlock   mpb,
                                            RTHandle                inputFullScreenDebug,
                                            RTHandle                inputDepthPyramid,
                                            RTHandle                output,
                                            CommandBuffer           cmd)
        {
            mpb.SetTexture(HDShaderIDs._DebugFullScreenTexture, inputFullScreenDebug);
            mpb.SetTexture(HDShaderIDs._CameraDepthTexture, inputDepthPyramid);
            mpb.SetFloat(HDShaderIDs._FullScreenDebugMode, (float)parameters.debugDisplaySettings.data.fullScreenDebugMode);
            mpb.SetInt(HDShaderIDs._DebugDepthPyramidMip, parameters.depthPyramidMip);
            mpb.SetBuffer(HDShaderIDs._DebugDepthPyramidOffsets, parameters.depthPyramidOffsets);
            mpb.SetInt(HDShaderIDs._DebugContactShadowLightIndex, parameters.debugDisplaySettings.data.fullScreenContactShadowLightIndex);

            HDUtils.DrawFullScreen(cmd, parameters.debugFullScreenMaterial, output, mpb, 0);
        }

        static void ResolveColorPickerDebug(in DebugParameters  parameters,
                                            RTHandle            debugColorPickerBuffer,
                                            RTHandle            output,
                                            CommandBuffer       cmd)
        {
            ColorPickerDebugSettings colorPickerDebugSettings = parameters.debugDisplaySettings.data.colorPickerDebugSettings;
            FalseColorDebugSettings falseColorDebugSettings = parameters.debugDisplaySettings.data.falseColorDebugSettings;
            var falseColorThresholds = new Vector4(falseColorDebugSettings.colorThreshold0, falseColorDebugSettings.colorThreshold1, falseColorDebugSettings.colorThreshold2, falseColorDebugSettings.colorThreshold3);

            // Here we have three cases:
            // - Material debug is enabled, this is the buffer we display
            // - Otherwise we display the HDR buffer before postprocess and distortion
            // - If fullscreen debug is enabled we always use it
            parameters.colorPickerMaterial.SetTexture(HDShaderIDs._DebugColorPickerTexture, debugColorPickerBuffer);
            parameters.colorPickerMaterial.SetColor(HDShaderIDs._ColorPickerFontColor, colorPickerDebugSettings.fontColor);
            parameters.colorPickerMaterial.SetInt(HDShaderIDs._FalseColorEnabled, falseColorDebugSettings.falseColor ? 1 : 0);
            parameters.colorPickerMaterial.SetVector(HDShaderIDs._FalseColorThresholds, falseColorThresholds);
            // The material display debug perform sRGBToLinear conversion as the final blit currently hardcodes a linearToSrgb conversion. As when we read with color picker this is not done,
            // we perform it inside the color picker shader. But we shouldn't do it for HDR buffer.
            parameters.colorPickerMaterial.SetFloat(HDShaderIDs._ApplyLinearToSRGB, parameters.debugDisplaySettings.IsDebugMaterialDisplayEnabled() ? 1.0f : 0.0f);

            HDUtils.DrawFullScreen(cmd, parameters.colorPickerMaterial, output);
        }

        static void RenderSkyReflectionOverlay(in DebugParameters debugParameters, CommandBuffer cmd, MaterialPropertyBlock mpb, ref float x, ref float y, float overlaySize)
        {
            var lightingDebug = debugParameters.debugDisplaySettings.data.lightingDebugSettings;
            if (lightingDebug.displaySkyReflection)
            {
                mpb.SetTexture(HDShaderIDs._InputCubemap, debugParameters.skyReflectionTexture);
                mpb.SetFloat(HDShaderIDs._Mipmap, lightingDebug.skyReflectionMipmap);
                mpb.SetFloat(HDShaderIDs._DebugExposure, lightingDebug.debugExposure);
                mpb.SetFloat(HDShaderIDs._SliceIndex, lightingDebug.cookieCubeArraySliceIndex);
                cmd.SetViewport(new Rect(x, y, overlaySize, overlaySize));
                cmd.DrawProcedural(Matrix4x4.identity, debugParameters.debugLatlongMaterial, 0, MeshTopology.Triangles, 3, 1, mpb);
                HDUtils.NextOverlayCoord(ref x, ref y, overlaySize, overlaySize, debugParameters.hdCamera);
            }
        }

        static void RenderRayCountOverlay(in DebugParameters debugParameters, CommandBuffer cmd, ref float x, ref float y, float overlaySize)
        {
            if (debugParameters.rayTracingSupported)
                debugParameters.rayCountManager.EvaluateRayCount(cmd, debugParameters.hdCamera);
        }

        void RenderDebug(HDCamera hdCamera, CommandBuffer cmd, CullingResults cullResults)
        {
            // We don't want any overlay for these kind of rendering
            if (hdCamera.camera.cameraType == CameraType.Reflection || hdCamera.camera.cameraType == CameraType.Preview)
                return;

            // Render Debug are only available in dev builds and we always render them in the same RT
            CoreUtils.SetRenderTarget(cmd, m_IntermediateAfterPostProcessBuffer, m_SharedRTManager.GetDepthStencilBuffer());

            var debugParams = PrepareDebugParameters(hdCamera, m_SharedRTManager.GetDepthBufferMipChainInfo());

            using (new ProfilingScope(cmd, ProfilingSampler.Get(HDProfileId.RenderDebug)))
            {
                // First render full screen debug texture
                if (debugParams.resolveFullScreenDebug)
                {
                    m_FullScreenDebugPushed = false;
                    ResolveFullScreenDebug(debugParams, m_DebugFullScreenPropertyBlock, m_DebugFullScreenTempBuffer, m_SharedRTManager.GetDepthTexture(), m_IntermediateAfterPostProcessBuffer, cmd);
                    PushColorPickerDebugTexture(cmd, hdCamera, m_IntermediateAfterPostProcessBuffer);
                }

                // First resolve color picker
                if (debugParams.colorPickerEnabled)
                    ResolveColorPickerDebug(debugParams, m_DebugColorPickerBuffer, m_IntermediateAfterPostProcessBuffer, cmd);

                // Light volumes
                var lightingDebug = debugParams.debugDisplaySettings.data.lightingDebugSettings;
                if (lightingDebug.displayLightVolumes)
                {
                    s_lightVolumes.RenderLightVolumes(cmd, hdCamera, cullResults, lightingDebug, m_IntermediateAfterPostProcessBuffer);
                }

                // Then overlays
                HDUtils.ResetOverlay();
                float debugPanelWidth = HDUtils.GetRuntimeDebugPanelWidth(debugParams.hdCamera);
                float x = 0.0f;
                float overlayRatio = debugParams.debugDisplaySettings.data.debugOverlayRatio;
                float overlaySize = Math.Min(debugParams.hdCamera.actualHeight, debugParams.hdCamera.actualWidth - debugPanelWidth) * overlayRatio;
                float y = debugParams.hdCamera.actualHeight - overlaySize;

                // Add the width of the debug display if enabled on the camera
                x += debugPanelWidth;

                RenderSkyReflectionOverlay(debugParams, cmd, m_SharedPropertyBlock, ref x, ref y, overlaySize);
                RenderRayCountOverlay(debugParams, cmd, ref x, ref y, overlaySize);
                RenderLightLoopDebugOverlay(debugParams, cmd, ref x, ref y, overlaySize, m_SharedRTManager.GetDepthTexture());

                HDShadowManager.ShadowDebugAtlasTextures atlases = debugParams.lightingOverlayParameters.shadowManager.GetDebugAtlasTextures();
                RenderShadowsDebugOverlay(debugParams, atlases, cmd, ref x, ref y, overlaySize, m_SharedPropertyBlock);

                DecalSystem.instance.RenderDebugOverlay(debugParams.hdCamera, cmd, debugParams.debugDisplaySettings, ref x, ref y, overlaySize, debugParams.hdCamera.actualWidth);
            }
        }

        void ClearStencilBuffer(HDCamera hdCamera, CommandBuffer cmd)
        {
            using (new ProfilingScope(cmd, ProfilingSampler.Get(HDProfileId.ClearStencil)))
            {
                m_ClearStencilBufferMaterial.SetInt(HDShaderIDs._StencilMask, (int)StencilUsage.HDRPReservedBits);
                HDUtils.DrawFullScreen(cmd, m_ClearStencilBufferMaterial, m_CameraColorBuffer, m_SharedRTManager.GetDepthStencilBuffer());
            }
        }

        void ClearBuffers(HDCamera hdCamera, CommandBuffer cmd)
        {
            bool msaa = hdCamera.frameSettings.IsEnabled(FrameSettingsField.MSAA);

            using (new ProfilingScope(cmd, ProfilingSampler.Get(HDProfileId.ClearBuffers)))
            {
                // We clear only the depth buffer, no need to clear the various color buffer as we overwrite them.
                // Clear depth/stencil and init buffers
                using (new ProfilingScope(cmd, ProfilingSampler.Get(HDProfileId.ClearDepthStencil)))
                {
                    if (hdCamera.clearDepth)
                    {
                        CoreUtils.SetRenderTarget(cmd, msaa ? m_CameraColorMSAABuffer : m_CameraColorBuffer, m_SharedRTManager.GetDepthStencilBuffer(msaa), ClearFlag.Depth);
                        if (hdCamera.frameSettings.IsEnabled(FrameSettingsField.MSAA))
                        {
                            CoreUtils.SetRenderTarget(cmd, m_SharedRTManager.GetDepthTexture(true), m_SharedRTManager.GetDepthStencilBuffer(true), ClearFlag.Color, Color.black);
                        }
                    }
                    m_IsDepthBufferCopyValid = false;
                }

                // Clear the HDR target
                using (new ProfilingScope(cmd, ProfilingSampler.Get(HDProfileId.ClearHDRTarget)))
                {
                    if (hdCamera.clearColorMode == HDAdditionalCameraData.ClearColorMode.Color ||
                        // If the luxmeter is enabled, the sky isn't rendered so we clear the background color
                        m_CurrentDebugDisplaySettings.data.lightingDebugSettings.debugLightingMode == DebugLightingMode.LuxMeter ||
                        // If the matcap view is enabled, the sky isn't updated so we clear the background color
                        m_CurrentDebugDisplaySettings.IsMatcapViewEnabled(hdCamera) ||
                        // If we want the sky but the sky don't exist, still clear with background color
                        (hdCamera.clearColorMode == HDAdditionalCameraData.ClearColorMode.Sky && !m_SkyManager.IsVisualSkyValid(hdCamera)) ||
                        // Special handling for Preview we force to clear with background color (i.e black)
                        // Note that the sky use in this case is the last one setup. If there is no scene or game, there is no sky use as reflection in the preview
                        HDUtils.IsRegularPreviewCamera(hdCamera.camera)
                        )
                    {
                        CoreUtils.SetRenderTarget(cmd, msaa ? m_CameraColorMSAABuffer : m_CameraColorBuffer, m_SharedRTManager.GetDepthStencilBuffer(msaa), ClearFlag.Color, GetColorBufferClearColor(hdCamera));
                    }
                }

                if (hdCamera.frameSettings.IsEnabled(FrameSettingsField.SubsurfaceScattering))
                {
                    using (new ProfilingScope(cmd, ProfilingSampler.Get(HDProfileId.ClearSssLightingBuffer)))
                    {
                        CoreUtils.SetRenderTarget(cmd, msaa ? m_CameraSssDiffuseLightingMSAABuffer : m_CameraSssDiffuseLightingBuffer, ClearFlag.Color, Color.clear);
                    }
                }

                if (hdCamera.IsSSREnabled())
                {
                    using (new ProfilingScope(cmd, ProfilingSampler.Get(HDProfileId.ClearSsrBuffers)))
                    {
                        // In practice, these textures are sparse (mostly black). Therefore, clearing them is fast (due to CMASK),
                        // and much faster than fully overwriting them from within SSR shaders.
                        // CoreUtils.SetRenderTarget(cmd, hdCamera, m_SsrDebugTexture,    ClearFlag.Color, Color.clear);
                        CoreUtils.SetRenderTarget(cmd, m_SsrHitPointTexture, ClearFlag.Color, Color.clear);
                        CoreUtils.SetRenderTarget(cmd, m_SsrLightingTexture, ClearFlag.Color, Color.clear);
                    }
                }

                // We don't need to clear the GBuffers as scene is rewrite and we are suppose to only access valid data (invalid data are tagged with StencilUsage.Clear in the stencil),
                // This is to save some performance
                if (hdCamera.frameSettings.litShaderMode == LitShaderMode.Deferred)
                {
                    using (new ProfilingScope(cmd, ProfilingSampler.Get(HDProfileId.ClearGBuffer)))
                    {
                        // We still clear in case of debug mode or on demand
                        if (m_CurrentDebugDisplaySettings.IsDebugDisplayEnabled() || hdCamera.frameSettings.IsEnabled(FrameSettingsField.ClearGBuffers))
                        {
                            // On PS4 we don't have working MRT clear, so need to clear buffers one by one
                            // https://fogbugz.unity3d.com/f/cases/1182018/
                            if (Application.platform == RuntimePlatform.PS4)
                            {
                                var GBuffers = m_GbufferManager.GetBuffersRTI();
                                foreach (var gbuffer in GBuffers)
                                {
                                    CoreUtils.SetRenderTarget(cmd, gbuffer, m_SharedRTManager.GetDepthStencilBuffer(), ClearFlag.Color, Color.clear);
                                }
                            }
                            else
                            {
                                CoreUtils.SetRenderTarget(cmd, m_GbufferManager.GetBuffersRTI(), m_SharedRTManager.GetDepthStencilBuffer(), ClearFlag.Color, Color.clear);
                            }
                        }

                        // If we are in deferred mode and the ssr is enabled, we need to make sure that the second gbuffer is cleared given that we are using that information for
                        // clear coat selection
                        if (hdCamera.IsSSREnabled())
                        {
                            CoreUtils.SetRenderTarget(cmd, m_GbufferManager.GetBuffer(2), m_SharedRTManager.GetDepthStencilBuffer(), ClearFlag.Color, Color.clear);
                        }
                    }
                }
            }
        }

        struct PostProcessParameters
        {
            public HDCamera hdCamera;
            public bool             postProcessIsFinalPass;
            public bool             flipYInPostProcess;
            public BlueNoise        blueNoise;

            // After Postprocess
            public bool             useDepthBuffer;
            public float            time;
            public float            lastTime;
            public int              frameCount;
            public RendererListDesc opaqueAfterPPDesc;
            public RendererListDesc transparentAfterPPDesc;
        }

        PostProcessParameters PreparePostProcess(CullingResults cullResults, HDCamera hdCamera)
        {
            PostProcessParameters result = new PostProcessParameters();
            result.hdCamera = hdCamera;
            result.postProcessIsFinalPass = HDUtils.PostProcessIsFinalPass(hdCamera);
            // Y-Flip needs to happen during the post process pass only if it's the final pass and is the regular game view
            // SceneView flip is handled by the editor internal code and GameView rendering into render textures should not be flipped in order to respect Unity texture coordinates convention
            result.flipYInPostProcess = result.postProcessIsFinalPass && (hdCamera.flipYMode == HDAdditionalCameraData.FlipYMode.ForceFlipY || hdCamera.isMainGameView);
            result.blueNoise = m_BlueNoise;

            result.useDepthBuffer = !hdCamera.IsTAAEnabled() && hdCamera.frameSettings.IsEnabled(FrameSettingsField.ZTestAfterPostProcessTAA);
            result.time = m_Time;
            result.lastTime = m_LastTime;
            result.frameCount = m_FrameCount;
            result.opaqueAfterPPDesc = CreateOpaqueRendererListDesc(cullResults, hdCamera.camera, HDShaderPassNames.s_ForwardOnlyName, renderQueueRange: HDRenderQueue.k_RenderQueue_AfterPostProcessOpaque);
            result.transparentAfterPPDesc = CreateTransparentRendererListDesc(cullResults, hdCamera.camera, HDShaderPassNames.s_ForwardOnlyName, renderQueueRange: HDRenderQueue.k_RenderQueue_AfterPostProcessTransparent);

            return result;
        }

        void RenderPostProcess(CullingResults cullResults, HDCamera hdCamera, RenderTargetIdentifier destination, ScriptableRenderContext renderContext, CommandBuffer cmd)
        {
            PostProcessParameters parameters = PreparePostProcess(cullResults, hdCamera);

            if (hdCamera.frameSettings.IsEnabled(FrameSettingsField.AfterPostprocess))
            {
                using (new ProfilingScope(cmd, ProfilingSampler.Get(HDProfileId.AfterPostProcessing)))
                {
                    // Note: We bind the depth only if the ZTest for After Post Process is enabled. It is disabled by
                    // default so we're consistent in the behavior: no ZTest for After Post Process materials).
                    if (!parameters.useDepthBuffer)
                        CoreUtils.SetRenderTarget(cmd, GetAfterPostProcessOffScreenBuffer(), clearFlag: ClearFlag.Color, clearColor: Color.black);
                    else
                        CoreUtils.SetRenderTarget(cmd, GetAfterPostProcessOffScreenBuffer(), m_SharedRTManager.GetDepthStencilBuffer(), clearFlag: ClearFlag.Color, clearColor: Color.black);

                    // We render AfterPostProcess objects first into a separate buffer that will be composited in the final post process pass
                    RenderAfterPostProcess(parameters
                                        , RendererList.Create(parameters.opaqueAfterPPDesc)
                                        , RendererList.Create(parameters.transparentAfterPPDesc)
                                        , renderContext, cmd);

                }
            }

            // Set the depth buffer to the main one to avoid missing out on transparent depth for post process.
            cmd.SetGlobalTexture(HDShaderIDs._CameraDepthTexture, m_SharedRTManager.GetDepthStencilBuffer());

            // Post-processes output straight to the backbuffer
            m_PostProcessSystem.Render(
                cmd: cmd,
                camera: hdCamera,
                blueNoise: parameters.blueNoise,
                colorBuffer: m_CameraColorBuffer,
                afterPostProcessTexture: GetAfterPostProcessOffScreenBuffer(),
                finalRT: destination,
                depthBuffer: m_SharedRTManager.GetDepthStencilBuffer(),
                flipY: parameters.flipYInPostProcess
            );
        }


        RTHandle GetAfterPostProcessOffScreenBuffer()
        {
            // Here we share GBuffer albedo buffer since it's not needed anymore else we
            if (currentPlatformRenderPipelineSettings.supportedLitShaderMode == RenderPipelineSettings.SupportedLitShaderMode.ForwardOnly)
                return GetSSSBuffer();
            else
                return m_GbufferManager.GetBuffer(0);
        }


        static void RenderAfterPostProcess( PostProcessParameters   parameters,
                                            in RendererList         opaqueAfterPostProcessRendererList,
                                            in RendererList         transparentAfterPostProcessRendererList,
                                            ScriptableRenderContext renderContext, CommandBuffer cmd)
        {

            using (new ProfilingScope(cmd, ProfilingSampler.Get(HDProfileId.AfterPostProcessing)))
            {
                // Note about AfterPostProcess and TAA:
                // When TAA is enabled rendering is jittered and then resolved during the post processing pass.
                // It means that any rendering done after post processing need to disable jittering. This is what we do with hdCamera.UpdateViewConstants(false);
                // The issue is that the only available depth buffer is jittered so pixels would wobble around depth tested edges.
                // In order to avoid that we decide that objects rendered after Post processes while TAA is active will not benefit from the depth buffer so we disable it.
                parameters.hdCamera.UpdateAllViewConstants(false);
                parameters.hdCamera.SetupGlobalParams(cmd, parameters.frameCount);

                cmd.SetGlobalInt(HDShaderIDs._OffScreenRendering, 1);
                DrawOpaqueRendererList(renderContext, cmd, parameters.hdCamera.frameSettings, opaqueAfterPostProcessRendererList);
                // Setup off-screen transparency here
                DrawTransparentRendererList(renderContext, cmd, parameters.hdCamera.frameSettings, transparentAfterPostProcessRendererList);
                cmd.SetGlobalInt(HDShaderIDs._OffScreenRendering, 0);
            }
        }

        void SendGeometryGraphicsBuffers(CommandBuffer cmd, HDCamera hdCamera)
        {
            bool needNormalBuffer = false;
            Texture normalBuffer = null;
            bool needDepthBuffer = false;
            Texture depthBuffer = null;

            HDAdditionalCameraData acd = null;
            hdCamera.camera.TryGetComponent<HDAdditionalCameraData>(out acd);

            HDAdditionalCameraData.BufferAccessType externalAccess = new HDAdditionalCameraData.BufferAccessType();
            if (acd != null)
                externalAccess = acd.GetBufferAccess();

            // Figure out which client systems need which buffers
            // Only VFX systems for now
            VFXCameraBufferTypes neededVFXBuffers = VFXManager.IsCameraBufferNeeded(hdCamera.camera);
            needNormalBuffer |= ((neededVFXBuffers & VFXCameraBufferTypes.Normal) != 0 || (externalAccess & HDAdditionalCameraData.BufferAccessType.Normal) != 0);
            needDepthBuffer |= ((neededVFXBuffers & VFXCameraBufferTypes.Depth) != 0 || (externalAccess & HDAdditionalCameraData.BufferAccessType.Depth) != 0);
            if (hdCamera.frameSettings.IsEnabled(FrameSettingsField.RayTracing) && GetRayTracingState())
            {
                needNormalBuffer = true;
                needDepthBuffer = true;
            }

            // Here if needed for this particular camera, we allocate history buffers.
            // Only one is needed here because the main buffer used for rendering is separate.
            // Ideally, we should double buffer the main rendering buffer but since we don't know in advance if history is going to be needed, it would be a big waste of memory.
            if (needNormalBuffer)
            {
                RTHandle mainNormalBuffer = m_SharedRTManager.GetNormalBuffer();
                RTHandle Allocator(string id, int frameIndex, RTHandleSystem rtHandleSystem)
                {
                    return rtHandleSystem.Alloc(Vector2.one, TextureXR.slices, colorFormat: mainNormalBuffer.rt.graphicsFormat, dimension: TextureXR.dimension, enableRandomWrite: mainNormalBuffer.rt.enableRandomWrite, name: $"Normal History Buffer"
                    );
                }

                normalBuffer = hdCamera.GetCurrentFrameRT((int)HDCameraFrameHistoryType.Normal) ?? hdCamera.AllocHistoryFrameRT((int)HDCameraFrameHistoryType.Normal, Allocator, 1);

                for (int i = 0; i < hdCamera.viewCount; i++)
                    cmd.CopyTexture(mainNormalBuffer, i, 0, 0, 0, hdCamera.actualWidth, hdCamera.actualHeight, normalBuffer, i, 0, 0, 0);
            }

            if (needDepthBuffer)
            {
                RTHandle mainDepthBuffer = m_SharedRTManager.GetDepthTexture();
                RTHandle Allocator(string id, int frameIndex, RTHandleSystem rtHandleSystem)
                {
                    return rtHandleSystem.Alloc(Vector2.one, TextureXR.slices, colorFormat: mainDepthBuffer.rt.graphicsFormat, dimension: TextureXR.dimension, enableRandomWrite: mainDepthBuffer.rt.enableRandomWrite, name: $"Depth History Buffer"
                    );
                }

                depthBuffer = hdCamera.GetCurrentFrameRT((int)HDCameraFrameHistoryType.Depth) ?? hdCamera.AllocHistoryFrameRT((int)HDCameraFrameHistoryType.Depth, Allocator, 1);

                for (int i = 0; i < hdCamera.viewCount; i++)
                    cmd.CopyTexture(mainDepthBuffer, i, 0, 0, 0, hdCamera.actualWidth, hdCamera.actualHeight, depthBuffer, i, 0, 0, 0);
            }

            // Send buffers to client.
            // For now, only VFX systems
            if ((neededVFXBuffers & VFXCameraBufferTypes.Depth) != 0)
            {
                VFXManager.SetCameraBuffer(hdCamera.camera, VFXCameraBufferTypes.Depth, depthBuffer, 0, 0, hdCamera.actualWidth, hdCamera.actualHeight);
            }

            if ((neededVFXBuffers & VFXCameraBufferTypes.Normal) != 0)
            {
                VFXManager.SetCameraBuffer(hdCamera.camera, VFXCameraBufferTypes.Normal, normalBuffer, 0, 0, hdCamera.actualWidth, hdCamera.actualHeight);
            }
        }

        void SendColorGraphicsBuffer(CommandBuffer cmd, HDCamera hdCamera)
        {
            // Figure out which client systems need which buffers
            VFXCameraBufferTypes neededVFXBuffers = VFXManager.IsCameraBufferNeeded(hdCamera.camera);

            if ((neededVFXBuffers & VFXCameraBufferTypes.Color) != 0)
            {
                var colorBuffer = hdCamera.GetCurrentFrameRT((int)HDCameraFrameHistoryType.ColorBufferMipChain);
                VFXManager.SetCameraBuffer(hdCamera.camera, VFXCameraBufferTypes.Color, colorBuffer, 0, 0, hdCamera.actualWidth, hdCamera.actualHeight);
            }
        }
    }
}<|MERGE_RESOLUTION|>--- conflicted
+++ resolved
@@ -2118,8 +2118,8 @@
 
                     haveAsyncTaskWithShadows = true;
 
-                    void Callback(CommandBuffer c, HDGPUAsyncTaskParams a)
-                            => RenderSSR(a.hdCamera, c, a.renderContext);
+                void Callback(CommandBuffer c, HDGPUAsyncTaskParams a)
+                        => RenderSSR(a.hdCamera, c, a.renderContext);
                 }
 
                 if (hdCamera.frameSettings.SSAORunsAsync())
@@ -2185,13 +2185,13 @@
                     m_AmbientOcclusionSystem.Render(cmd, hdCamera, renderContext, m_FrameCount);
 
                 // Run the contact shadows here as they need the light list
-                HDUtils.CheckRTCreated(m_ContactShadowBuffer);
-                RenderContactShadows(hdCamera, cmd);
-                PushFullScreenDebugTexture(hdCamera, cmd, m_ContactShadowBuffer, FullScreenDebugMode.ContactShadows);
-
-                hdCamera.xr.StartSinglePass(cmd, camera, renderContext);
-                RenderScreenSpaceShadows(hdCamera, cmd);
-                hdCamera.xr.StopSinglePass(cmd, camera, renderContext);
+                    HDUtils.CheckRTCreated(m_ContactShadowBuffer);
+                    RenderContactShadows(hdCamera, cmd);
+                    PushFullScreenDebugTexture(hdCamera, cmd, m_ContactShadowBuffer, FullScreenDebugMode.ContactShadows);
+
+                    hdCamera.xr.StartSinglePass(cmd, camera, renderContext);
+                    RenderScreenSpaceShadows(hdCamera, cmd);
+                    hdCamera.xr.StopSinglePass(cmd, camera, renderContext);
 
                 if (hdCamera.frameSettings.VolumeVoxelizationRunsAsync())
                 {
@@ -2252,17 +2252,6 @@
 
                 RenderTransparentDepthPrepass(cullingResults, hdCamera, renderContext, cmd);
 
-<<<<<<< HEAD
-=======
-                if(hdCamera.IsTransparentSSREnabled())
-                {
-                    // We need htile for SSS, but we don't need to resolve again
-                    BuildCoarseStencilAndResolveIfNeeded(hdCamera, m_SharedRTManager.GetDepthStencilBuffer(msaaEnabled),
-                                                     msaaEnabled ? m_SharedRTManager.GetStencilBuffer(msaaEnabled) : null,
-                                                     m_SharedRTManager.GetCoarseStencilBuffer(), cmd);
-                }
-
->>>>>>> 639ac4b6
                 RenderSSRTransparent(hdCamera, cmd, renderContext);
 
                 if (hdCamera.frameSettings.IsEnabled(FrameSettingsField.RayTracing))
@@ -3143,17 +3132,17 @@
                                         RTHandle                        normalBuffer,
                                         CommandBuffer                   cmd)
         {
-            using (new ProfilingScope(cmd, ProfilingSampler.Get(HDProfileId.DBufferNormal)))
-            {
-                parameters.decalNormalBufferMaterial.SetInt(HDShaderIDs._DecalNormalBufferStencilReadMask, parameters.stencilMask);
-                parameters.decalNormalBufferMaterial.SetInt(HDShaderIDs._DecalNormalBufferStencilRef, parameters.stencilRef);
+                using (new ProfilingScope(cmd, ProfilingSampler.Get(HDProfileId.DBufferNormal)))
+                {
+                    parameters.decalNormalBufferMaterial.SetInt(HDShaderIDs._DecalNormalBufferStencilReadMask, parameters.stencilMask);
+                    parameters.decalNormalBufferMaterial.SetInt(HDShaderIDs._DecalNormalBufferStencilRef, parameters.stencilRef);
 
                 CoreUtils.SetRenderTarget(cmd, depthStencilBuffer);
                 cmd.SetRandomWriteTarget(1, normalBuffer);
-                cmd.DrawProcedural(Matrix4x4.identity, parameters.decalNormalBufferMaterial, 0, MeshTopology.Triangles, 3, 1);
-                cmd.ClearRandomWriteTargets();
-            }
-        }
+                    cmd.DrawProcedural(Matrix4x4.identity, parameters.decalNormalBufferMaterial, 0, MeshTopology.Triangles, 3, 1);
+                    cmd.ClearRandomWriteTargets();
+                }
+            }
 
         RendererListDesc PrepareMeshDecalsRendererList(CullingResults cullingResults, HDCamera hdCamera, bool use4RTs)
         {
@@ -3914,7 +3903,7 @@
             var parameters = PrepareSSRParameters(hdCamera);
             RenderSSR(parameters, m_SharedRTManager.GetDepthTexture(), m_SsrHitPointTexture, m_SharedRTManager.GetStencilBuffer(), TextureXR.GetBlackTexture(), previousColorPyramid, m_SsrLightingTexture, cmd, renderContext);
 
-            // If color pyramid was not valid, we bind a black texture
+            // If color pyramid was not valid, we bind a black texture 
             if (!hdCamera.colorPyramidHistoryIsValid)
             {
                 cmd.SetGlobalTexture(HDShaderIDs._SsrLightingTexture, TextureXR.GetClearTexture());
@@ -4040,7 +4029,7 @@
             CoreUtils.SetKeyword(cmd, "DEBUG_DISPLAY", debugDisplayEnabledOrSceneLightingDisabled);
 
             // Setting this all the time due to a strange bug that either reports a (globally) bound texture as not bound or where SetGlobalTexture doesn't behave as expected.
-            // As a workaround we bind it regardless of debug display. Eventually with
+            // As a workaround we bind it regardless of debug display. Eventually with 
             cmd.SetGlobalTexture(HDShaderIDs._DebugMatCapTexture, defaultResources.textures.matcapTex);
 
             if (debugDisplayEnabledOrSceneLightingDisabled ||
