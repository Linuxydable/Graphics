using System.Collections.Generic;
using UnityEngine.VFX;
using System;
using System.Diagnostics;
using System.Linq;
using UnityEngine.Experimental.GlobalIllumination;
using UnityEngine.Experimental.Rendering;
using UnityEngine.Experimental.Rendering.RenderGraphModule;

namespace UnityEngine.Rendering.HighDefinition
{
    /// <summary>
    /// High Definition Render Pipeline class.
    /// </summary>
    public partial class HDRenderPipeline : RenderPipeline
    {
        #region Default Settings
        internal static HDRenderPipelineAsset defaultAsset
            => GraphicsSettings.renderPipelineAsset is HDRenderPipelineAsset hdrpAsset ? hdrpAsset : null;

        internal static HDRenderPipelineAsset currentAsset
            => GraphicsSettings.currentRenderPipeline is HDRenderPipelineAsset hdrpAsset ? hdrpAsset : null;

        internal static HDRenderPipeline currentPipeline
            => RenderPipelineManager.currentPipeline is HDRenderPipeline hdrp ? hdrp : null;

        internal static bool pipelineSupportsRayTracing => HDRenderPipeline.currentPipeline != null && HDRenderPipeline.currentPipeline.rayTracingSupported;


        private static Volume s_DefaultVolume = null;
        static VolumeProfile defaultVolumeProfile
            => defaultAsset?.defaultVolumeProfile;

        static HDRenderPipeline()
        {
#if UNITY_EDITOR
            UnityEditor.AssemblyReloadEvents.beforeAssemblyReload += () =>
            {
                if (s_DefaultVolume != null && !s_DefaultVolume.Equals(null))
                {
                    CoreUtils.Destroy(s_DefaultVolume.gameObject);
                    s_DefaultVolume = null;
                }
            };
#endif
        }

        internal static Volume GetOrCreateDefaultVolume()
        {
            if (s_DefaultVolume == null || s_DefaultVolume.Equals(null))
            {
                var go = new GameObject("Default Volume") { hideFlags = HideFlags.HideAndDontSave };
                s_DefaultVolume = go.AddComponent<Volume>();
                s_DefaultVolume.isGlobal = true;
                s_DefaultVolume.priority = float.MinValue;
                s_DefaultVolume.sharedProfile = defaultVolumeProfile;
            }

            if (
                // In case the asset was deleted or the reference removed
                s_DefaultVolume.sharedProfile == null || s_DefaultVolume.sharedProfile.Equals(null)
#if UNITY_EDITOR

                // In case the serialization recreated an empty volume sharedProfile

                || !UnityEditor.AssetDatabase.Contains(s_DefaultVolume.sharedProfile)
#endif
            )
            {
                s_DefaultVolume.sharedProfile = defaultVolumeProfile;
            }

            if (s_DefaultVolume.sharedProfile != defaultVolumeProfile)
            {
                s_DefaultVolume.sharedProfile = defaultVolumeProfile;
            }

            return s_DefaultVolume;
        }
        #endregion

        /// <summary>
        /// Shader Tag for the High Definition Render Pipeline.
        /// </summary>
        public const string k_ShaderTagName = "HDRenderPipeline";

        readonly HDRenderPipelineAsset m_Asset;
        internal HDRenderPipelineAsset asset { get { return m_Asset; } }
        readonly HDRenderPipelineAsset m_DefaultAsset;
        internal RenderPipelineResources defaultResources { get { return m_DefaultAsset.renderPipelineResources; } }

        internal RenderPipelineSettings currentPlatformRenderPipelineSettings { get { return m_Asset.currentPlatformRenderPipelineSettings; } }

        readonly RenderPipelineMaterial m_DeferredMaterial;
        readonly List<RenderPipelineMaterial> m_MaterialList = new List<RenderPipelineMaterial>();

        readonly GBufferManager m_GbufferManager;
        readonly DBufferManager m_DbufferManager;
        readonly SharedRTManager m_SharedRTManager = new SharedRTManager();
        internal SharedRTManager sharedRTManager { get { return m_SharedRTManager; } }

        readonly PostProcessSystem m_PostProcessSystem;
        readonly XRSystem m_XRSystem;

        bool m_FrameSettingsHistoryEnabled = false;

        /// <summary>
        /// This functions allows the user to have an approximation of the number of rays that were traced for a given frame.
        /// </summary>
        /// <param name="rayValues">Specifes which ray count value should be returned.</param>
        /// <returns>The approximated ray count for a frame</returns>
        public uint GetRaysPerFrame(RayCountValues rayValues) { return m_RayCountManager.GetRaysPerFrame(rayValues); }

        // Renderer Bake configuration can vary depends on if shadow mask is enabled or no
        PerObjectData m_CurrentRendererConfigurationBakedLighting = HDUtils.k_RendererConfigurationBakedLighting;
        MaterialPropertyBlock m_CopyDepthPropertyBlock = new MaterialPropertyBlock();
        Material m_CopyDepth;
        Material m_DownsampleDepthMaterial;
        Material m_UpsampleTransparency;
        GPUCopy m_GPUCopy;
        MipGenerator m_MipGenerator;
        BlueNoise m_BlueNoise;

        IBLFilterBSDF[] m_IBLFilterArray = null;

        ComputeShader m_ScreenSpaceReflectionsCS { get { return defaultResources.shaders.screenSpaceReflectionsCS; } }
        int m_SsrTracingKernel      = -1;
        int m_SsrReprojectionKernel = -1;

        Material m_ApplyDistortionMaterial;

        Material m_CameraMotionVectorsMaterial;
        Material m_DecalNormalBufferMaterial;

        Material m_ClearStencilBufferMaterial;

        // Debug material
        Material m_DebugViewMaterialGBuffer;
        Material m_DebugViewMaterialGBufferShadowMask;
        Material m_currentDebugViewMaterialGBuffer;
        Material m_DebugDisplayLatlong;
        Material m_DebugFullScreen;
        MaterialPropertyBlock m_DebugFullScreenPropertyBlock = new MaterialPropertyBlock();
        Material m_DebugColorPicker;
        Material m_ErrorMaterial;

        Material m_Blit;
        Material m_BlitTexArray;
        Material m_BlitTexArraySingleSlice;
        MaterialPropertyBlock m_BlitPropertyBlock = new MaterialPropertyBlock();

        RenderTargetIdentifier[] m_MRTCache2 = new RenderTargetIdentifier[2];

        // 'm_CameraColorBuffer' does not contain diffuse lighting of SSS materials until the SSS pass. It is stored within 'm_CameraSssDiffuseLightingBuffer'.
        RTHandle m_CameraColorBuffer;
        RTHandle m_OpaqueAtmosphericScatteringBuffer; // Necessary to perform dual-source (polychromatic alpha) blending which is not supported by Unity
        RTHandle m_CameraSssDiffuseLightingBuffer;

        RTHandle m_ContactShadowBuffer;
        RTHandle m_ScreenSpaceShadowsBuffer;
        RTHandle m_DistortionBuffer;

        RTHandle m_LowResTransparentBuffer;

        // TODO: remove me, I am just a temporary debug texture. :-)
        // RTHandle m_SsrDebugTexture;
        RTHandle m_SsrHitPointTexture;
        RTHandle m_SsrLightingTexture;
        // MSAA Versions of regular textures
        RTHandle m_CameraColorMSAABuffer;
        RTHandle m_OpaqueAtmosphericScatteringMSAABuffer;  // Necessary to perform dual-source (polychromatic alpha) blending which is not supported by Unity
        RTHandle m_CameraSssDiffuseLightingMSAABuffer;

        Lazy<RTHandle> m_CustomPassColorBuffer;
        Lazy<RTHandle> m_CustomPassDepthBuffer;

        // Constant Buffers
        ShaderVariablesGlobal m_ShaderVariablesGlobalCB = new ShaderVariablesGlobal();

        // The current MSAA count
        MSAASamples m_MSAASamples;

        // The pass "SRPDefaultUnlit" is a fall back to legacy unlit rendering and is required to support unity 2d + unity UI that render in the scene.
        ShaderTagId[] m_ForwardAndForwardOnlyPassNames = { HDShaderPassNames.s_ForwardOnlyName, HDShaderPassNames.s_ForwardName, HDShaderPassNames.s_SRPDefaultUnlitName };
        ShaderTagId[] m_ForwardOnlyPassNames = { HDShaderPassNames.s_ForwardOnlyName, HDShaderPassNames.s_SRPDefaultUnlitName };

        ShaderTagId[] m_AllTransparentPassNames = {  HDShaderPassNames.s_TransparentBackfaceName,
                                                        HDShaderPassNames.s_ForwardOnlyName,
                                                        HDShaderPassNames.s_ForwardName,
                                                        HDShaderPassNames.s_SRPDefaultUnlitName };

        ShaderTagId[] m_TransparentNoBackfaceNames = {  HDShaderPassNames.s_ForwardOnlyName,
                                                        HDShaderPassNames.s_ForwardName,
                                                        HDShaderPassNames.s_SRPDefaultUnlitName };


        ShaderTagId[] m_AllForwardOpaquePassNames = {    HDShaderPassNames.s_ForwardOnlyName,
                                                            HDShaderPassNames.s_ForwardName,
                                                            HDShaderPassNames.s_SRPDefaultUnlitName };

        ShaderTagId[] m_DepthOnlyAndDepthForwardOnlyPassNames = { HDShaderPassNames.s_DepthForwardOnlyName, HDShaderPassNames.s_DepthOnlyName };
        ShaderTagId[] m_DepthForwardOnlyPassNames = { HDShaderPassNames.s_DepthForwardOnlyName };
        ShaderTagId[] m_DepthOnlyPassNames = { HDShaderPassNames.s_DepthOnlyName };
        ShaderTagId[] m_TransparentDepthPrepassNames = { HDShaderPassNames.s_TransparentDepthPrepassName };
        ShaderTagId[] m_TransparentDepthPostpassNames = { HDShaderPassNames.s_TransparentDepthPostpassName };
        ShaderTagId[] m_RayTracingPrepassNames = { HDShaderPassNames.s_RayTracingPrepassName };
        ShaderTagId[] m_ForwardErrorPassNames = { HDShaderPassNames.s_AlwaysName, HDShaderPassNames.s_ForwardBaseName, HDShaderPassNames.s_DeferredName, HDShaderPassNames.s_PrepassBaseName, HDShaderPassNames.s_VertexName, HDShaderPassNames.s_VertexLMRGBMName, HDShaderPassNames.s_VertexLMName };
        ShaderTagId[] m_DecalsEmissivePassNames = { HDShaderPassNames.s_MeshDecalsForwardEmissiveName, HDShaderPassNames.s_ShaderGraphMeshDecalsForwardEmissiveName };
        ShaderTagId[] m_SinglePassName = new ShaderTagId[1];
        ShaderTagId[] m_Decals4RTPassNames = { HDShaderPassNames.s_MeshDecalsMName , HDShaderPassNames.s_MeshDecalsAOName , HDShaderPassNames.s_MeshDecalsMAOName, HDShaderPassNames.s_MeshDecalsSName ,
                                                HDShaderPassNames.s_MeshDecalsMSName, HDShaderPassNames.s_MeshDecalsAOSName, HDShaderPassNames.s_MeshDecalsMAOSName, HDShaderPassNames.s_ShaderGraphMeshDecalsName4RT};
        ShaderTagId[] m_Decals3RTPassNames = { HDShaderPassNames.s_MeshDecals3RTName , HDShaderPassNames.s_ShaderGraphMeshDecalsName3RT };

        RenderStateBlock m_DepthStateOpaque;
        RenderStateBlock m_DepthStateNoWrite;

        readonly List<CustomPassVolume> m_ActivePassVolumes = new List<CustomPassVolume>(6);

        // Detect when windows size is changing
        int m_MaxCameraWidth;
        int m_MaxCameraHeight;

        // Use to detect frame changes
        int m_FrameCount;
        float m_LastTime, m_Time; // Do NOT take the 'animateMaterials' setting into account.

        internal int   GetFrameCount() { return m_FrameCount; }
        internal float GetLastTime()   { return m_LastTime;   }
        internal float GetTime()       { return m_Time;       }

        GraphicsFormat GetColorBufferFormat()
            => (GraphicsFormat)m_Asset.currentPlatformRenderPipelineSettings.colorBufferFormat;

        GraphicsFormat GetCustomBufferFormat()
            => (GraphicsFormat)m_Asset.currentPlatformRenderPipelineSettings.customBufferFormat;

        internal int GetDecalAtlasMipCount()
        {
            int highestDim = Math.Max(currentPlatformRenderPipelineSettings.decalSettings.atlasWidth, currentPlatformRenderPipelineSettings.decalSettings.atlasHeight);
            return (int)Math.Log(highestDim, 2);
        }

        internal int GetCookieAtlasMipCount() => (int)Mathf.Log((int)currentPlatformRenderPipelineSettings.lightLoopSettings.cookieAtlasSize, 2);
        internal int GetCookieCubeArraySize() => currentPlatformRenderPipelineSettings.lightLoopSettings.cubeCookieTexArraySize;

        internal int GetPlanarReflectionProbeMipCount()
        {
            int size = (int)currentPlatformRenderPipelineSettings.lightLoopSettings.planarReflectionAtlasSize;
            return (int)Mathf.Log(size, 2);
        }

        internal int GetMaxScreenSpaceShadows()
        {
            return currentPlatformRenderPipelineSettings.hdShadowInitParams.supportScreenSpaceShadows ? currentPlatformRenderPipelineSettings.hdShadowInitParams.maxScreenSpaceShadowSlots : 0;
        }

        readonly SkyManager m_SkyManager = new SkyManager();
        internal SkyManager skyManager { get { return m_SkyManager; } }
        readonly AmbientOcclusionSystem m_AmbientOcclusionSystem;

        // Debugging
        MaterialPropertyBlock m_SharedPropertyBlock = new MaterialPropertyBlock();
        DebugDisplaySettings m_DebugDisplaySettings = new DebugDisplaySettings();
        /// <summary>
        /// Debug display settings.
        /// </summary>
        public DebugDisplaySettings debugDisplaySettings { get { return m_DebugDisplaySettings; } }
        static DebugDisplaySettings s_NeutralDebugDisplaySettings = new DebugDisplaySettings();
        internal DebugDisplaySettings m_CurrentDebugDisplaySettings;
        RTHandle                        m_DebugColorPickerBuffer;
        RTHandle                        m_DebugFullScreenTempBuffer;
        // This target is only used in Dev builds as an intermediate destination for post process and where debug rendering will be done.
        RTHandle                        m_IntermediateAfterPostProcessBuffer;
        // We need this flag because otherwise if no full screen debug is pushed (like for example if the corresponding pass is disabled), when we render the result in RenderDebug m_DebugFullScreenTempBuffer will contain potential garbage
        bool                            m_FullScreenDebugPushed;
        bool                            m_ValidAPI; // False by default mean we render normally, true mean we don't render anything
        bool                            m_IsDepthBufferCopyValid;
        RenderTexture                   m_TemporaryTargetForCubemaps;

        private CameraCache<(Transform viewer, HDProbe probe, int face)> m_ProbeCameraCache = new
            CameraCache<(Transform viewer, HDProbe probe, int face)>();

        RenderTargetIdentifier[] m_MRTTransparentMotionVec;
        RenderTargetIdentifier[] m_MRTWithSSS = new RenderTargetIdentifier[3]; // Specular, diffuse, sss buffer;
        RenderTargetIdentifier[] mMRTSingle = new RenderTargetIdentifier[1];
        string m_ForwardPassProfileName;

        internal Material GetBlitMaterial(bool useTexArray, bool singleSlice) { return useTexArray ? (singleSlice ? m_BlitTexArraySingleSlice : m_BlitTexArray) : m_Blit; }

        ComputeBuffer m_DepthPyramidMipLevelOffsetsBuffer = null;

        ScriptableCullingParameters frozenCullingParams;
        bool frozenCullingParamAvailable = false;

        internal bool showCascade
        {
            get => m_CurrentDebugDisplaySettings.GetDebugLightingMode() == DebugLightingMode.VisualizeCascade;
            set
            {
                if (value)
                    m_CurrentDebugDisplaySettings.SetDebugLightingMode(DebugLightingMode.VisualizeCascade);
                else
                    m_CurrentDebugDisplaySettings.SetDebugLightingMode(DebugLightingMode.None);
            }
        }

        // RENDER GRAPH
        RenderGraph             m_RenderGraph;

        // MSAA resolve materials
        Material m_ColorResolveMaterial = null;

        // Flag that defines if ray tracing is supported by the current asset and platform
        bool m_RayTracingSupported = false;
        /// <summary>
        ///  Flag that defines if ray tracing is supported by the current HDRP asset and platform
        /// </summary>
        public bool rayTracingSupported { get { return m_RayTracingSupported; } }


#if UNITY_EDITOR
        bool m_ResourcesInitialized = false;
#endif

        /// <summary>
        /// HDRenderPipeline constructor.
        /// </summary>
        /// <param name="asset">Source HDRenderPipelineAsset.</param>
        /// <param name="defaultAsset">Defauklt HDRenderPipelineAsset.</param>
        public HDRenderPipeline(HDRenderPipelineAsset asset, HDRenderPipelineAsset defaultAsset)
        {
            m_Asset = asset;
            m_DefaultAsset = defaultAsset;
            HDProbeSystem.Parameters = asset.reflectionSystemParameters;

            DebugManager.instance.RefreshEditor();

            m_ValidAPI = true;

            SetRenderingFeatures();

            // The first thing we need to do is to set the defines that depend on the render pipeline settings
            m_RayTracingSupported = GatherRayTracingSupport(m_Asset.currentPlatformRenderPipelineSettings);

#if UNITY_EDITOR
            m_Asset.EvaluateSettings();

            UpgradeResourcesIfNeeded();

            //In case we are loading element in the asset pipeline (occurs when library is not fully constructed) the creation of the HDRenderPipeline is done at a time we cannot access resources.
            //So in this case, the reloader would fail and the resources cannot be validated. So skip validation here.
            //The HDRenderPipeline will be reconstructed in a few frame which will fix this issue.
            if (HDRenderPipeline.defaultAsset.renderPipelineResources == null
                || HDRenderPipeline.defaultAsset.renderPipelineEditorResources == null
                || (m_RayTracingSupported && HDRenderPipeline.defaultAsset.renderPipelineRayTracingResources == null))
                return;
            else
                m_ResourcesInitialized = true;

            ValidateResources();
#endif

            // We need to call this after the resource initialization as we attempt to use them in checking the supported API.
            if (!CheckAPIValidity())
            {
                m_ValidAPI = false;

                return;
            }

            // Initial state of the RTHandle system.
            // Tells the system that we will require MSAA or not so that we can avoid wasteful render texture allocation.
            // TODO: Might want to initialize to at least the window resolution to avoid un-necessary re-alloc in the player
            RTHandles.Initialize(1, 1, m_Asset.currentPlatformRenderPipelineSettings.supportMSAA, m_Asset.currentPlatformRenderPipelineSettings.msaaSampleCount);

            m_XRSystem = new XRSystem(asset.renderPipelineResources.shaders);
            m_GPUCopy = new GPUCopy(defaultResources.shaders.copyChannelCS);

            m_MipGenerator = new MipGenerator(defaultResources);
            m_BlueNoise = new BlueNoise(defaultResources);

            EncodeBC6H.DefaultInstance = EncodeBC6H.DefaultInstance ?? new EncodeBC6H(defaultResources.shaders.encodeBC6HCS);

            // Scan material list and assign it
            m_MaterialList = HDUtils.GetRenderPipelineMaterialList();
            // Find first material that have non 0 Gbuffer count and assign it as deferredMaterial
            m_DeferredMaterial = null;
            foreach (var material in m_MaterialList)
            {
                if (material.IsDefferedMaterial())
                    m_DeferredMaterial = material;
            }

            // TODO: Handle the case of no Gbuffer material
            // TODO: I comment the assert here because m_DeferredMaterial for whatever reasons contain the correct class but with a "null" in the name instead of the real name and then trigger the assert
            // whereas it work. Don't know what is happening, DebugDisplay use the same code and name is correct there.
            // Debug.Assert(m_DeferredMaterial != null);

            m_GbufferManager = new GBufferManager(asset, m_DeferredMaterial);
            m_DbufferManager = new DBufferManager();
            m_DbufferManager.InitializeHDRPResouces(asset);

            m_SharedRTManager.Build(asset);
            m_PostProcessSystem = new PostProcessSystem(asset, defaultResources);
            m_AmbientOcclusionSystem = new AmbientOcclusionSystem(asset, defaultResources);

            // Initialize various compute shader resources
            m_SsrTracingKernel      = m_ScreenSpaceReflectionsCS.FindKernel("ScreenSpaceReflectionsTracing");
            m_SsrReprojectionKernel = m_ScreenSpaceReflectionsCS.FindKernel("ScreenSpaceReflectionsReprojection");

            // General material
            m_CameraMotionVectorsMaterial = CoreUtils.CreateEngineMaterial(defaultResources.shaders.cameraMotionVectorsPS);
            m_DecalNormalBufferMaterial = CoreUtils.CreateEngineMaterial(defaultResources.shaders.decalNormalBufferPS);

            m_CopyDepth = CoreUtils.CreateEngineMaterial(defaultResources.shaders.copyDepthBufferPS);
            m_DownsampleDepthMaterial = CoreUtils.CreateEngineMaterial(defaultResources.shaders.downsampleDepthPS);
            m_UpsampleTransparency = CoreUtils.CreateEngineMaterial(defaultResources.shaders.upsampleTransparentPS);

            m_ApplyDistortionMaterial = CoreUtils.CreateEngineMaterial(defaultResources.shaders.applyDistortionPS);

            m_ClearStencilBufferMaterial = CoreUtils.CreateEngineMaterial(defaultResources.shaders.clearStencilBufferPS);

            InitializeDebugMaterials();

            m_MaterialList.ForEach(material => material.Build(asset, defaultResources));

            if (m_Asset.currentPlatformRenderPipelineSettings.lightLoopSettings.supportFabricConvolution)
            {
                m_IBLFilterArray = new IBLFilterBSDF[2];
                m_IBLFilterArray[0] = new IBLFilterGGX(defaultResources, m_MipGenerator);
                m_IBLFilterArray[1] = new IBLFilterCharlie(defaultResources, m_MipGenerator);
            }
            else
            {
                m_IBLFilterArray = new IBLFilterBSDF[1];
                m_IBLFilterArray[0] = new IBLFilterGGX(defaultResources, m_MipGenerator);
            }

            InitializeLightLoop(m_IBLFilterArray);

            m_SkyManager.Build(asset, defaultResources, m_IBLFilterArray);

            InitializeVolumetricLighting();
            InitializeSubsurfaceScattering();

            m_DebugDisplaySettings.RegisterDebug();
#if UNITY_EDITOR
            // We don't need the debug of Scene View at runtime (each camera have its own debug settings)
            // All scene view will share the same FrameSettings for now as sometimes Dispose is called after
            // another instance of HDRenderPipeline constructor is called.

            Camera firstSceneViewCamera = UnityEditor.SceneView.sceneViews.Count > 0 ? (UnityEditor.SceneView.sceneViews[0] as UnityEditor.SceneView).camera : null;
            if (firstSceneViewCamera != null)
            {
                var history = FrameSettingsHistory.RegisterDebug(null, true);
                DebugManager.instance.RegisterData(history);
            }
#endif

            m_DepthPyramidMipLevelOffsetsBuffer = new ComputeBuffer(15, sizeof(int) * 2);

            InitializeRenderTextures();

            // For debugging
            MousePositionDebug.instance.Build();

            InitializeRenderStateBlocks();

            // Keep track of the original msaa sample value
            // TODO : Bind this directly to the debug menu instead of having an intermediate value
            m_MSAASamples = m_Asset ? m_Asset.currentPlatformRenderPipelineSettings.msaaSampleCount : MSAASamples.None;

            // Propagate it to the debug menu
            m_DebugDisplaySettings.data.msaaSamples = m_MSAASamples;

            m_MRTTransparentMotionVec = new RenderTargetIdentifier[2];

            if (m_RayTracingSupported)
            {
                InitRayTracingManager();
                InitRayTracedReflections();
                InitRayTracedIndirectDiffuse();
                InitRaytracingDeferred();
                InitRecursiveRenderer();
                InitPathTracing();

                m_AmbientOcclusionSystem.InitRaytracing(this);
            }

            // Initialize screen space shadows
            InitializeScreenSpaceShadows();

            CameraCaptureBridge.enabled = true;

            // Render Graph
            m_RenderGraph = new RenderGraph(m_Asset.currentPlatformRenderPipelineSettings.supportMSAA, m_MSAASamples);
            m_RenderGraph.RegisterDebug();

            InitializePrepass(m_Asset);
            m_ColorResolveMaterial = CoreUtils.CreateEngineMaterial(asset.renderPipelineResources.shaders.colorResolvePS);
        }

#if UNITY_EDITOR
        void UpgradeResourcesIfNeeded()
        {
            // The first thing we need to do is to set the defines that depend on the render pipeline settings
            m_Asset.EvaluateSettings();

            // Check that the serialized Resources are not broken
            if (HDRenderPipeline.defaultAsset.renderPipelineResources == null)
                HDRenderPipeline.defaultAsset.renderPipelineResources
                    = UnityEditor.AssetDatabase.LoadAssetAtPath<RenderPipelineResources>(HDUtils.GetHDRenderPipelinePath() + "Runtime/RenderPipelineResources/HDRenderPipelineResources.asset");
			ResourceReloader.ReloadAllNullIn(HDRenderPipeline.defaultAsset.renderPipelineResources, HDUtils.GetHDRenderPipelinePath());

            if (m_RayTracingSupported)
            {
                if (HDRenderPipeline.defaultAsset.renderPipelineRayTracingResources == null)
                    HDRenderPipeline.defaultAsset.renderPipelineRayTracingResources
                        = UnityEditor.AssetDatabase.LoadAssetAtPath<HDRenderPipelineRayTracingResources>(HDUtils.GetHDRenderPipelinePath() + "Runtime/RenderPipelineResources/HDRenderPipelineRayTracingResources.asset");
                ResourceReloader.ReloadAllNullIn(HDRenderPipeline.defaultAsset.renderPipelineRayTracingResources, HDUtils.GetHDRenderPipelinePath());
            }
            else
            {
                // If ray tracing is not enabled we do not want to have ray tracing resources referenced
                HDRenderPipeline.defaultAsset.renderPipelineRayTracingResources = null;
            }

            if (HDRenderPipeline.defaultAsset.renderPipelineEditorResources == null)
                HDRenderPipeline.defaultAsset.renderPipelineEditorResources
                    = UnityEditor.AssetDatabase.LoadAssetAtPath<HDRenderPipelineEditorResources>(HDUtils.GetHDRenderPipelinePath() + "Editor/RenderPipelineResources/HDRenderPipelineEditorResources.asset");
            ResourceReloader.ReloadAllNullIn(HDRenderPipeline.defaultAsset.renderPipelineEditorResources, HDUtils.GetHDRenderPipelinePath());

            // Upgrade the resources (re-import every references in RenderPipelineResources) if the resource version mismatches
            // It's done here because we know every HDRP assets have been imported before
            HDRenderPipeline.defaultAsset.renderPipelineResources?.UpgradeIfNeeded();
        }

        void ValidateResources()
        {
            var resources = HDRenderPipeline.defaultAsset.renderPipelineResources;

            // We iterate over all compute shader to verify if they are all compiled, if it's not the case
            // then we throw an exception to avoid allocating resources and crashing later on by using a null
            // compute kernel.
            foreach (var computeShader in resources.shaders.GetAllComputeShaders())
            {
                foreach (var message in UnityEditor.ShaderUtil.GetComputeShaderMessages(computeShader))
                {
                    if (message.severity == UnityEditor.Rendering.ShaderCompilerMessageSeverity.Error)
                    {
                        // Will be catched by the try in HDRenderPipelineAsset.CreatePipeline()
                        throw new Exception(String.Format(
                            "Compute Shader compilation error on platform {0} in file {1}:{2}: {3}{4}\n" +
                            "HDRP will not run until the error is fixed.\n",
                            message.platform, message.file, message.line, message.message, message.messageDetails
                        ));
                    }
                }
            }
        }

#endif

        void InitializeRenderTextures()
        {
            RenderPipelineSettings settings = m_Asset.currentPlatformRenderPipelineSettings;

            if (settings.supportedLitShaderMode != RenderPipelineSettings.SupportedLitShaderMode.ForwardOnly)
                m_GbufferManager.CreateBuffers();

            if (settings.supportDecals)
                m_DbufferManager.CreateBuffers();

            InitSSSBuffers();
            m_SharedRTManager.InitSharedBuffers(m_GbufferManager, m_Asset.currentPlatformRenderPipelineSettings, defaultResources);

            m_CameraColorBuffer = RTHandles.Alloc(Vector2.one, TextureXR.slices, dimension: TextureXR.dimension, colorFormat: GetColorBufferFormat(), enableRandomWrite: true, useMipMap: false, useDynamicScale: true, name: "CameraColor");
            m_OpaqueAtmosphericScatteringBuffer = RTHandles.Alloc(Vector2.one, TextureXR.slices, dimension: TextureXR.dimension, colorFormat: GetColorBufferFormat(), enableRandomWrite: true, useMipMap: false, useDynamicScale: true, name: "OpaqueAtmosphericScattering");
            m_CameraSssDiffuseLightingBuffer = RTHandles.Alloc(Vector2.one, TextureXR.slices, dimension: TextureXR.dimension, colorFormat: GraphicsFormat.B10G11R11_UFloatPack32, enableRandomWrite: true, useDynamicScale: true, name: "CameraSSSDiffuseLighting");

            m_CustomPassColorBuffer = new Lazy<RTHandle>(() => RTHandles.Alloc(Vector2.one, TextureXR.slices, dimension: TextureXR.dimension, colorFormat: GetCustomBufferFormat(), enableRandomWrite: true, useDynamicScale: true, name: "CustomPassColorBuffer"));
            m_CustomPassDepthBuffer = new Lazy<RTHandle>(() => RTHandles.Alloc(Vector2.one, TextureXR.slices, dimension: TextureXR.dimension, colorFormat: GraphicsFormat.R32_UInt, enableRandomWrite: true, useDynamicScale: true, isShadowMap: true, name: "CustomPassDepthBuffer", depthBufferBits: DepthBits.Depth32));

            m_DistortionBuffer = RTHandles.Alloc(Vector2.one, TextureXR.slices, dimension: TextureXR.dimension, colorFormat: Builtin.GetDistortionBufferFormat(), useDynamicScale: true, name: "Distortion");

            m_ContactShadowBuffer = RTHandles.Alloc(Vector2.one, TextureXR.slices, dimension: TextureXR.dimension, colorFormat: GraphicsFormat.R32_UInt, enableRandomWrite: true, useDynamicScale: true, name: "ContactShadowsBuffer");

            if (m_Asset.currentPlatformRenderPipelineSettings.lowresTransparentSettings.enabled)
            {
                // We need R16G16B16A16_SFloat as we need a proper alpha channel for compositing.
                m_LowResTransparentBuffer = RTHandles.Alloc(Vector2.one * 0.5f, TextureXR.slices, dimension: TextureXR.dimension, colorFormat: GraphicsFormat.R16G16B16A16_SFloat, enableRandomWrite: true, useDynamicScale: true, name: "Low res transparent");
            }

            if (settings.supportSSR)
            {
                // m_SsrDebugTexture    = RTHandles.Alloc(Vector2.one, TextureXR.slices, dimension: TextureXR.dimension, colorFormat: RenderTextureFormat.ARGBFloat, sRGB: false, enableRandomWrite: true, useDynamicScale: true, name: "SSR_Debug_Texture");
                m_SsrHitPointTexture = RTHandles.Alloc(Vector2.one, TextureXR.slices, dimension: TextureXR.dimension, colorFormat: GraphicsFormat.R16G16_UNorm, enableRandomWrite: true, useDynamicScale: true, name: "SSR_Hit_Point_Texture");
                m_SsrLightingTexture = RTHandles.Alloc(Vector2.one, TextureXR.slices, dimension: TextureXR.dimension, colorFormat: GraphicsFormat.R16G16B16A16_SFloat, enableRandomWrite: true, useDynamicScale: true, name: "SSR_Lighting_Texture");
            }

            // Let's create the MSAA textures
            if (m_Asset.currentPlatformRenderPipelineSettings.supportMSAA && m_Asset.currentPlatformRenderPipelineSettings.supportedLitShaderMode != RenderPipelineSettings.SupportedLitShaderMode.DeferredOnly)
            {
                m_CameraColorMSAABuffer = RTHandles.Alloc(Vector2.one, TextureXR.slices, dimension: TextureXR.dimension, colorFormat: GetColorBufferFormat(), bindTextureMS: true, enableMSAA: true, useDynamicScale: true, name: "CameraColorMSAA");
                m_OpaqueAtmosphericScatteringMSAABuffer = RTHandles.Alloc(Vector2.one, TextureXR.slices, dimension: TextureXR.dimension, colorFormat: GetColorBufferFormat(), bindTextureMS: true, enableMSAA: true, useDynamicScale: true, name: "OpaqueAtmosphericScatteringMSAA");
                m_CameraSssDiffuseLightingMSAABuffer = RTHandles.Alloc(Vector2.one, TextureXR.slices, dimension: TextureXR.dimension, colorFormat: GetColorBufferFormat(), bindTextureMS: true, enableMSAA: true, useDynamicScale: true, name: "CameraSSSDiffuseLightingMSAA");
            }
        }

        void GetOrCreateDebugTextures()
        {
            //Debug.isDebugBuild can be changed during DoBuildPlayer, these allocation has to be check on every frames
            //TODO : Clean this with the RenderGraph system
            if (Debug.isDebugBuild && m_DebugColorPickerBuffer == null && m_DebugFullScreenTempBuffer == null)
            {
                m_DebugColorPickerBuffer = RTHandles.Alloc(Vector2.one, filterMode: FilterMode.Point, colorFormat: GraphicsFormat.R16G16B16A16_SFloat, useDynamicScale: true, name: "DebugColorPicker");
                m_DebugFullScreenTempBuffer = RTHandles.Alloc(Vector2.one, TextureXR.slices, dimension: TextureXR.dimension, colorFormat: GraphicsFormat.R16G16B16A16_SFloat, useDynamicScale: true, name: "DebugFullScreen");
            }

            if (m_IntermediateAfterPostProcessBuffer == null)
            {
                // We always need this target because there could be a custom pass in after post process mode.
                // In that case, we need to do the flip y after this pass.
                m_IntermediateAfterPostProcessBuffer = RTHandles.Alloc(Vector2.one, TextureXR.slices, dimension: TextureXR.dimension, colorFormat: GetColorBufferFormat(), useDynamicScale: true, name: "AfterPostProcess"); // Needs to be FP16 because output target might be HDR
            }
        }

        void DestroyRenderTextures()
        {
            m_GbufferManager.DestroyBuffers();
            m_DbufferManager.DestroyBuffers();
            m_MipGenerator.Release();

            RTHandles.Release(m_CameraColorBuffer);
            if (m_CustomPassColorBuffer.IsValueCreated)
                RTHandles.Release(m_CustomPassColorBuffer.Value);
            if (m_CustomPassDepthBuffer.IsValueCreated)
                RTHandles.Release(m_CustomPassDepthBuffer.Value);
            RTHandles.Release(m_OpaqueAtmosphericScatteringBuffer);
            RTHandles.Release(m_CameraSssDiffuseLightingBuffer);

            RTHandles.Release(m_DistortionBuffer);
            RTHandles.Release(m_ContactShadowBuffer);

            RTHandles.Release(m_LowResTransparentBuffer);

            // RTHandles.Release(m_SsrDebugTexture);
            RTHandles.Release(m_SsrHitPointTexture);
            RTHandles.Release(m_SsrLightingTexture);

            RTHandles.Release(m_DebugColorPickerBuffer);
            RTHandles.Release(m_DebugFullScreenTempBuffer);
            RTHandles.Release(m_IntermediateAfterPostProcessBuffer);

            RTHandles.Release(m_CameraColorMSAABuffer);
            RTHandles.Release(m_OpaqueAtmosphericScatteringMSAABuffer);
            RTHandles.Release(m_CameraSssDiffuseLightingMSAABuffer);
        }

        void SetRenderingFeatures()
        {
            // Set sub-shader pipeline tag
            Shader.globalRenderPipeline = "HDRenderPipeline";

            // HD use specific GraphicsSettings
            GraphicsSettings.lightsUseLinearIntensity = true;
            GraphicsSettings.lightsUseColorTemperature = true;

            GraphicsSettings.useScriptableRenderPipelineBatching = m_Asset.enableSRPBatcher;

            SupportedRenderingFeatures.active = new SupportedRenderingFeatures()
            {
                reflectionProbeModes = SupportedRenderingFeatures.ReflectionProbeModes.Rotation,
                defaultMixedLightingModes = SupportedRenderingFeatures.LightmapMixedBakeModes.IndirectOnly,
                mixedLightingModes = SupportedRenderingFeatures.LightmapMixedBakeModes.IndirectOnly | SupportedRenderingFeatures.LightmapMixedBakeModes.Shadowmask,
                lightmapBakeTypes = LightmapBakeType.Baked | LightmapBakeType.Mixed | LightmapBakeType.Realtime,
                lightmapsModes = LightmapsMode.NonDirectional | LightmapsMode.CombinedDirectional,
                lightProbeProxyVolumes = true,
                motionVectors = true,
                receiveShadows = false,
                reflectionProbes = false,
                rendererPriority = true,
                overridesFog = true,
                overridesOtherLightingSettings = true,
                editableMaterialRenderQueue = false
                // Enlighten is deprecated in 2019.3 and above
                , enlighten = false
                , overridesLODBias = true
                , overridesMaximumLODLevel = true
                , terrainDetailUnsupported = true
            };

            Lightmapping.SetDelegate(GlobalIlluminationUtils.hdLightsDelegate);

#if UNITY_EDITOR
            SceneViewDrawMode.SetupDrawMode();

            if (UnityEditor.PlayerSettings.colorSpace == ColorSpace.Gamma)
            {
                Debug.LogError("High Definition Render Pipeline doesn't support Gamma mode, change to Linear mode (HDRP isn't set up properly. Go to Windows > RenderPipeline > HDRP Wizard to fix your settings).");
            }
#endif
        }

        bool CheckAPIValidity()
        {
            GraphicsDeviceType unsupportedDeviceType;
            if (!IsSupportedPlatform(out unsupportedDeviceType))
            {
                HDUtils.DisplayUnsupportedAPIMessage(unsupportedDeviceType.ToString());

                // Display more information to the users when it should have use Metal instead of OpenGL
                if (SystemInfo.graphicsDeviceType.ToString().StartsWith("OpenGL"))
                {
                    if (SystemInfo.operatingSystem.StartsWith("Mac"))
                        HDUtils.DisplayUnsupportedMessage("Use Metal API instead.");
                    else if (SystemInfo.operatingSystem.StartsWith("Windows"))
                        HDUtils.DisplayUnsupportedMessage("Use Vulkan API instead.");
                }

                return false;
            }

            return true;
        }

        // Note: If you add new platform in this function, think about adding support when building the player to in HDRPCustomBuildProcessor.cs
        bool IsSupportedPlatform(out GraphicsDeviceType unsupportedGraphicDevice)
        {
            unsupportedGraphicDevice = SystemInfo.graphicsDeviceType;

            if (!SystemInfo.supportsComputeShaders)
                return false;

            if (!(defaultResources?.shaders.defaultPS?.isSupported ?? true))
                return false;

#if UNITY_EDITOR
            UnityEditor.BuildTarget activeBuildTarget = UnityEditor.EditorUserBuildSettings.activeBuildTarget;
            // If the build target matches the operating system of the editor
            if (SystemInfo.operatingSystemFamily == HDUtils.BuildTargetToOperatingSystemFamily(activeBuildTarget))
            {
                bool autoAPI = UnityEditor.PlayerSettings.GetUseDefaultGraphicsAPIs(activeBuildTarget);

                // then, there is two configuration possible:
                if (autoAPI)
                {
                    // if the graphic api is chosen automatically, then only the system's graphic device type matters
                    if (!HDUtils.IsSupportedGraphicDevice(SystemInfo.graphicsDeviceType))
                        return false;
                }
                else
                {
                    // otherwise, we need to iterate over every graphic api available in the list to track every non-supported APIs
                    return HDUtils.AreGraphicsAPIsSupported(activeBuildTarget, out unsupportedGraphicDevice);
                }
            }
            else // if the build target does not match the editor OS, then we have to check using the graphic api list
            {
                return HDUtils.AreGraphicsAPIsSupported(activeBuildTarget, out unsupportedGraphicDevice);
            }

            if (!HDUtils.IsSupportedBuildTarget(activeBuildTarget))
                return false;
#else
            if (!HDUtils.IsSupportedGraphicDevice(SystemInfo.graphicsDeviceType))
                return false;
#endif

            if (!HDUtils.IsOperatingSystemSupported(SystemInfo.operatingSystem))
                return false;

            return true;
        }

        void UnsetRenderingFeatures()
        {
            Shader.globalRenderPipeline = "";

            SupportedRenderingFeatures.active = new SupportedRenderingFeatures();

            // Reset srp batcher state just in case
            GraphicsSettings.useScriptableRenderPipelineBatching = false;

            Lightmapping.ResetDelegate();
        }

        void InitializeDebugMaterials()
        {
            m_DebugViewMaterialGBuffer = CoreUtils.CreateEngineMaterial(defaultResources.shaders.debugViewMaterialGBufferPS);
            m_DebugViewMaterialGBufferShadowMask = CoreUtils.CreateEngineMaterial(defaultResources.shaders.debugViewMaterialGBufferPS);
            m_DebugViewMaterialGBufferShadowMask.EnableKeyword("SHADOWS_SHADOWMASK");
            m_DebugDisplayLatlong = CoreUtils.CreateEngineMaterial(defaultResources.shaders.debugDisplayLatlongPS);
            m_DebugFullScreen = CoreUtils.CreateEngineMaterial(defaultResources.shaders.debugFullScreenPS);
            m_DebugColorPicker = CoreUtils.CreateEngineMaterial(defaultResources.shaders.debugColorPickerPS);
            m_Blit = CoreUtils.CreateEngineMaterial(defaultResources.shaders.blitPS);
            m_ErrorMaterial = CoreUtils.CreateEngineMaterial("Hidden/InternalErrorShader");

            // With texture array enabled, we still need the normal blit version for other systems like atlas
            if (TextureXR.useTexArray)
            {
                m_Blit.EnableKeyword("DISABLE_TEXTURE2D_X_ARRAY");
                m_BlitTexArray = CoreUtils.CreateEngineMaterial(defaultResources.shaders.blitPS);
                m_BlitTexArraySingleSlice = CoreUtils.CreateEngineMaterial(defaultResources.shaders.blitPS);
                m_BlitTexArraySingleSlice.EnableKeyword("BLIT_SINGLE_SLICE");
            }
        }

        void InitializeRenderStateBlocks()
        {
            m_DepthStateOpaque = new RenderStateBlock
            {
                depthState = new DepthState(true, CompareFunction.LessEqual),
                mask = RenderStateMask.Depth
            };

            m_DepthStateNoWrite = new RenderStateBlock
            {
                depthState = new DepthState(false, CompareFunction.LessEqual),
                mask = RenderStateMask.Depth
            };
        }

        /// <summary>
        /// Disposable pattern implementation.
        /// </summary>
        /// <param name="disposing">Is disposing.</param>
        protected override void Dispose(bool disposing)
        {
            DisposeProbeCameraPool();

            UnsetRenderingFeatures();

            if (!m_ValidAPI)
                return;

#if UNITY_EDITOR
            if (!m_ResourcesInitialized)
                return;
#endif

            base.Dispose(disposing);

            ReleaseScreenSpaceShadows();

            if (m_RayTracingSupported)
            {
                ReleaseRecursiveRenderer();
                ReleaseRayTracingDeferred();
                ReleaseRayTracedIndirectDiffuse();
                ReleaseRayTracedReflections();
                ReleasePathTracing();
                ReleaseRayTracingManager();
            }
            m_DebugDisplaySettings.UnregisterDebug();

            CleanupLightLoop();

            // For debugging
            MousePositionDebug.instance.Cleanup();

            DecalSystem.instance.Cleanup();

            m_MaterialList.ForEach(material => material.Cleanup());

            CoreUtils.Destroy(m_CameraMotionVectorsMaterial);
            CoreUtils.Destroy(m_DecalNormalBufferMaterial);

            CoreUtils.Destroy(m_DebugViewMaterialGBuffer);
            CoreUtils.Destroy(m_DebugViewMaterialGBufferShadowMask);
            CoreUtils.Destroy(m_DebugDisplayLatlong);
            CoreUtils.Destroy(m_DebugFullScreen);
            CoreUtils.Destroy(m_DebugColorPicker);
            CoreUtils.Destroy(m_Blit);
            CoreUtils.Destroy(m_BlitTexArray);
            CoreUtils.Destroy(m_BlitTexArraySingleSlice);
            CoreUtils.Destroy(m_CopyDepth);
            CoreUtils.Destroy(m_ErrorMaterial);
            CoreUtils.Destroy(m_DownsampleDepthMaterial);
            CoreUtils.Destroy(m_UpsampleTransparency);
            CoreUtils.Destroy(m_ApplyDistortionMaterial);
            CoreUtils.Destroy(m_ClearStencilBufferMaterial);

            CleanupSubsurfaceScattering();
            m_SharedRTManager.Cleanup();
            m_XRSystem.Cleanup();
            m_SkyManager.Cleanup();
            CleanupVolumetricLighting();

            for(int bsdfIdx = 0; bsdfIdx < m_IBLFilterArray.Length; ++bsdfIdx)
            {
                m_IBLFilterArray[bsdfIdx].Cleanup();
            }

            m_PostProcessSystem.Cleanup();
            m_AmbientOcclusionSystem.Cleanup();
            m_BlueNoise.Cleanup();

            HDCamera.ClearAll();

            DestroyRenderTextures();
            CullingGroupManager.instance.Cleanup();

            CoreUtils.SafeRelease(m_DepthPyramidMipLevelOffsetsBuffer);

            CustomPassVolume.Cleanup();

            // RenderGraph
            m_RenderGraph.Cleanup();
            m_RenderGraph.UnRegisterDebug();
            CleanupPrepass();
            CoreUtils.Destroy(m_ColorResolveMaterial);

#if UNITY_EDITOR
            SceneViewDrawMode.ResetDrawMode();

            // Do not attempt to unregister SceneView FrameSettings. It is shared amongst every scene view and take only a little place.
            // For removing it, you should be sure that Dispose could never be called after the constructor of another instance of this SRP.
            // Also, at the moment, applying change to hdrpAsset cause the SRP to be Disposed and Constructed again.
            // Not always in that order.
#endif

            // Dispose m_ProbeCameraPool properly
            void DisposeProbeCameraPool()
            {
#if UNITY_EDITOR
                // Special case here: when the HDRP asset is modified in the Editor,
                //   it is disposed during an `OnValidate` call.
                //   But during `OnValidate` call, game object must not be destroyed.
                //   So, only when this method was called during an `OnValidate` call, the destruction of the
                //   pool is delayed, otherwise, it is destroyed as usual with `CoreUtils.Destroy`
                var isInOnValidate = false;
                isInOnValidate = new StackTrace().ToString().Contains("OnValidate");
                if (isInOnValidate)
                {
                    var pool = m_ProbeCameraCache;
                    UnityEditor.EditorApplication.delayCall += () => pool.Dispose();
                    m_ProbeCameraCache = null;
                }
                else
                {
#endif
                    m_ProbeCameraCache.Dispose();
                    m_ProbeCameraCache = null;
#if UNITY_EDITOR
                }
#endif
            }

            CameraCaptureBridge.enabled = false;
        }


        void Resize(HDCamera hdCamera)
        {
            bool resolutionChanged = (hdCamera.actualWidth > m_MaxCameraWidth) || (hdCamera.actualHeight > m_MaxCameraHeight);

            if (resolutionChanged || LightLoopNeedResize(hdCamera, m_TileAndClusterData))
            {
                // update recorded window resolution
                m_MaxCameraWidth = Mathf.Max(m_MaxCameraWidth, hdCamera.actualWidth);
                m_MaxCameraHeight = Mathf.Max(m_MaxCameraHeight, hdCamera.actualHeight);

                if (m_MaxCameraWidth > 0 && m_MaxCameraHeight > 0)
                {
                    LightLoopReleaseResolutionDependentBuffers();
                    m_DbufferManager.ReleaseResolutionDependentBuffers();
                    m_SharedRTManager.DisposeCoarseStencilBuffer();
                }

                LightLoopAllocResolutionDependentBuffers(hdCamera, m_MaxCameraWidth, m_MaxCameraHeight);
                m_DbufferManager.AllocResolutionDependentBuffers(hdCamera, m_MaxCameraWidth, m_MaxCameraHeight);
                m_SharedRTManager.AllocateCoarseStencilBuffer(m_MaxCameraWidth, m_MaxCameraHeight, hdCamera.viewCount);
            }
        }

        void UpdateShaderVariablesGlobalCB(HDCamera hdCamera, CommandBuffer cmd)
        {
            hdCamera.UpdateShaderVariableGlobalCB(ref m_ShaderVariablesGlobalCB, m_FrameCount);
            Fog.UpdateShaderVariablesGlobalCB(ref m_ShaderVariablesGlobalCB, hdCamera);
            UpdateShaderVariablesGlobalSubsurface(ref m_ShaderVariablesGlobalCB, hdCamera);
            UpdateShaderVariablesGlobalDecal(ref m_ShaderVariablesGlobalCB, hdCamera);
            UpdateShaderVariablesGlobalVolumetrics(ref m_ShaderVariablesGlobalCB, RTHandles.rtHandleProperties, hdCamera);
            m_ShadowManager.UpdateShaderVariablesGlobalCB(ref m_ShaderVariablesGlobalCB);
            UpdateShaderVariablesGlobalLightLoop(ref m_ShaderVariablesGlobalCB, hdCamera);
            m_AmbientOcclusionSystem.UpdateShaderVariableGlobalCB(ref m_ShaderVariablesGlobalCB, hdCamera);

            // Misc
            MicroShadowing microShadowingSettings = hdCamera.volumeStack.GetComponent<MicroShadowing>();
            m_ShaderVariablesGlobalCB._MicroShadowOpacity = microShadowingSettings.enable.value ? microShadowingSettings.opacity.value : 0.0f;

            HDShadowSettings shadowSettings = hdCamera.volumeStack.GetComponent<HDShadowSettings>();
            m_ShaderVariablesGlobalCB._DirectionalTransmissionMultiplier = shadowSettings.directionalTransmissionMultiplier.value;

            ScreenSpaceRefraction ssRefraction = hdCamera.volumeStack.GetComponent<ScreenSpaceRefraction>();
            m_ShaderVariablesGlobalCB._SSRefractionInvScreenWeightDistance = 1.0f / ssRefraction.screenFadeDistance.value;

            m_ShaderVariablesGlobalCB._IndirectLightingMultiplier = new Vector4(hdCamera.volumeStack.GetComponent<IndirectLightingController>().indirectDiffuseIntensity.value, 0, 0, 0);
            m_ShaderVariablesGlobalCB._OffScreenRendering = 0;
            m_ShaderVariablesGlobalCB._OffScreenDownsampleFactor = 1;
            m_ShaderVariablesGlobalCB._ReplaceDiffuseForIndirect = hdCamera.frameSettings.IsEnabled(FrameSettingsField.ReplaceDiffuseForIndirect) ? 1.0f : 0.0f;
            m_ShaderVariablesGlobalCB._EnableSkyReflection = hdCamera.frameSettings.IsEnabled(FrameSettingsField.SkyReflection) ? 1u : 0u;
            m_ShaderVariablesGlobalCB._ContactShadowOpacity = m_ContactShadows.opacity.value;

            int coarseStencilWidth = HDUtils.DivRoundUp(hdCamera.actualWidth, 8);
            int coarseStencilHeight = HDUtils.DivRoundUp(hdCamera.actualHeight, 8);
            m_ShaderVariablesGlobalCB._CoarseStencilBufferSize = new Vector4(coarseStencilWidth, coarseStencilHeight, 1.0f / coarseStencilWidth, 1.0f / coarseStencilHeight);

            m_ShaderVariablesGlobalCB._RaytracingFrameIndex = RayTracingFrameIndex(hdCamera);
            if (hdCamera.frameSettings.IsEnabled(FrameSettingsField.RayTracing))
            {
                var settings = hdCamera.volumeStack.GetComponent<ScreenSpaceReflection>();
                bool usesRaytracedReflections = hdCamera.frameSettings.IsEnabled(FrameSettingsField.RayTracing) && settings.rayTracing.value;
                m_ShaderVariablesGlobalCB._UseRayTracedReflections = usesRaytracedReflections ? 1 : 0;
                m_ShaderVariablesGlobalCB._RaytracedIndirectDiffuse = ValidIndirectDiffuseState(hdCamera) ? 1 : 0;
            }
            else
            {
                m_ShaderVariablesGlobalCB._UseRayTracedReflections = 0;
                m_ShaderVariablesGlobalCB._RaytracedIndirectDiffuse = 0;
            }

            ConstantBuffer<ShaderVariablesGlobal>.PushGlobal(cmd, m_ShaderVariablesGlobalCB, HDShaderIDs._ShaderVariablesGlobal);
        }

        void PushGlobalParams(HDCamera hdCamera, CommandBuffer cmd)
        {
            using (new ProfilingScope(cmd, ProfilingSampler.Get(HDProfileId.PushGlobalParameters)))
            {
                PushVolumetricLightingGlobalParams(hdCamera, cmd, m_FrameCount);

                // Set up UnityPerView CBuffer.
                hdCamera.SetupGlobalParams(cmd, m_FrameCount);

                // It will be overridden for transparent pass.
                cmd.SetGlobalInt(HDShaderIDs._ColorMaskTransparentVel, (int)UnityEngine.Rendering.ColorWriteMask.All);

                if (hdCamera.frameSettings.IsEnabled(FrameSettingsField.MotionVectors))
                {
                    cmd.SetGlobalTexture(HDShaderIDs._CameraMotionVectorsTexture, m_SharedRTManager.GetMotionVectorsBuffer());
                }
                else
                {
                    cmd.SetGlobalTexture(HDShaderIDs._CameraMotionVectorsTexture, TextureXR.GetBlackTexture());
                }

                // Light loop stuff...
                if (hdCamera.IsSSREnabled())
                    cmd.SetGlobalTexture(HDShaderIDs._SsrLightingTexture, m_SsrLightingTexture);
                else
                    cmd.SetGlobalTexture(HDShaderIDs._SsrLightingTexture, TextureXR.GetClearTexture());


                m_SkyManager.SetGlobalSkyData(cmd, hdCamera);

<<<<<<< HEAD
=======
                bool enableRecursiveRayTracing = false;
                if (hdCamera.frameSettings.IsEnabled(FrameSettingsField.RayTracing))
                {
                    bool validIndirectDiffuse = ValidIndirectDiffuseState(hdCamera);
                    cmd.SetGlobalInt(HDShaderIDs._RaytracedIndirectDiffuse, validIndirectDiffuse ? 1 : 0);

                    // Bind the camera's ray tracing frame index
                    cmd.SetGlobalInt(HDShaderIDs._RaytracingFrameIndex, RayTracingFrameIndex(hdCamera));

                    // Check if recursive rendering is enabled or not. This will control the cull of primitive
                    // during the gbuffer and forward pass
                    RecursiveRendering recursiveSettings = hdCamera.volumeStack.GetComponent<RecursiveRendering>();
                    enableRecursiveRayTracing = recursiveSettings.enable.value;
                }

                cmd.SetGlobalInt(HDShaderIDs._EnableRecursiveRayTracing, enableRecursiveRayTracing ? 1 : 0);

                cmd.SetGlobalFloat(HDShaderIDs._ContactShadowOpacity, m_ContactShadows.opacity.value);
>>>>>>> 256a9abc
            }
        }

        void CopyDepthBufferIfNeeded(HDCamera hdCamera, CommandBuffer cmd)
        {
            if (!m_IsDepthBufferCopyValid)
            {
                using (new ProfilingScope(cmd, ProfilingSampler.Get(HDProfileId.CopyDepthBuffer)))
                {
                    // TODO: maybe we don't actually need the top MIP level?
                    // That way we could avoid making the copy, and build the MIP hierarchy directly.
                    // The downside is that our SSR tracing accuracy would decrease a little bit.
                    // But since we never render SSR at full resolution, this may be acceptable.

                    // TODO: reading the depth buffer with a compute shader will cause it to decompress in place.
                    // On console, to preserve the depth test performance, we must NOT decompress the 'm_CameraDepthStencilBuffer' in place.
                    // We should call decompressDepthSurfaceToCopy() and decompress it to 'm_CameraDepthBufferMipChain'.
                    m_GPUCopy.SampleCopyChannel_xyzw2x(cmd, m_SharedRTManager.GetDepthStencilBuffer(), m_SharedRTManager.GetDepthTexture(), new RectInt(0, 0, hdCamera.actualWidth, hdCamera.actualHeight));
                    // Depth texture is now ready, bind it.
                    cmd.SetGlobalTexture(HDShaderIDs._CameraDepthTexture, m_SharedRTManager.GetDepthTexture());
                }
                m_IsDepthBufferCopyValid = true;
            }
        }

        struct BuildCoarseStencilAndResolveParameters
        {
            public HDCamera hdCamera;
            public ComputeShader resolveStencilCS;
        }

        BuildCoarseStencilAndResolveParameters PrepareBuildCoarseStencilParameters(HDCamera hdCamera)
        {
            var parameters = new BuildCoarseStencilAndResolveParameters();
            parameters.hdCamera = hdCamera;
            parameters.resolveStencilCS = defaultResources.shaders.resolveStencilCS;
            return parameters;
        }

        void BuildCoarseStencilAndResolveIfNeeded(HDCamera hdCamera, CommandBuffer cmd)
        {
            var parameters = PrepareBuildCoarseStencilParameters(hdCamera);
            bool msaaEnabled = hdCamera.frameSettings.IsEnabled(FrameSettingsField.MSAA);
            BuildCoarseStencilAndResolveIfNeeded(parameters, m_SharedRTManager.GetDepthStencilBuffer(msaaEnabled),
                         msaaEnabled ? m_SharedRTManager.GetStencilBuffer(msaaEnabled) : null,
                         m_SharedRTManager.GetCoarseStencilBuffer(), cmd);

        }

        static void BuildCoarseStencilAndResolveIfNeeded(BuildCoarseStencilAndResolveParameters parameters, RTHandle depthStencilBuffer, RTHandle resolvedStencilBuffer, ComputeBuffer coarseStencilBuffer, CommandBuffer cmd)
        {
            using (new ProfilingScope(cmd, ProfilingSampler.Get(HDProfileId.CoarseStencilGeneration)))
            {
                var hdCamera = parameters.hdCamera;
                bool MSAAEnabled = hdCamera.frameSettings.IsEnabled(FrameSettingsField.MSAA);

                // The following features require a copy of the stencil, if none are active, no need to do the resolve.
                bool resolveIsNecessary = GetFeatureVariantsEnabled(hdCamera.frameSettings);
                resolveIsNecessary = resolveIsNecessary || hdCamera.IsSSREnabled()
                                                        || hdCamera.IsTransparentSSREnabled();

                // We need the resolve only with msaa
                resolveIsNecessary = resolveIsNecessary && MSAAEnabled;

                ComputeShader cs = parameters.resolveStencilCS;
                int kernel = SampleCountToPassIndex(MSAAEnabled ? hdCamera.msaaSamples : MSAASamples.None);
                kernel = resolveIsNecessary ? kernel + 3 : kernel; // We have a different variant if we need to resolve to non-MSAA stencil
                cmd.SetComputeBufferParam(cs, kernel, HDShaderIDs._CoarseStencilBuffer, coarseStencilBuffer);
                cmd.SetComputeTextureParam(cs, kernel, HDShaderIDs._StencilTexture, depthStencilBuffer, 0, RenderTextureSubElement.Stencil);

                if (resolveIsNecessary)
                {
                    cmd.SetComputeTextureParam(cs, kernel, HDShaderIDs._OutputStencilBuffer, resolvedStencilBuffer);
                }

                int coarseStencilWidth = HDUtils.DivRoundUp(hdCamera.actualWidth, 8);
                int coarseStencilHeight = HDUtils.DivRoundUp(hdCamera.actualHeight, 8);
                cmd.DispatchCompute(cs, kernel, coarseStencilWidth, coarseStencilHeight, hdCamera.viewCount);
            }
        }

        void ConfigureKeywords(bool enableBakeShadowMask, HDCamera hdCamera, CommandBuffer cmd)
        {
            // Globally enable (for GBuffer shader and forward lit (opaque and transparent) the keyword SHADOWS_SHADOWMASK
            CoreUtils.SetKeyword(cmd, "SHADOWS_SHADOWMASK", enableBakeShadowMask);
            // Configure material to use depends on shadow mask option
            m_CurrentRendererConfigurationBakedLighting = enableBakeShadowMask ? HDUtils.k_RendererConfigurationBakedLightingWithShadowMask : HDUtils.k_RendererConfigurationBakedLighting;
            m_currentDebugViewMaterialGBuffer = enableBakeShadowMask ? m_DebugViewMaterialGBufferShadowMask : m_DebugViewMaterialGBuffer;

            CoreUtils.SetKeyword(cmd, "LIGHT_LAYERS", hdCamera.frameSettings.IsEnabled(FrameSettingsField.LightLayers));

            // configure keyword for both decal.shader and material
            if (m_Asset.currentPlatformRenderPipelineSettings.supportDecals)
            {
                CoreUtils.SetKeyword(cmd, "DECALS_OFF", false);
                CoreUtils.SetKeyword(cmd, "DECALS_3RT", !m_Asset.currentPlatformRenderPipelineSettings.decalSettings.perChannelMask);
                CoreUtils.SetKeyword(cmd, "DECALS_4RT", m_Asset.currentPlatformRenderPipelineSettings.decalSettings.perChannelMask);
            }
            else
            {
                CoreUtils.SetKeyword(cmd, "DECALS_OFF", true);
                CoreUtils.SetKeyword(cmd, "DECALS_3RT", false);
                CoreUtils.SetKeyword(cmd, "DECALS_4RT", false);
            }

            // Raise the normal buffer flag only if we are in forward rendering
            CoreUtils.SetKeyword(cmd, "WRITE_NORMAL_BUFFER", hdCamera.frameSettings.litShaderMode == LitShaderMode.Forward);

            // Raise or remove the depth msaa flag based on the frame setting
            CoreUtils.SetKeyword(cmd, "WRITE_MSAA_DEPTH", hdCamera.frameSettings.IsEnabled(FrameSettingsField.MSAA));
        }

        struct RenderRequest
        {
            public struct Target
            {
                public RenderTargetIdentifier id;
                public CubemapFace face;
                public RenderTexture copyToTarget;
            }
            public HDCamera hdCamera;
            public bool clearCameraSettings;
            public Target target;
            public HDCullingResults cullingResults;
            public int index;
            // Indices of render request to render before this one
            public List<int> dependsOnRenderRequestIndices;
            public CameraSettings cameraSettings;
        }
        struct HDCullingResults
        {
            public CullingResults cullingResults;
            public CullingResults? customPassCullingResults;
            public HDProbeCullingResults hdProbeCullingResults;
            public DecalSystem.CullResult decalCullResults;
            // TODO: DecalCullResults

            internal void Reset()
            {
                hdProbeCullingResults.Reset();
                if (decalCullResults != null)
                    decalCullResults.Clear();
                else
                    decalCullResults = GenericPool<DecalSystem.CullResult>.Get();
            }
        }

        /// <summary>
        /// RenderPipeline Render implementation.
        /// </summary>
        /// <param name="renderContext">Current ScriptableRenderContext.</param>
        /// <param name="cameras">List of cameras to render.</param>
        protected override void Render(ScriptableRenderContext renderContext, Camera[] cameras)
        {
#if UNITY_EDITOR
            if (!m_ResourcesInitialized)
                return;
#endif

            if (!m_ValidAPI || cameras.Length == 0)
                return;

            GetOrCreateDefaultVolume();
            GetOrCreateDebugTextures();

            // This function should be called once every render (once for all camera)
            LightLoopNewRender();

            BeginFrameRendering(renderContext, cameras);

            // Check if we can speed up FrameSettings process by skiping history
            // or go in detail if debug is activated. Done once for all renderer.
            m_FrameSettingsHistoryEnabled = FrameSettingsHistory.enabled;

            int  newCount = Time.frameCount;
            bool newFrame = newCount != m_FrameCount;
            m_FrameCount  = newCount;

            if (newFrame)
            {
                m_LastTime = m_Time;                        // Only update time once per frame.
                m_Time     = Time.time;                     // Does NOT take the 'animateMaterials' setting into account.
                m_LastTime = Mathf.Min(m_Time, m_LastTime); // Guard against broken Unity behavior. Should not be necessary.

                m_ProbeCameraCache.ClearCamerasUnusedFor(2, m_FrameCount);
                HDCamera.CleanUnused();
            }

            var dynResHandler = DynamicResolutionHandler.instance;
            dynResHandler.Update(m_Asset.currentPlatformRenderPipelineSettings.dynamicResolutionSettings, () =>
            {
                var hdrp = (RenderPipelineManager.currentPipeline as HDRenderPipeline);
                var stencilBuffer = hdrp.m_SharedRTManager.GetDepthStencilBuffer().rt;
                var stencilBufferSize = new Vector2Int(stencilBuffer.width, stencilBuffer.height);
                hdrp.m_SharedRTManager.ComputeDepthBufferMipChainSize(DynamicResolutionHandler.instance.GetScaledSize(stencilBufferSize));
            }
            );

            // This syntax is awful and hostile to debugging, please don't use it...
            using (ListPool<RenderRequest>.Get(out List<RenderRequest> renderRequests))
            using (ListPool<int>.Get(out List<int> rootRenderRequestIndices))
            using (HashSetPool<int>.Get(out HashSet<int> skipClearCullingResults))
            using (DictionaryPool<HDProbe, List<(int index, float weight)>>.Get(out Dictionary<HDProbe, List<(int index, float weight)>> renderRequestIndicesWhereTheProbeIsVisible))
            using (ListPool<CameraSettings>.Get(out List<CameraSettings> cameraSettings))
            using (ListPool<CameraPositionSettings>.Get(out List<CameraPositionSettings> cameraPositionSettings))
            {
                // With XR multi-pass enabled, each camera can be rendered multiple times with different parameters
                var multipassCameras = m_XRSystem.SetupFrame(cameras, m_Asset.currentPlatformRenderPipelineSettings.xrSettings.singlePass, m_DebugDisplaySettings.data.xrSinglePassTestMode);

#if UNITY_EDITOR
                // See comment below about the preview camera workaround
                bool hasGameViewCamera = false;
                foreach (var c in cameras)
                {
                    if (c.cameraType == CameraType.Game)
                    {
                        hasGameViewCamera = true;
                        break;
                    }
                }
#endif

                // Culling loop
                foreach ((Camera camera, XRPass xrPass) in multipassCameras)
                {
                    if (camera == null)
                        continue;

#if UNITY_EDITOR
                    // We selecting a camera in the editor, we have a preview that is drawn.
                    // For legacy reasons, Unity will render all preview cameras when rendering the GameView
                    // Actually, we don't need this here because we call explicitly Camera.Render when we
                    // need a preview
                    //
                    // This is an issue, because at some point, you end up with 2 cameras to render:
                    // - Main Camera (game view)
                    // - Preview Camera (preview)
                    // If the preview camera is rendered last, it will alter the "GameView RT" RenderTexture
                    // that was previously rendered by the Main Camera.
                    // This is an issue.
                    //
                    // Meanwhile, skipping all preview camera when rendering the game views is sane,
                    // and will workaround the aformentionned issue.
                    if (hasGameViewCamera && camera.cameraType == CameraType.Preview)
                        continue;
#endif

                    bool cameraRequestedDynamicRes = false;
                    HDAdditionalCameraData hdCam;
                    if (camera.TryGetComponent<HDAdditionalCameraData>(out hdCam))
                    {
                        cameraRequestedDynamicRes = hdCam.allowDynamicResolution;

                        // We are in a case where the platform does not support hw dynamic resolution, so we force the software fallback.
                        // TODO: Expose the graphics caps info on whether the platform supports hw dynamic resolution or not.
                        // Temporarily disable HW Dynamic resolution on metal until the problems we have with it are fixed
                        bool isMetal = (SystemInfo.graphicsDeviceType == GraphicsDeviceType.Metal);
                        if (isMetal || (dynResHandler.RequestsHardwareDynamicResolution() && cameraRequestedDynamicRes && !camera.allowDynamicResolution))
                        {
                            dynResHandler.ForceSoftwareFallback();
                        }
                    }

                    dynResHandler.SetCurrentCameraRequest(cameraRequestedDynamicRes);
                    RTHandles.SetHardwareDynamicResolutionState(dynResHandler.HardwareDynamicResIsEnabled());

                    VFXManager.PrepareCamera(camera);

                    // Reset pooled variables
                    cameraSettings.Clear();
                    cameraPositionSettings.Clear();
                    skipClearCullingResults.Clear();

                    var cullingResults = UnsafeGenericPool<HDCullingResults>.Get();
                    cullingResults.Reset();

                    // Try to compute the parameters of the request or skip the request
                    var skipRequest = !TryCalculateFrameParameters(
                            camera,
                            xrPass,
                            out var additionalCameraData,
                            out var hdCamera,
                            out var cullingParameters);

                    // Note: In case of a custom render, we have false here and 'TryCull' is not executed
                    if (!skipRequest)
                    {
                        var needCulling = true;

                        // In XR multipass, culling results can be shared if the pass has the same culling id
                        if (xrPass.multipassId > 0)
                        {
                            foreach (var req in renderRequests)
                            {
                                if (camera == req.hdCamera.camera && req.hdCamera.xr.cullingPassId == xrPass.cullingPassId)
                                {
                                    UnsafeGenericPool<HDCullingResults>.Release(cullingResults);
                                    cullingResults = req.cullingResults;
                                    skipClearCullingResults.Add(req.index);
                                    needCulling = false;
                                }
                            }
                        }

                        if (needCulling)
                            skipRequest = !TryCull(camera, hdCamera, renderContext, m_SkyManager, cullingParameters, m_Asset, ref cullingResults);
                    }

                    if (additionalCameraData != null && additionalCameraData.hasCustomRender)
                    {
                        skipRequest = true;
                        // Execute custom render
                        additionalCameraData.ExecuteCustomRender(renderContext, hdCamera);
                    }

                    if (skipRequest)
                    {
                        // Submit render context and free pooled resources for this request
                        renderContext.Submit();
                        UnsafeGenericPool<HDCullingResults>.Release(cullingResults);
                        UnityEngine.Rendering.RenderPipeline.EndCameraRendering(renderContext, camera);
                        continue;
                    }

                    // Select render target
                    RenderTargetIdentifier targetId = camera.targetTexture ?? new RenderTargetIdentifier(BuiltinRenderTextureType.CameraTarget);
                    if (camera.targetTexture != null)
                    {
                        camera.targetTexture.IncrementUpdateCount(); // Necessary if the texture is used as a cookie.
                    }

                    // Render directly to XR render target if active
                    if (hdCamera.xr.enabled && hdCamera.xr.renderTargetValid)
                        targetId = hdCamera.xr.renderTarget;

                    // Add render request
                    var request = new RenderRequest
                    {
                        hdCamera = hdCamera,
                        cullingResults = cullingResults,
                        target = new RenderRequest.Target
                        {
                            id = targetId,
                            face = CubemapFace.Unknown
                        },
                        dependsOnRenderRequestIndices = ListPool<int>.Get(),
                        index = renderRequests.Count,
                        cameraSettings = CameraSettings.From(hdCamera)
                        // TODO: store DecalCullResult
                    };
                    renderRequests.Add(request);
                    // This is a root render request
                    rootRenderRequestIndices.Add(request.index);

                    // Add visible probes to list
                    for (var i = 0; i < cullingResults.cullingResults.visibleReflectionProbes.Length; ++i)
                    {
                        var visibleProbe = cullingResults.cullingResults.visibleReflectionProbes[i];

                        // TODO: The following fix is temporary.
                        // We should investigate why we got null cull result when we change scene
                        if (visibleProbe == null || visibleProbe.Equals(null) || visibleProbe.reflectionProbe == null || visibleProbe.reflectionProbe.Equals(null))
                            continue;

                        HDAdditionalReflectionData additionalReflectionData;
                        if (!visibleProbe.reflectionProbe.TryGetComponent<HDAdditionalReflectionData>(out additionalReflectionData))
                            additionalReflectionData = visibleProbe.reflectionProbe.gameObject.AddComponent<HDAdditionalReflectionData>();

                        AddVisibleProbeVisibleIndexIfUpdateIsRequired(additionalReflectionData, request.index);
                    }
                    for (var i = 0; i < cullingResults.hdProbeCullingResults.visibleProbes.Count; ++i)
                        AddVisibleProbeVisibleIndexIfUpdateIsRequired(cullingResults.hdProbeCullingResults.visibleProbes[i], request.index);

                    // local function to help insertion of visible probe
                    void AddVisibleProbeVisibleIndexIfUpdateIsRequired(HDProbe probe, int visibleInIndex)
                    {
                        // Don't add it if it has already been updated this frame or not a real time probe
                        // TODO: discard probes that are baked once per frame and already baked this frame
                        if (!probe.requiresRealtimeUpdate)
                            return;

                        // Notify that we render the probe at this frame
                        probe.SetIsRendered(m_FrameCount);

                        float visibility = ComputeVisibility(visibleInIndex, probe);

                        if (!renderRequestIndicesWhereTheProbeIsVisible.TryGetValue(probe, out var visibleInIndices))
                        {
                            visibleInIndices = ListPool<(int index, float weight)>.Get();
                            renderRequestIndicesWhereTheProbeIsVisible.Add(probe, visibleInIndices);
                        }
                        if (!visibleInIndices.Contains((visibleInIndex, visibility)))
                            visibleInIndices.Add((visibleInIndex, visibility));
                    }

                    float ComputeVisibility(int visibleInIndex, HDProbe visibleProbe)
                    {
                        var visibleInRenderRequest = renderRequests[visibleInIndex];
                        var viewerTransform = visibleInRenderRequest.hdCamera.camera.transform;
                        return HDUtils.ComputeWeightedLinearFadeDistance(visibleProbe.transform.position, viewerTransform.position, visibleProbe.weight, visibleProbe.fadeDistance);
                    }
                }

                foreach (var probeToRenderAndDependencies in renderRequestIndicesWhereTheProbeIsVisible)
                {
                    var visibleProbe = probeToRenderAndDependencies.Key;
                    var visibilities = probeToRenderAndDependencies.Value;

                    // Two cases:
                    //   - If the probe is view independent, we add only one render request per face that is
                    //      a dependency for all its 'visibleIn' render requests
                    //   - If the probe is view dependent, we add one render request per face per 'visibleIn'
                    //      render requests
                    var isViewDependent = visibleProbe.type == ProbeSettings.ProbeType.PlanarProbe;

                    Camera parentCamera;

                    if (isViewDependent)
                    {
                        for (int i = 0; i < visibilities.Count; ++i)
                        {
                            var visibility = visibilities[i];
                            if (visibility.weight <= 0f)
                                continue;

                            var visibleInIndex = visibility.index;
                            var visibleInRenderRequest = renderRequests[visibleInIndex];
                            var viewerTransform = visibleInRenderRequest.hdCamera.camera.transform;

                            parentCamera = visibleInRenderRequest.hdCamera.camera;

                            AddHDProbeRenderRequests(
                                visibleProbe,
                                viewerTransform,
                                new List<(int index, float weight)>{visibility},
                                HDUtils.GetSceneCullingMaskFromCamera(visibleInRenderRequest.hdCamera.camera),
                                parentCamera,
                                visibleInRenderRequest.hdCamera.camera.fieldOfView,
                                visibleInRenderRequest.hdCamera.camera.aspect
                            );
                        }
                    }
                    else
                    {
                        // No single parent camera for view dependent probes.
                        parentCamera = null;

                        bool visibleInOneViewer = false;
                        for (int i = 0; i < visibilities.Count && !visibleInOneViewer; ++i)
                        {
                            if (visibilities[i].weight > 0f)
                                visibleInOneViewer = true;
                        }
                        if (visibleInOneViewer)
                            AddHDProbeRenderRequests(visibleProbe, null, visibilities, 0, parentCamera);
                    }
                }
                foreach (var pair in renderRequestIndicesWhereTheProbeIsVisible)
                    ListPool<(int index, float weight)>.Release(pair.Value);
                renderRequestIndicesWhereTheProbeIsVisible.Clear();

                // Local function to share common code between view dependent and view independent requests
                void AddHDProbeRenderRequests(
                    HDProbe visibleProbe,
                    Transform viewerTransform,
                    List<(int index, float weight)> visibilities,
                    ulong overrideSceneCullingMask,
                    Camera parentCamera,
                    float referenceFieldOfView = 90,
                    float referenceAspect = 1
                )
                {
                    var position = ProbeCapturePositionSettings.ComputeFrom(
                        visibleProbe,
                        viewerTransform
                    );
                    cameraSettings.Clear();
                    cameraPositionSettings.Clear();
                    HDRenderUtilities.GenerateRenderingSettingsFor(
                        visibleProbe.settings, position,
                        cameraSettings, cameraPositionSettings, overrideSceneCullingMask,
                        referenceFieldOfView: referenceFieldOfView,
                        referenceAspect: referenceAspect
                    );

                    switch (visibleProbe.type)
                    {
                        case ProbeSettings.ProbeType.ReflectionProbe:
                            int desiredProbeSize = (int)((HDRenderPipeline)RenderPipelineManager.currentPipeline).currentPlatformRenderPipelineSettings.lightLoopSettings.reflectionCubemapSize;
                            if (visibleProbe.realtimeTexture == null || visibleProbe.realtimeTexture.width != desiredProbeSize)
                            {
                                visibleProbe.SetTexture(ProbeSettings.Mode.Realtime, HDRenderUtilities.CreateReflectionProbeRenderTarget(desiredProbeSize));
                            }
                            break;
                        case ProbeSettings.ProbeType.PlanarProbe:
                            int desiredPlanarProbeSize = (int)visibleProbe.resolution;
                            if (visibleProbe.realtimeTexture == null || visibleProbe.realtimeTexture.width != desiredPlanarProbeSize)
                            {
                                visibleProbe.SetTexture(ProbeSettings.Mode.Realtime, HDRenderUtilities.CreatePlanarProbeRenderTarget(desiredPlanarProbeSize));
                            }
                            // Set the viewer's camera as the default camera anchor
                            for (var i = 0; i < cameraSettings.Count; ++i)
                            {
                                var v = cameraSettings[i];
                                if (v.volumes.anchorOverride == null)
                                {
                                    v.volumes.anchorOverride = viewerTransform;
                                    cameraSettings[i] = v;
                                }
                            }
                            break;
                    }

                    for (int j = 0; j < cameraSettings.Count; ++j)
                    {
                        var camera = m_ProbeCameraCache.GetOrCreate((viewerTransform, visibleProbe, j), m_FrameCount, CameraType.Reflection);
                        var additionalCameraData = camera.GetComponent<HDAdditionalCameraData>();

                        if (additionalCameraData == null)
                            additionalCameraData = camera.gameObject.AddComponent<HDAdditionalCameraData>();
                        additionalCameraData.hasPersistentHistory = true;

                        // We need to set a targetTexture with the right otherwise when setting pixelRect, it will be rescaled internally to the size of the screen
                        camera.targetTexture = visibleProbe.realtimeTexture;
                        camera.gameObject.hideFlags = HideFlags.HideAndDontSave;
                        camera.gameObject.SetActive(false);

                        // Warning: accessing Object.name generate 48B of garbage at each frame here
                        // camera.name = HDUtils.ComputeProbeCameraName(visibleProbe.name, j, viewerTransform?.name);
                        // Non Alloc version of ComputeProbeCameraName but without the viewerTransform name part
                        camera.name = visibleProbe.probeName[j];

                        camera.ApplySettings(cameraSettings[j]);
                        camera.ApplySettings(cameraPositionSettings[j]);
                        camera.cameraType = CameraType.Reflection;
                        camera.pixelRect = new Rect(0, 0, visibleProbe.realtimeTexture.width, visibleProbe.realtimeTexture.height);

                        var _cullingResults = UnsafeGenericPool<HDCullingResults>.Get();
                        _cullingResults.Reset();

                        if (!(TryCalculateFrameParameters(
                                camera,
                                m_XRSystem.emptyPass,
                                out _,
                                out var hdCamera,
                                out var cullingParameters
                            )
                            && TryCull(
                                camera, hdCamera, renderContext, m_SkyManager, cullingParameters, m_Asset,
                                ref _cullingResults
                            )))
                        {
                            // Skip request and free resources
                            UnsafeGenericPool<HDCullingResults>.Release(_cullingResults);
                            continue;
                        }

                        hdCamera.parentCamera = parentCamera; // Used to inherit the properties of the view

                        HDAdditionalCameraData hdCam;
                        camera.TryGetComponent<HDAdditionalCameraData>(out hdCam);
                        hdCam.flipYMode = visibleProbe.type == ProbeSettings.ProbeType.ReflectionProbe
                                ? HDAdditionalCameraData.FlipYMode.ForceFlipY
                                : HDAdditionalCameraData.FlipYMode.Automatic;

                        if (!visibleProbe.realtimeTexture.IsCreated())
                            visibleProbe.realtimeTexture.Create();

                        visibleProbe.SetRenderData(
                            ProbeSettings.Mode.Realtime,
                            new HDProbe.RenderData(
                                camera.worldToCameraMatrix,
                                camera.projectionMatrix,
                                camera.transform.position,
                                camera.transform.rotation,
                                cameraSettings[j].frustum.fieldOfView,
                                cameraSettings[j].frustum.aspect
                            )
                        );

                        // TODO: Assign the actual final target to render to.
                        //   Currently, we use a target for each probe, and then copy it into the cache before using it
                        //   during the lighting pass.
                        //   But what we actually want here, is to render directly into the cache (either CubeArray,
                        //   or Texture2DArray)
                        //   To do so, we need to first allocate in the cache the location of the target and then assign
                        //   it here.
                        var request = new RenderRequest
                        {
                            hdCamera = hdCamera,
                            cullingResults = _cullingResults,
                            clearCameraSettings = true,
                            dependsOnRenderRequestIndices = ListPool<int>.Get(),
                            index = renderRequests.Count,
                            cameraSettings = cameraSettings[j]
                            // TODO: store DecalCullResult
                        };

                        // As we render realtime texture on GPU side, we must tag the texture so our texture array cache detect that something have change
                        visibleProbe.realtimeTexture.IncrementUpdateCount();

                        if (cameraSettings.Count > 1)
                        {
                            var face = (CubemapFace)j;
                            request.target = new RenderRequest.Target
                            {
                                copyToTarget = visibleProbe.realtimeTexture,
                                face = face
                            };
                        }
                        else
                        {
                            request.target = new RenderRequest.Target
                            {
                                id = visibleProbe.realtimeTexture,
                                face = CubemapFace.Unknown
                            };
                        }
                        renderRequests.Add(request);


                        foreach (var visibility in visibilities)
                            renderRequests[visibility.index].dependsOnRenderRequestIndices.Add(request.index);
                    }
                }

                // TODO: Refactor into a method. If possible remove the intermediate target
                // Find max size for Cubemap face targets and resize/allocate if required the intermediate render target
                {
                    var size = Vector2Int.zero;
                    for (int i = 0; i < renderRequests.Count; ++i)
                    {
                        var renderRequest = renderRequests[i];
                        var isCubemapFaceTarget = renderRequest.target.face != CubemapFace.Unknown;
                        if (!isCubemapFaceTarget)
                            continue;

                        var width = renderRequest.hdCamera.actualWidth;
                        var height = renderRequest.hdCamera.actualHeight;
                        size.x = Mathf.Max(width, size.x);
                        size.y = Mathf.Max(height, size.y);
                    }

                    if (size != Vector2.zero)
                    {
                        if (m_TemporaryTargetForCubemaps != null)
                        {
                            if (m_TemporaryTargetForCubemaps.width != size.x
                                || m_TemporaryTargetForCubemaps.height != size.y)
                            {
                                m_TemporaryTargetForCubemaps.Release();
                                m_TemporaryTargetForCubemaps = null;
                            }
                        }
                        if (m_TemporaryTargetForCubemaps == null)
                        {
                            m_TemporaryTargetForCubemaps = new RenderTexture(
                                size.x, size.y, 1, GraphicsFormat.R16G16B16A16_SFloat
                            )
                            {
                                autoGenerateMips = false,
                                useMipMap = false,
                                name = "Temporary Target For Cubemap Face",
                                volumeDepth = 1,
                                useDynamicScale = false
                            };
                        }
                    }
                }

                using (ListPool<int>.Get(out List<int> renderRequestIndicesToRender))
                {
                    // Flatten the render requests graph in an array that guarantee dependency constraints
                    {
                        using (GenericPool<Stack<int>>.Get(out Stack<int> stack))
                        {
                            stack.Clear();
                            for (int i = rootRenderRequestIndices.Count -1; i >= 0; --i)
                            {
                                stack.Push(rootRenderRequestIndices[i]);
                                while (stack.Count > 0)
                                {
                                    var index = stack.Pop();
                                    if (!renderRequestIndicesToRender.Contains(index))
                                        renderRequestIndicesToRender.Add(index);

                                    var request = renderRequests[index];
                                    for (int j = 0; j < request.dependsOnRenderRequestIndices.Count; ++j)
                                        stack.Push(request.dependsOnRenderRequestIndices[j]);
                                }
                            }
                        }
                    }

                    using (new ProfilingScope(null, ProfilingSampler.Get(HDProfileId.HDRenderPipelineAllRenderRequest)))
                    {
                        // Execute render request graph, in reverse order
                        for (int i = renderRequestIndicesToRender.Count - 1; i >= 0; --i)
                        {
                            var renderRequestIndex = renderRequestIndicesToRender[i];
                            var renderRequest = renderRequests[renderRequestIndex];

                            var cmd = CommandBufferPool.Get("");

                            // TODO: Avoid the intermediate target and render directly into final target
                            //  CommandBuffer.Blit does not work on Cubemap faces
                            //  So we use an intermediate RT to perform a CommandBuffer.CopyTexture in the target Cubemap face
                            if (renderRequest.target.face != CubemapFace.Unknown)
                            {
                                if (!m_TemporaryTargetForCubemaps.IsCreated())
                                    m_TemporaryTargetForCubemaps.Create();

                                var hdCamera = renderRequest.hdCamera;
                                ref var target = ref renderRequest.target;
                                target.id = m_TemporaryTargetForCubemaps;
                            }


                            // var aovRequestIndex = 0;
                            foreach (var aovRequest in renderRequest.hdCamera.aovRequests)
                            {
                                using (new ProfilingScope(cmd, ProfilingSampler.Get(HDProfileId.HDRenderPipelineRenderAOV)))
                                {
                                    cmd.SetInvertCulling(renderRequest.cameraSettings.invertFaceCulling);
                                    ExecuteRenderRequest(renderRequest, renderContext, cmd, aovRequest);
                                    cmd.SetInvertCulling(false);
                                }
                                renderContext.ExecuteCommandBuffer(cmd);
                                CommandBufferPool.Release(cmd);
                                renderContext.Submit();
                                cmd = CommandBufferPool.Get();
                            }

                            using (new ProfilingScope(cmd, renderRequest.hdCamera.profilingSampler))
                            {
                                cmd.SetInvertCulling(renderRequest.cameraSettings.invertFaceCulling);
                                ExecuteRenderRequest(renderRequest, renderContext, cmd, AOVRequestData.defaultAOVRequestDataNonAlloc);
                                cmd.SetInvertCulling(false);
                                UnityEngine.Rendering.RenderPipeline.EndCameraRendering(renderContext, renderRequest.hdCamera.camera);
                            }

                            {
                                var target = renderRequest.target;
                                // Handle the copy if requested
                                if (target.copyToTarget != null)
                                {
                                    cmd.CopyTexture(
                                        target.id, 0, 0, 0, 0, renderRequest.hdCamera.actualWidth, renderRequest.hdCamera.actualHeight,
                                        target.copyToTarget, (int)target.face, 0, 0, 0
                                    );
                                }
                                if (renderRequest.clearCameraSettings)
                                    // release reference because the RenderTexture might be destroyed before the camera
                                    renderRequest.hdCamera.camera.targetTexture = null;

                                ListPool<int>.Release(renderRequest.dependsOnRenderRequestIndices);

                                // Culling results can be shared between render requests: clear only when required
                                if (!skipClearCullingResults.Contains(renderRequest.index))
                                {
                                    renderRequest.cullingResults.decalCullResults?.Clear();
                                    UnsafeGenericPool<HDCullingResults>.Release(renderRequest.cullingResults);
                                }
                            }

                            // Render XR mirror view once all render requests have been completed
                            if (i == 0 && renderRequest.hdCamera.camera.cameraType == CameraType.Game && renderRequest.hdCamera.camera.targetTexture == null)
                            {
                                m_XRSystem.RenderMirrorView(cmd);
                            }

                            // Now that all cameras have been rendered, let's propagate the data required for screen space shadows
                            PropagateScreenSpaceShadowData();

                            renderContext.ExecuteCommandBuffer(cmd);
                            CommandBufferPool.Release(cmd);
                            renderContext.Submit();
                        }
                    }
                }
            }

            m_XRSystem.ReleaseFrame();
            UnityEngine.Rendering.RenderPipeline.EndFrameRendering(renderContext, cameras);
        }


        void PropagateScreenSpaceShadowData()
        {
            // For every unique light that has been registered, update the previous transform
            foreach (HDAdditionalLightData lightData in m_ScreenSpaceShadowsUnion)
            {
                lightData.previousTransform = lightData.transform.localToWorldMatrix;
            }
        }

        void ExecuteRenderRequest(
            RenderRequest renderRequest,
            ScriptableRenderContext renderContext,
            CommandBuffer cmd,
            AOVRequestData aovRequest
        )
        {
            InitializeGlobalResources(renderContext);

            var hdCamera = renderRequest.hdCamera;
            var camera = hdCamera.camera;
            var cullingResults = renderRequest.cullingResults.cullingResults;
            var customPassCullingResults = renderRequest.cullingResults.customPassCullingResults ?? cullingResults;
            var hdProbeCullingResults = renderRequest.cullingResults.hdProbeCullingResults;
            var decalCullingResults = renderRequest.cullingResults.decalCullResults;
            var target = renderRequest.target;

            // Updates RTHandle
            hdCamera.BeginRender(cmd);

            if (m_RayTracingSupported)
            {
                // This call need to happen once per camera
                // TODO: This can be wasteful for "compatible" cameras.
                // We need to determine the minimum set of feature used by all the camera and build the minimum number of acceleration structures.
                BuildRayTracingAccelerationStructure(hdCamera);
            }

            using (ListPool<RTHandle>.Get(out var aovBuffers))
            {
                aovRequest.AllocateTargetTexturesIfRequired(ref aovBuffers);

            // If we render a reflection view or a preview we should not display any debug information
            // This need to be call before ApplyDebugDisplaySettings()
            if (camera.cameraType == CameraType.Reflection || camera.cameraType == CameraType.Preview)
            {
                // Neutral allow to disable all debug settings
                m_CurrentDebugDisplaySettings = s_NeutralDebugDisplaySettings;
            }
            else
            {
                // Make sure we are in sync with the debug menu for the msaa count
                m_MSAASamples = m_DebugDisplaySettings.data.msaaSamples;
                m_SharedRTManager.SetNumMSAASamples(m_MSAASamples);

                m_DebugDisplaySettings.UpdateCameraFreezeOptions();

                m_CurrentDebugDisplaySettings = m_DebugDisplaySettings;
            }

            aovRequest.SetupDebugData(ref m_CurrentDebugDisplaySettings);

            if (hdCamera.frameSettings.IsEnabled(FrameSettingsField.RayTracing))
            {
                // Must update after getting DebugDisplaySettings
                m_RayCountManager.ClearRayCount(cmd, hdCamera, m_CurrentDebugDisplaySettings.data.countRays);
            }


            if (hdCamera.frameSettings.IsEnabled(FrameSettingsField.Decals))
            {
                using (new ProfilingScope(cmd, ProfilingSampler.Get(HDProfileId.DBufferPrepareDrawData)))
                {
                    // TODO: update singleton with DecalCullResults
                    DecalSystem.instance.CurrentCamera = hdCamera.camera; // Singletons are extremely dangerous...
                    DecalSystem.instance.LoadCullResults(decalCullingResults);
                    DecalSystem.instance.UpdateCachedMaterialData();    // textures, alpha or fade distances could've changed
                    DecalSystem.instance.CreateDrawData();              // prepare data is separate from draw
                    DecalSystem.instance.UpdateTextureAtlas(cmd);       // as this is only used for transparent pass, would've been nice not to have to do this if no transparent renderers are visible, needs to happen after CreateDrawData
                }
            }

            using (new ProfilingScope(null, ProfilingSampler.Get(HDProfileId.CustomPassVolumeUpdate)))
            {
                if (hdCamera.frameSettings.IsEnabled(FrameSettingsField.CustomPass))
                    CustomPassVolume.Update(hdCamera);
            }

            // Do anything we need to do upon a new frame.
            // The NewFrame must be after the VolumeManager update and before Resize because it uses properties set in NewFrame
            LightLoopNewFrame(hdCamera);

            // Apparently scissor states can leak from editor code. As it is not used currently in HDRP (apart from VR). We disable scissor at the beginning of the frame.
            cmd.DisableScissorRect();

            Resize(hdCamera);
            m_PostProcessSystem.BeginFrame(cmd, hdCamera, this);

            ApplyDebugDisplaySettings(hdCamera, cmd);
            m_SkyManager.UpdateCurrentSkySettings(hdCamera);

            SetupCameraProperties(hdCamera, renderContext, cmd);

            // TODO: Find a correct place to bind these material textures
            // We have to bind the material specific global parameters in this mode
            foreach (var material in m_MaterialList)
                material.Bind(cmd);

            // Frustum cull density volumes on the CPU. Can be performed as soon as the camera is set up.
            DensityVolumeList densityVolumes = PrepareVisibleDensityVolumeList(hdCamera, cmd, hdCamera.time);

            // Note: Legacy Unity behave like this for ShadowMask
            // When you select ShadowMask in Lighting panel it recompile shaders on the fly with the SHADOW_MASK keyword.
            // However there is no C# function that we can query to know what mode have been select in Lighting Panel and it will be wrong anyway. Lighting Panel setup what will be the next bake mode. But until light is bake, it is wrong.
            // Currently to know if you need shadow mask you need to go through all visible lights (of CullResult), check the LightBakingOutput struct and look at lightmapBakeType/mixedLightingMode. If one light have shadow mask bake mode, then you need shadow mask features (i.e extra Gbuffer).
            // It mean that when we build a standalone player, if we detect a light with bake shadow mask, we generate all shader variant (with and without shadow mask) and at runtime, when a bake shadow mask light is visible, we dynamically allocate an extra GBuffer and switch the shader.
            // So the first thing to do is to go through all the light: PrepareLightsForGPU
            bool enableBakeShadowMask = PrepareLightsForGPU(cmd, hdCamera, cullingResults, hdProbeCullingResults, densityVolumes, m_CurrentDebugDisplaySettings, aovRequest);

            UpdateShaderVariablesGlobalCB(hdCamera, cmd);
            // Let's bind as soon as possible the light data
            BindLightDataParameters(hdCamera, cmd);

            // Configure all the keywords
            ConfigureKeywords(enableBakeShadowMask, hdCamera, cmd);

            // Caution: We require sun light here as some skies use the sun light to render, it means that UpdateSkyEnvironment must be called after PrepareLightsForGPU.
            // TODO: Try to arrange code so we can trigger this call earlier and use async compute here to run sky convolution during other passes (once we move convolution shader to compute).
            if (!m_CurrentDebugDisplaySettings.IsMatcapViewEnabled(hdCamera))
                UpdateSkyEnvironment(hdCamera, renderContext, m_FrameCount, cmd);
            else
                cmd.SetGlobalTexture(HDShaderIDs._SkyTexture, CoreUtils.magentaCubeTextureArray);

            PushGlobalParams(hdCamera, cmd);
            VFXManager.ProcessCameraCommand(camera, cmd);

            if (GL.wireframe)
            {
                RenderWireFrame(cullingResults, hdCamera, target.id, renderContext, cmd);
                return;
            }

            if (m_RenderGraph.enabled)
            {
                ExecuteWithRenderGraph(renderRequest, aovRequest, aovBuffers, renderContext, cmd);
                return;
            }

            hdCamera.xr.StartSinglePass(cmd);

            ClearBuffers(hdCamera, cmd);

            // Render XR occlusion mesh to depth buffer early in the frame to improve performance
            if (hdCamera.xr.enabled && m_Asset.currentPlatformRenderPipelineSettings.xrSettings.occlusionMesh)
            {
                hdCamera.xr.StopSinglePass(cmd);
                hdCamera.xr.RenderOcclusionMeshes(cmd, m_SharedRTManager.GetDepthStencilBuffer(hdCamera.frameSettings.IsEnabled(FrameSettingsField.MSAA)));
                hdCamera.xr.StartSinglePass(cmd);
            }

            // Bind the custom color/depth before the first custom pass
            if (hdCamera.frameSettings.IsEnabled(FrameSettingsField.CustomPass))
            {
                if (m_CustomPassColorBuffer.IsValueCreated)
                    cmd.SetGlobalTexture(HDShaderIDs._CustomColorTexture, m_CustomPassColorBuffer.Value);
                if (m_CustomPassDepthBuffer.IsValueCreated)
                    cmd.SetGlobalTexture(HDShaderIDs._CustomDepthTexture, m_CustomPassDepthBuffer.Value);
            }

            RenderCustomPass(renderContext, cmd, hdCamera, customPassCullingResults, CustomPassInjectionPoint.BeforeRendering);

            RenderRayTracingPrepass(cullingResults, hdCamera, renderContext, cmd, false);

            // This is always false in forward and if it is true, is equivalent of saying we have a partial depth prepass.
            bool shouldRenderMotionVectorAfterGBuffer = RenderDepthPrepass(cullingResults, hdCamera, renderContext, cmd);
            if (!shouldRenderMotionVectorAfterGBuffer)
            {
                // If objects motion vectors if enabled, this will render the objects with motion vector into the target buffers (in addition to the depth)
                // Note: An object with motion vector must not be render in the prepass otherwise we can have motion vector write that should have been rejected
                RenderObjectsMotionVectors(cullingResults, hdCamera, renderContext, cmd);
            }
            // If we have MSAA, we need to complete the motion vector buffer before buffer resolves, hence we need to run camera mv first.
            // This is always fine since shouldRenderMotionVectorAfterGBuffer is always false for forward.
            bool needCameraMVBeforeResolve = hdCamera.frameSettings.IsEnabled(FrameSettingsField.MSAA);
            if (needCameraMVBeforeResolve)
            {
                RenderCameraMotionVectors(cullingResults, hdCamera, renderContext, cmd);
            }

            PreRenderSky(hdCamera, cmd);

            // Now that all depths have been rendered, resolve the depth buffer
            m_SharedRTManager.ResolveSharedRT(cmd, hdCamera);

            RenderDBuffer(hdCamera, cmd, renderContext, cullingResults);

            RenderGBuffer(cullingResults, hdCamera, renderContext, cmd);

            DecalNormalPatch(hdCamera, cmd);

            // We can now bind the normal buffer to be use by any effect
            m_SharedRTManager.BindNormalBuffer(cmd);

            // After Depth and Normals/roughness including decals
            RenderCustomPass(renderContext, cmd, hdCamera, customPassCullingResults, CustomPassInjectionPoint.AfterOpaqueDepthAndNormal);

            // In both forward and deferred, everything opaque should have been rendered at this point so we can safely copy the depth buffer for later processing.
            GenerateDepthPyramid(hdCamera, cmd, FullScreenDebugMode.DepthPyramid);

            // Depth texture is now ready, bind it (Depth buffer could have been bind before if DBuffer is enable)
            cmd.SetGlobalTexture(HDShaderIDs._CameraDepthTexture, m_SharedRTManager.GetDepthTexture());

            if (shouldRenderMotionVectorAfterGBuffer)
            {
                // See the call RenderObjectsMotionVectors() above and comment
                RenderObjectsMotionVectors(cullingResults, hdCamera, renderContext, cmd);
            }

            // In case we don't have MSAA, we always run camera motion vectors when is safe to assume Object MV are rendered
            if(!needCameraMVBeforeResolve)
            {
                RenderCameraMotionVectors(cullingResults, hdCamera, renderContext, cmd);
            }

#if UNITY_EDITOR
            var showGizmos = camera.cameraType == CameraType.SceneView ||
                            (camera.targetTexture == null && camera.cameraType == CameraType.Game);
#endif

            RenderTransparencyOverdraw(cullingResults, hdCamera, renderContext, cmd);

            if (m_CurrentDebugDisplaySettings.IsDebugMaterialDisplayEnabled() || m_CurrentDebugDisplaySettings.IsMaterialValidationEnabled() || CoreUtils.IsSceneLightingDisabled(hdCamera.camera))
            {
                RenderDebugViewMaterial(cullingResults, hdCamera, renderContext, cmd);
            }
            else if (hdCamera.frameSettings.IsEnabled(FrameSettingsField.RayTracing) &&
                     hdCamera.volumeStack.GetComponent<PathTracing>().enable.value &&
                     hdCamera.camera.cameraType != CameraType.Preview)
            {
                // Update the light clusters that we need to update
                BuildRayTracingLightCluster(cmd, hdCamera);

                // We only request the light cluster if we are gonna use it for debug mode
                if (FullScreenDebugMode.LightCluster == m_CurrentDebugDisplaySettings.data.fullScreenDebugMode && GetRayTracingClusterState())
                {
                    HDRaytracingLightCluster lightCluster = RequestLightCluster();
                    lightCluster.EvaluateClusterDebugView(cmd, hdCamera);
                }

                RenderPathTracing(hdCamera, cmd, m_CameraColorBuffer);
            }
            else
            {

                // When debug is enabled we need to clear otherwise we may see non-shadows areas with stale values.
                if (hdCamera.frameSettings.IsEnabled(FrameSettingsField.ContactShadows) && m_CurrentDebugDisplaySettings.data.fullScreenDebugMode == FullScreenDebugMode.ContactShadows)
                {
                    CoreUtils.SetRenderTarget(cmd, m_ContactShadowBuffer, ClearFlag.Color, Color.clear);
                }

                BuildCoarseStencilAndResolveIfNeeded(hdCamera, cmd);

                hdCamera.xr.StopSinglePass(cmd);

                var buildLightListTask = new HDGPUAsyncTask("Build light list", ComputeQueueType.Background);
                // It is important that this task is in the same queue as the build light list due to dependency it has on it. If really need to move it, put an extra fence to make sure buildLightListTask has finished.
                var volumeVoxelizationTask = new HDGPUAsyncTask("Volumetric voxelization", ComputeQueueType.Background);
                var SSRTask = new HDGPUAsyncTask("Screen Space Reflection", ComputeQueueType.Background);
                var SSAOTask = new HDGPUAsyncTask("SSAO", ComputeQueueType.Background);

                // Avoid garbage by explicitely passing parameters to the lambdas
                var asyncParams = new HDGPUAsyncTaskParams
                {
                    renderContext = renderContext,
                    hdCamera = hdCamera,
                    frameCount = m_FrameCount,
                };

                var haveAsyncTaskWithShadows = false;
                if (hdCamera.frameSettings.BuildLightListRunsAsync())
                {
                    buildLightListTask.Start(cmd, asyncParams, Callback, !haveAsyncTaskWithShadows);

                    haveAsyncTaskWithShadows = true;

                    void Callback(CommandBuffer c, HDGPUAsyncTaskParams a)
                        => BuildGPULightListsCommon(a.hdCamera, c);
                }

                if (hdCamera.frameSettings.VolumeVoxelizationRunsAsync())
                {
                    volumeVoxelizationTask.Start(cmd, asyncParams, Callback, !haveAsyncTaskWithShadows);

                    haveAsyncTaskWithShadows = true;

                    void Callback(CommandBuffer c, HDGPUAsyncTaskParams a)
                        => VolumeVoxelizationPass(a.hdCamera, c, m_FrameCount);
                }

                if (hdCamera.frameSettings.SSRRunsAsync())
                {
                    SSRTask.Start(cmd, asyncParams, Callback, !haveAsyncTaskWithShadows);

                    haveAsyncTaskWithShadows = true;

                void Callback(CommandBuffer c, HDGPUAsyncTaskParams a)
                        => RenderSSR(a.hdCamera, c, a.renderContext);
                }

                if (hdCamera.frameSettings.SSAORunsAsync())
                {
                    SSAOTask.Start(cmd, asyncParams, AsyncSSAODispatch, !haveAsyncTaskWithShadows);
                    haveAsyncTaskWithShadows = true;

                    void AsyncSSAODispatch(CommandBuffer c, HDGPUAsyncTaskParams a)
                        => m_AmbientOcclusionSystem.Dispatch(c, a.hdCamera, a.frameCount);
                }

                using (new ProfilingScope(cmd, ProfilingSampler.Get(HDProfileId.RenderShadowMaps)))
                {
                    // This call overwrites camera properties passed to the shader system.
                    RenderShadowMaps(renderContext, cmd, m_ShaderVariablesGlobalCB, cullingResults, hdCamera);

                    hdCamera.UpdateShaderVariableGlobalCB(ref m_ShaderVariablesGlobalCB, m_FrameCount);
                    ConstantBuffer<ShaderVariablesGlobal>.PushGlobal(cmd, m_ShaderVariablesGlobalCB, HDShaderIDs._ShaderVariablesGlobal);
                }

                hdCamera.xr.StartSinglePass(cmd);

                if (hdCamera.frameSettings.IsEnabled(FrameSettingsField.RayTracing))
                {
                    // Update the light clusters that we need to update
                    BuildRayTracingLightCluster(cmd, hdCamera);

                    // We only request the light cluster if we are gonna use it for debug mode
                    if (FullScreenDebugMode.LightCluster == m_CurrentDebugDisplaySettings.data.fullScreenDebugMode && GetRayTracingClusterState())
                    {
                        HDRaytracingLightCluster lightCluster = RequestLightCluster();
                        lightCluster.EvaluateClusterDebugView(cmd, hdCamera);
                    }

                    bool validIndirectDiffuse = ValidIndirectDiffuseState(hdCamera);
                    if (validIndirectDiffuse)
                    {
                        RenderIndirectDiffuse(hdCamera, cmd, renderContext, m_FrameCount);
                    }
                }

                if (!hdCamera.frameSettings.SSRRunsAsync())
                {
                    // Needs the depth pyramid and motion vectors, as well as the render of the previous frame.
                    RenderSSR(hdCamera, cmd, renderContext);
                }

                // Contact shadows needs the light loop so we do them after the build light list
                if (hdCamera.frameSettings.BuildLightListRunsAsync())
                {
                    buildLightListTask.EndWithPostWork(cmd, hdCamera, Callback);

                    void Callback(CommandBuffer c, HDCamera cam)
                    {
                        var hdrp = (RenderPipelineManager.currentPipeline as HDRenderPipeline);
                        var globalParams = hdrp.PrepareLightLoopGlobalParameters(cam);
                        PushLightLoopGlobalParams(globalParams, c);
                    }
                }
                else
                {
                    BuildGPULightLists(hdCamera, cmd);
                }

                if (!hdCamera.frameSettings.SSAORunsAsync())
                    m_AmbientOcclusionSystem.Render(cmd, hdCamera, renderContext, m_FrameCount);

                // Run the contact shadows here as they need the light list
                    HDUtils.CheckRTCreated(m_ContactShadowBuffer);
                    RenderContactShadows(hdCamera, cmd);
                    PushFullScreenDebugTexture(hdCamera, cmd, m_ContactShadowBuffer, FullScreenDebugMode.ContactShadows);

                    RenderScreenSpaceShadows(hdCamera, cmd);

                if (hdCamera.frameSettings.VolumeVoxelizationRunsAsync())
                {
                    volumeVoxelizationTask.End(cmd, hdCamera);
                }
                else
                {
                    // Perform the voxelization step which fills the density 3D texture.
                    VolumeVoxelizationPass(hdCamera, cmd, m_FrameCount);
                }

                // Render the volumetric lighting.
                // The pass requires the volume properties, the light list and the shadows, and can run async.
                VolumetricLightingPass(hdCamera, cmd, m_FrameCount);

                if (hdCamera.frameSettings.SSAORunsAsync())
                {
                    SSAOTask.EndWithPostWork(cmd, hdCamera, Callback);
                    void Callback(CommandBuffer c, HDCamera cam)
                    {
                        var hdrp = (RenderPipelineManager.currentPipeline as HDRenderPipeline);
                        hdrp.m_AmbientOcclusionSystem.PostDispatchWork(c, cam);
                    }
                }

                SetContactShadowsTexture(hdCamera, m_ContactShadowBuffer, cmd);


                if (hdCamera.frameSettings.SSRRunsAsync())
                {
                    SSRTask.End(cmd, hdCamera);
                }

                RenderDeferredLighting(hdCamera, cmd);

                RenderForwardOpaque(cullingResults, hdCamera, renderContext, cmd);

                m_SharedRTManager.ResolveMSAAColor(cmd, hdCamera, m_CameraSssDiffuseLightingMSAABuffer, m_CameraSssDiffuseLightingBuffer);
                m_SharedRTManager.ResolveMSAAColor(cmd, hdCamera, GetSSSBufferMSAA(), GetSSSBuffer());

                // SSS pass here handle both SSS material from deferred and forward
                RenderSubsurfaceScattering(hdCamera, cmd, hdCamera.frameSettings.IsEnabled(FrameSettingsField.MSAA) ? m_CameraColorMSAABuffer : m_CameraColorBuffer,
                                           m_CameraSssDiffuseLightingBuffer, m_SharedRTManager.GetDepthStencilBuffer(hdCamera.frameSettings.IsEnabled(FrameSettingsField.MSAA)), m_SharedRTManager.GetDepthTexture());

                RenderForwardEmissive(cullingResults, hdCamera, renderContext, cmd);

                RenderSky(hdCamera, cmd);

                // Send all the geometry graphics buffer to client systems if required (must be done after the pyramid and before the transparent depth pre-pass)
                SendGeometryGraphicsBuffers(cmd, hdCamera);

                m_PostProcessSystem.DoUserAfterOpaqueAndSky(cmd, hdCamera, m_CameraColorBuffer);

                // No need for old stencil values here since from transparent on different features are tagged
                ClearStencilBuffer(hdCamera, cmd);

                RenderTransparentDepthPrepass(cullingResults, hdCamera, renderContext, cmd);

                RenderSSRTransparent(hdCamera, cmd, renderContext);

                RenderRayTracingPrepass(cullingResults, hdCamera, renderContext, cmd, true);
                RaytracingRecursiveRender(hdCamera, cmd, renderContext, cullingResults);

                // To allow users to fetch the current color buffer, we temporarily bind the camera color buffer
                cmd.SetGlobalTexture(HDShaderIDs._ColorPyramidTexture, m_CameraColorBuffer);
                RenderCustomPass(renderContext, cmd, hdCamera, customPassCullingResults, CustomPassInjectionPoint.BeforePreRefraction);

                // Render pre refraction objects
                RenderForwardTransparent(cullingResults, hdCamera, true, renderContext, cmd);

                if (hdCamera.frameSettings.IsEnabled(FrameSettingsField.Refraction))
                {
                    // First resolution of the color buffer for the color pyramid
                    m_SharedRTManager.ResolveMSAAColor(cmd, hdCamera, m_CameraColorMSAABuffer, m_CameraColorBuffer);

                    RenderColorPyramid(hdCamera, cmd, true);

                    // Bind current color pyramid for shader graph SceneColorNode on transparent objects
                    cmd.SetGlobalTexture(HDShaderIDs._ColorPyramidTexture, hdCamera.GetCurrentFrameRT((int)HDCameraFrameHistoryType.ColorBufferMipChain));
                }
                else
                {
                    cmd.SetGlobalTexture(HDShaderIDs._ColorPyramidTexture, TextureXR.GetBlackTexture());
                }

                // We don't have access to the color pyramid with transparent if rough refraction is disabled
                RenderCustomPass(renderContext, cmd, hdCamera, customPassCullingResults, CustomPassInjectionPoint.BeforeTransparent);

                // Render all type of transparent forward (unlit, lit, complex (hair...)) to keep the sorting between transparent objects.
                RenderForwardTransparent(cullingResults, hdCamera, false, renderContext, cmd);

                // We push the motion vector debug texture here as transparent object can overwrite the motion vector texture content.
                if(m_Asset.currentPlatformRenderPipelineSettings.supportMotionVectors)
                    PushFullScreenDebugTexture(hdCamera, cmd, m_SharedRTManager.GetMotionVectorsBuffer(), FullScreenDebugMode.MotionVectors);

                // Second resolve the color buffer for finishing the frame
                m_SharedRTManager.ResolveMSAAColor(cmd, hdCamera, m_CameraColorMSAABuffer, m_CameraColorBuffer);

                // Render All forward error
                RenderForwardError(cullingResults, hdCamera, renderContext, cmd);

                DownsampleDepthForLowResTransparency(hdCamera, cmd);

                RenderLowResTransparent(cullingResults, hdCamera, renderContext, cmd);

                UpsampleTransparent(hdCamera, cmd);

                // Fill depth buffer to reduce artifact for transparent object during postprocess
                RenderTransparentDepthPostpass(cullingResults, hdCamera, renderContext, cmd);

                RenderColorPyramid(hdCamera, cmd, false);

                AccumulateDistortion(cullingResults, hdCamera, renderContext, cmd);
                RenderDistortion(hdCamera, cmd);

                PushFullScreenDebugTexture(hdCamera, cmd, m_CameraColorBuffer, FullScreenDebugMode.NanTracker);
                PushFullScreenLightingDebugTexture(hdCamera, cmd, m_CameraColorBuffer);

                if (m_SubFrameManager.isRecording && m_SubFrameManager.subFrameCount > 1)
                {
                    RenderAccumulation(hdCamera, cmd, m_CameraColorBuffer, m_CameraColorBuffer, false);
                }

#if UNITY_EDITOR
                // Render gizmos that should be affected by post processes
                if (showGizmos)
                {
                    if(m_CurrentDebugDisplaySettings.GetDebugLightingMode() == DebugLightingMode.MatcapView)
                    {
                        Gizmos.exposure = Texture2D.blackTexture;
                    }
                    else
                    {
                        Gizmos.exposure = m_PostProcessSystem.GetExposureTexture(hdCamera).rt;
                    }

                    RenderGizmos(cmd, camera, renderContext, GizmoSubset.PreImageEffects);
                }
#endif
            }


            // At this point, m_CameraColorBuffer has been filled by either debug views are regular rendering so we can push it here.
            PushColorPickerDebugTexture(cmd, hdCamera, m_CameraColorBuffer);

            RenderCustomPass(renderContext, cmd, hdCamera, customPassCullingResults, CustomPassInjectionPoint.BeforePostProcess);

            aovRequest.PushCameraTexture(cmd, AOVBuffers.Color, hdCamera, m_CameraColorBuffer, aovBuffers);

            RenderTargetIdentifier postProcessDest = HDUtils.PostProcessIsFinalPass(hdCamera) ? target.id : m_IntermediateAfterPostProcessBuffer;
            RenderPostProcess(cullingResults, hdCamera, postProcessDest, renderContext, cmd);

            RenderCustomPass(renderContext, cmd, hdCamera, customPassCullingResults, CustomPassInjectionPoint.AfterPostProcess);

            // Copy and rescale depth buffer for XR devices
            if (hdCamera.xr.enabled && hdCamera.xr.copyDepth)
            {
                using (new ProfilingScope(cmd, ProfilingSampler.Get(HDProfileId.XRDepthCopy)))
                {
                    var depthBuffer = m_SharedRTManager.GetDepthStencilBuffer();
                    var rtScale = depthBuffer.rtHandleProperties.rtHandleScale / DynamicResolutionHandler.instance.GetCurrentScale();

                    m_CopyDepthPropertyBlock.SetTexture(HDShaderIDs._InputDepth, depthBuffer);
                    m_CopyDepthPropertyBlock.SetVector(HDShaderIDs._BlitScaleBias, rtScale);
                    m_CopyDepthPropertyBlock.SetInt("_FlipY", 1);

                    cmd.SetRenderTarget(target.id, 0, CubemapFace.Unknown, -1);
                    cmd.SetViewport(hdCamera.finalViewport);
                    CoreUtils.DrawFullScreen(cmd, m_CopyDepth, m_CopyDepthPropertyBlock);
                }
            }

            // In developer build, we always render post process in m_AfterPostProcessBuffer at (0,0) in which we will then render debug.
            // Because of this, we need another blit here to the final render target at the right viewport.
            if (!HDUtils.PostProcessIsFinalPass(hdCamera) || aovRequest.isValid)
            {
                hdCamera.ExecuteCaptureActions(m_IntermediateAfterPostProcessBuffer, cmd);

                RenderDebug(hdCamera, cmd, cullingResults);

                hdCamera.xr.StopSinglePass(cmd);

                using (new ProfilingScope(cmd, ProfilingSampler.Get(HDProfileId.BlitToFinalRTDevBuildOnly)))
                {
                    for (int viewIndex = 0; viewIndex < hdCamera.viewCount; ++viewIndex)
                    {
                        var finalBlitParams = PrepareFinalBlitParameters(hdCamera, viewIndex);
                        BlitFinalCameraTexture(finalBlitParams, m_BlitPropertyBlock, m_IntermediateAfterPostProcessBuffer, target.id, cmd);
                    }
                }

                aovRequest.PushCameraTexture(cmd, AOVBuffers.Output, hdCamera, m_IntermediateAfterPostProcessBuffer, aovBuffers);
            }

            // XR mirror view and blit do device
            hdCamera.xr.EndCamera(cmd, hdCamera);

            // Send all the color graphics buffer to client systems if required.
            SendColorGraphicsBuffer(cmd, hdCamera);

            // Due to our RT handle system we don't write into the backbuffer depth buffer (as our depth buffer can be bigger than the one provided)
            // So we need to do a copy of the corresponding part of RT depth buffer in the target depth buffer in various situation:
            // - RenderTexture (camera.targetTexture != null) has a depth buffer (camera.targetTexture.depth != 0)
            // - We are rendering into the main game view (i.e not a RenderTexture camera.cameraType == CameraType.Game && hdCamera.camera.targetTexture == null) in the editor for allowing usage of Debug.DrawLine and Debug.Ray.
            // - We draw Gizmo/Icons in the editor (hdCamera.camera.targetTexture != null && camera.targetTexture.depth != 0 - The Scene view has a targetTexture and a depth texture)
            // TODO: If at some point we get proper render target aliasing, we will be able to use the provided depth texture directly with our RT handle system
            // Note: Debug.DrawLine and Debug.Ray only work in editor, not in player
            var copyDepth = hdCamera.camera.targetTexture != null && hdCamera.camera.targetTexture.depth != 0;
#if UNITY_EDITOR
            copyDepth = copyDepth || hdCamera.isMainGameView; // Specific case of Debug.DrawLine and Debug.Ray
#endif
            if (copyDepth && !hdCamera.xr.enabled)
            {
                using (new ProfilingScope(cmd, ProfilingSampler.Get(HDProfileId.CopyDepthInTargetTexture)))
                {
                    cmd.SetRenderTarget(target.id);
                    cmd.SetViewport(hdCamera.finalViewport);
                    m_CopyDepthPropertyBlock.SetTexture(HDShaderIDs._InputDepth, m_SharedRTManager.GetDepthStencilBuffer());
                    // When we are Main Game View we need to flip the depth buffer ourselves as we are after postprocess / blit that have already flipped the screen
                    m_CopyDepthPropertyBlock.SetInt("_FlipY", hdCamera.isMainGameView ? 1 : 0);
                    m_CopyDepthPropertyBlock.SetVector(HDShaderIDs._BlitScaleBias, new Vector4(1.0f, 1.0f, 0.0f, 0.0f));
                    CoreUtils.DrawFullScreen(cmd, m_CopyDepth, m_CopyDepthPropertyBlock);
                }
            }
                aovRequest.PushCameraTexture(cmd, AOVBuffers.DepthStencil, hdCamera, m_SharedRTManager.GetDepthStencilBuffer(), aovBuffers);
                aovRequest.PushCameraTexture(cmd, AOVBuffers.Normals, hdCamera, m_SharedRTManager.GetNormalBuffer(), aovBuffers);
                if (m_Asset.currentPlatformRenderPipelineSettings.supportMotionVectors)
                    aovRequest.PushCameraTexture(cmd, AOVBuffers.MotionVectors, hdCamera, m_SharedRTManager.GetMotionVectorsBuffer(), aovBuffers);

#if UNITY_EDITOR
            // We need to make sure the viewport is correctly set for the editor rendering. It might have been changed by debug overlay rendering just before.
            cmd.SetViewport(hdCamera.finalViewport);

            // Render overlay Gizmos
            if (showGizmos)
                RenderGizmos(cmd, camera, renderContext, GizmoSubset.PostImageEffects);
#endif

                aovRequest.Execute(cmd, aovBuffers, RenderOutputProperties.From(hdCamera));
            }

            // This is required so that all commands up to here are executed before EndCameraRendering is called for the user.
            // Otherwise command would not be rendered in order.
            renderContext.ExecuteCommandBuffer(cmd);
            cmd.Clear();
        }

        struct BlitFinalCameraTextureParameters
        {
            public bool                     flip;
            public int                      srcTexArraySlice;
            public int                      dstTexArraySlice;
            public Rect                     viewport;
            public Material                 blitMaterial;
        }

        internal RTHandle GetExposureTexture(HDCamera hdCamera) =>
            m_PostProcessSystem.GetExposureTexture(hdCamera);

        BlitFinalCameraTextureParameters PrepareFinalBlitParameters(HDCamera hdCamera, int viewIndex)
        {
            var parameters = new BlitFinalCameraTextureParameters();

            if (hdCamera.xr.enabled)
            {
                parameters.viewport = hdCamera.xr.GetViewport(viewIndex);
                parameters.srcTexArraySlice = viewIndex;
                parameters.dstTexArraySlice = hdCamera.xr.GetTextureArraySlice(viewIndex);
            }
            else
            {
                parameters.viewport = hdCamera.finalViewport;
                parameters.srcTexArraySlice = -1;
                parameters.dstTexArraySlice = -1;
            }

            parameters.flip = hdCamera.flipYMode == HDAdditionalCameraData.FlipYMode.ForceFlipY || hdCamera.isMainGameView;
            parameters.blitMaterial = HDUtils.GetBlitMaterial(TextureXR.useTexArray ? TextureDimension.Tex2DArray : TextureDimension.Tex2D, singleSlice: parameters.srcTexArraySlice >= 0);

            return parameters;
        }

        static void BlitFinalCameraTexture(BlitFinalCameraTextureParameters parameters, MaterialPropertyBlock propertyBlock, RTHandle source, RenderTargetIdentifier destination, CommandBuffer cmd)
        {
            // Here we can't use the viewport scale provided in hdCamera. The reason is that this scale is for internal rendering before post process with dynamic resolution factored in.
            // Here the input texture is already at the viewport size but may be smaller than the RT itself (because of the RTHandle system) so we compute the scale specifically here.
            var scaleBias = new Vector4((float)parameters.viewport.width / source.rt.width, (float)parameters.viewport.height / source.rt.height, 0.0f, 0.0f);

            if (parameters.flip)
            {
                scaleBias.w = scaleBias.y;
                scaleBias.y *= -1;
            }

            propertyBlock.SetTexture(HDShaderIDs._BlitTexture, source);
            propertyBlock.SetVector(HDShaderIDs._BlitScaleBias, scaleBias);
            propertyBlock.SetFloat(HDShaderIDs._BlitMipLevel, 0);
            propertyBlock.SetInt(HDShaderIDs._BlitTexArraySlice, parameters.srcTexArraySlice);
            HDUtils.DrawFullScreen(cmd, parameters.viewport, parameters.blitMaterial, destination, propertyBlock, 0, parameters.dstTexArraySlice);
        }

        void SetupCameraProperties(HDCamera hdCamera, ScriptableRenderContext renderContext, CommandBuffer cmd)
        {
            // The next 2 functions are required to flush the command buffer before calling functions directly on the render context.
            // This way, the commands will execute in the order specified by the C# code.
            renderContext.ExecuteCommandBuffer(cmd);
            cmd.Clear();

            renderContext.SetupCameraProperties(hdCamera.camera, hdCamera.xr.enabled);
        }

        void InitializeGlobalResources(ScriptableRenderContext renderContext)
        {
            // Global resources initialization
            var cmd = CommandBufferPool.Get("");
            // Init material if needed
            for (int bsdfIdx = 0; bsdfIdx < m_IBLFilterArray.Length; ++bsdfIdx)
            {
                if (!m_IBLFilterArray[bsdfIdx].IsInitialized())
                    m_IBLFilterArray[bsdfIdx].Initialize(cmd);
            }

            foreach (var material in m_MaterialList)
                material.RenderInit(cmd);

            TextureXR.Initialize(cmd, defaultResources.shaders.clearUIntTextureCS);

            renderContext.ExecuteCommandBuffer(cmd);
            CommandBufferPool.Release(cmd);
        }

        bool TryCalculateFrameParameters(
            Camera camera,
            XRPass xrPass,
            out HDAdditionalCameraData additionalCameraData,
            out HDCamera hdCamera,
            out ScriptableCullingParameters cullingParams
        )
        {
            // First, get aggregate of frame settings base on global settings, camera frame settings and debug settings
            // Note: the SceneView camera will never have additionalCameraData
            additionalCameraData = HDUtils.TryGetAdditionalCameraDataOrDefault(camera);
            hdCamera = default;
            cullingParams = default;

            FrameSettings currentFrameSettings = new FrameSettings();
            // Compute the FrameSettings actually used to draw the frame
            // FrameSettingsHistory do the same while keeping all step of FrameSettings aggregation in memory for DebugMenu
            if (m_FrameSettingsHistoryEnabled && camera.cameraType != CameraType.Preview && camera.cameraType != CameraType.Reflection)
                FrameSettingsHistory.AggregateFrameSettings(ref currentFrameSettings, camera, additionalCameraData, m_Asset, m_DefaultAsset);
            else
                FrameSettings.AggregateFrameSettings(ref currentFrameSettings, camera, additionalCameraData, m_Asset, m_DefaultAsset);

            // Specific pass to simply display the content of the camera buffer if users have fill it themselves (like video player)
            if (additionalCameraData.fullscreenPassthrough)
                return false;

            // Retrieve debug display settings to init FrameSettings, unless we are a reflection and in this case we don't have debug settings apply.
            DebugDisplaySettings debugDisplaySettings = (camera.cameraType == CameraType.Reflection || camera.cameraType == CameraType.Preview) ? s_NeutralDebugDisplaySettings : m_DebugDisplaySettings;

            // Disable post process if we enable debug mode or if the post process layer is disabled
            if (debugDisplaySettings.IsDebugDisplayEnabled())
            {
                if (debugDisplaySettings.IsDebugDisplayRemovePostprocess())
                {
                    currentFrameSettings.SetEnabled(FrameSettingsField.Postprocess, false);
                    currentFrameSettings.SetEnabled(FrameSettingsField.CustomPass, false);
                }

                // Disable exposure if required
                if (!debugDisplaySettings.DebugNeedsExposure())
                {
                    currentFrameSettings.SetEnabled(FrameSettingsField.ExposureControl, false);
                }

                // Disable SSS if luxmeter is enabled
                if (debugDisplaySettings.data.lightingDebugSettings.debugLightingMode == DebugLightingMode.LuxMeter)
                {
                    currentFrameSettings.SetEnabled(FrameSettingsField.SubsurfaceScattering, false);
                }
            }

            if(CoreUtils.IsSceneLightingDisabled(camera))
            {
                currentFrameSettings.SetEnabled(FrameSettingsField.ExposureControl, false);
            }

            // Disable object-motion vectors in everything but the game view
            if (camera.cameraType != CameraType.Game)
            {
                currentFrameSettings.SetEnabled(FrameSettingsField.ObjectMotionVectors, false);
            }

            hdCamera = HDCamera.GetOrCreate(camera, xrPass.multipassId);

            // From this point, we should only use frame settings from the camera
            hdCamera.Update(currentFrameSettings, this, m_MSAASamples, xrPass);

            // Custom Render requires a proper HDCamera, so we return after the HDCamera was setup
            if (additionalCameraData != null && additionalCameraData.hasCustomRender)
                return false;

            if (hdCamera.xr.enabled)
            {
                cullingParams = hdCamera.xr.cullingParams;
            }
            else
            {
                if (!camera.TryGetCullingParameters(camera.stereoEnabled, out cullingParams))
                    return false;
            }

            if (m_DebugDisplaySettings.IsCameraFreezeEnabled())
            {
                if (m_DebugDisplaySettings.IsCameraFrozen(camera))
                {
                    if (!frozenCullingParamAvailable)
                    {
                        frozenCullingParams = cullingParams;
                        frozenCullingParamAvailable = true;
                    }
                    cullingParams = frozenCullingParams;
                }
            }
            else
            {
                frozenCullingParamAvailable = false;
            }

            LightLoopUpdateCullingParameters(ref cullingParams, hdCamera);

            // If we don't use environment light (like when rendering reflection probes)
            //   we don't have to cull them.
            if (hdCamera.frameSettings.IsEnabled(FrameSettingsField.ReflectionProbe))
                cullingParams.cullingOptions |= CullingOptions.NeedsReflectionProbes;
            else
                cullingParams.cullingOptions &= ~CullingOptions.NeedsReflectionProbes;

            return true;
        }

        static bool TryCull(
            Camera camera,
            HDCamera hdCamera,
            ScriptableRenderContext renderContext,
            SkyManager skyManager,
            ScriptableCullingParameters cullingParams,
            HDRenderPipelineAsset hdrp,
            ref HDCullingResults cullingResults
        )
        {
#if UNITY_EDITOR
            // emit scene view UI
            if (camera.cameraType == CameraType.SceneView)
            {
                ScriptableRenderContext.EmitWorldGeometryForSceneView(camera);
            }
#endif

            // Set the LOD bias and store current value to be able to restore it.
            // Use a try/finalize pattern to be sure to restore properly the qualitySettings.lodBias
            var initialLODBias = QualitySettings.lodBias;
            var initialMaximumLODLevel = QualitySettings.maximumLODLevel;
            try
            {
                QualitySettings.lodBias = hdCamera.frameSettings.GetResolvedLODBias(hdrp);
                QualitySettings.maximumLODLevel = hdCamera.frameSettings.GetResolvedMaximumLODLevel(hdrp);

                // This needs to be called before culling, otherwise in the case where users generate intermediate renderers, it can provoke crashes.
                BeginCameraRendering(renderContext, camera);

                DecalSystem.CullRequest decalCullRequest = null;
                if (hdCamera.frameSettings.IsEnabled(FrameSettingsField.Decals))
                {
                    // decal system needs to be updated with current camera, it needs it to set up culling and light list generation parameters
                    decalCullRequest = GenericPool<DecalSystem.CullRequest>.Get();
                    DecalSystem.instance.CurrentCamera = camera;
                    DecalSystem.instance.BeginCull(decalCullRequest);
                }

                // TODO: use a parameter to select probe types to cull depending on what is enabled in framesettings
                var hdProbeCullState = new HDProbeCullState();
                if (hdCamera.frameSettings.IsEnabled(FrameSettingsField.PlanarProbe))
                    hdProbeCullState = HDProbeSystem.PrepareCull(camera);

                // We need to set the ambient probe here because it's passed down to objects during the culling process.
                skyManager.SetupAmbientProbe(hdCamera);

                using (new ProfilingScope(null, ProfilingSampler.Get(HDProfileId.CullResultsCull)))
                {
                    cullingResults.cullingResults = renderContext.Cull(ref cullingParams);
                }

                if (hdCamera.frameSettings.IsEnabled(FrameSettingsField.CustomPass))
                {
                    using (new ProfilingScope(null, ProfilingSampler.Get(HDProfileId.CustomPassCullResultsCull)))
                    {
                        cullingResults.customPassCullingResults = CustomPassVolume.Cull(renderContext, hdCamera);
                    }
                }

                if (hdCamera.frameSettings.IsEnabled(FrameSettingsField.PlanarProbe))
                    HDProbeSystem.QueryCullResults(hdProbeCullState, ref cullingResults.hdProbeCullingResults);
                else
                    cullingResults.hdProbeCullingResults = default;

                if (hdCamera.frameSettings.IsEnabled(FrameSettingsField.Decals))
                {
                    using (new ProfilingScope(null, ProfilingSampler.Get(HDProfileId.DBufferPrepareDrawData)))
                    {
                        DecalSystem.instance.EndCull(decalCullRequest, cullingResults.decalCullResults);
                    }
                }

                if (decalCullRequest != null)
                {
                    decalCullRequest.Clear();
                    GenericPool<DecalSystem.CullRequest>.Release(decalCullRequest);
                }

                return true;
            }
            finally
            {
                QualitySettings.lodBias = initialLODBias;
                QualitySettings.maximumLODLevel = initialMaximumLODLevel;
            }
        }

        void RenderGizmos(CommandBuffer cmd, Camera camera, ScriptableRenderContext renderContext, GizmoSubset gizmoSubset)
        {
#if UNITY_EDITOR
            if (UnityEditor.Handles.ShouldRenderGizmos())
            {
                bool renderPrePostprocessGizmos = (gizmoSubset == GizmoSubset.PreImageEffects);

                using (new ProfilingScope(cmd, renderPrePostprocessGizmos ? ProfilingSampler.Get(HDProfileId.GizmosPrePostprocess) : ProfilingSampler.Get(HDProfileId.Gizmos)))
                {
                    renderContext.ExecuteCommandBuffer(cmd);
                    cmd.Clear();
                    renderContext.DrawGizmos(camera, gizmoSubset);
                }
            }
#endif
        }

        static RendererListDesc CreateOpaqueRendererListDesc(
            CullingResults cull,
            Camera camera,
            ShaderTagId passName,
            PerObjectData rendererConfiguration = 0,
            RenderQueueRange? renderQueueRange = null,
            RenderStateBlock? stateBlock = null,
            Material overrideMaterial = null,
            bool excludeObjectMotionVectors = false
        )
        {
            var result = new RendererListDesc(passName, cull, camera)
            {
                rendererConfiguration = rendererConfiguration,
                renderQueueRange = renderQueueRange != null ? renderQueueRange.Value : HDRenderQueue.k_RenderQueue_AllOpaque,
                sortingCriteria = SortingCriteria.CommonOpaque,
                stateBlock = stateBlock,
                overrideMaterial = overrideMaterial,
                excludeObjectMotionVectors = excludeObjectMotionVectors
            };
            return result;
        }

        static RendererListDesc CreateOpaqueRendererListDesc(
            CullingResults cull,
            Camera camera,
            ShaderTagId[] passNames,
            PerObjectData rendererConfiguration = 0,
            RenderQueueRange? renderQueueRange = null,
            RenderStateBlock? stateBlock = null,
            Material overrideMaterial = null,
            bool excludeObjectMotionVectors = false
        )
        {
            var result = new RendererListDesc(passNames, cull, camera)
            {
                rendererConfiguration = rendererConfiguration,
                renderQueueRange = renderQueueRange != null ? renderQueueRange.Value : HDRenderQueue.k_RenderQueue_AllOpaque,
                sortingCriteria = SortingCriteria.CommonOpaque,
                stateBlock = stateBlock,
                overrideMaterial = overrideMaterial,
                excludeObjectMotionVectors = excludeObjectMotionVectors
            };
            return result;
        }

        static RendererListDesc CreateTransparentRendererListDesc(
            CullingResults cull,
            Camera camera,
            ShaderTagId passName,
            PerObjectData rendererConfiguration = 0,
            RenderQueueRange? renderQueueRange = null,
            RenderStateBlock? stateBlock = null,
            Material overrideMaterial = null,
            bool excludeObjectMotionVectors = false
        )
        {
            var result = new RendererListDesc(passName, cull, camera)
            {
                rendererConfiguration = rendererConfiguration,
                renderQueueRange = renderQueueRange != null ? renderQueueRange.Value : HDRenderQueue.k_RenderQueue_AllTransparent,
                sortingCriteria = SortingCriteria.CommonTransparent | SortingCriteria.RendererPriority,
                stateBlock = stateBlock,
                overrideMaterial = overrideMaterial,
                excludeObjectMotionVectors = excludeObjectMotionVectors
            };
            return result;
        }

        static RendererListDesc CreateTransparentRendererListDesc(
            CullingResults cull,
            Camera camera,
            ShaderTagId[] passNames,
            PerObjectData rendererConfiguration = 0,
            RenderQueueRange? renderQueueRange = null,
            RenderStateBlock? stateBlock = null,
            Material overrideMaterial = null,
            bool excludeObjectMotionVectors = false
        )
        {
            var result = new RendererListDesc(passNames, cull, camera)
            {
                rendererConfiguration = rendererConfiguration,
                renderQueueRange = renderQueueRange != null ? renderQueueRange.Value : HDRenderQueue.k_RenderQueue_AllTransparent,
                sortingCriteria = SortingCriteria.CommonTransparent | SortingCriteria.RendererPriority,
                stateBlock = stateBlock,
                overrideMaterial = overrideMaterial,
                excludeObjectMotionVectors = excludeObjectMotionVectors
            };
            return result;
        }

        static void DrawOpaqueRendererList(in ScriptableRenderContext renderContext, CommandBuffer cmd, in FrameSettings frameSettings, RendererList rendererList)
        {
            if (!frameSettings.IsEnabled(FrameSettingsField.OpaqueObjects))
                return;

            HDUtils.DrawRendererList(renderContext, cmd, rendererList);
        }

        static void DrawTransparentRendererList(in ScriptableRenderContext renderContext, CommandBuffer cmd, in FrameSettings frameSettings, RendererList rendererList)
        {
            if (!frameSettings.IsEnabled(FrameSettingsField.TransparentObjects))
                return;

            HDUtils.DrawRendererList(renderContext, cmd, rendererList);
        }

        void AccumulateDistortion(CullingResults cullResults, HDCamera hdCamera, ScriptableRenderContext renderContext, CommandBuffer cmd)
        {
            if (!hdCamera.frameSettings.IsEnabled(FrameSettingsField.Distortion))
                return;

            using (new ProfilingScope(cmd, ProfilingSampler.Get(HDProfileId.Distortion)))
            {
                CoreUtils.SetRenderTarget(cmd, m_DistortionBuffer, m_SharedRTManager.GetDepthStencilBuffer(), ClearFlag.Color, Color.clear);

                // Only transparent object can render distortion vectors
                var rendererList = RendererList.Create(CreateTransparentRendererListDesc(cullResults, hdCamera.camera, HDShaderPassNames.s_DistortionVectorsName));
                DrawTransparentRendererList(renderContext, cmd, hdCamera.frameSettings, rendererList);
            }
        }

        void RenderDistortion(HDCamera hdCamera, CommandBuffer cmd)
        {
            if (!hdCamera.frameSettings.IsEnabled(FrameSettingsField.Distortion))
                return;

            using (new ProfilingScope(cmd, ProfilingSampler.Get(HDProfileId.ApplyDistortion)))
            {
                var currentColorPyramid = hdCamera.GetCurrentFrameRT((int)HDCameraFrameHistoryType.ColorBufferMipChain);

                CoreUtils.SetRenderTarget(cmd, m_CameraColorBuffer);
                // TODO: Set stencil stuff via parameters rather than hardcoding it in shader.
                m_ApplyDistortionMaterial.SetTexture(HDShaderIDs._DistortionTexture, m_DistortionBuffer);
                m_ApplyDistortionMaterial.SetTexture(HDShaderIDs._ColorPyramidTexture, currentColorPyramid);

                var size = new Vector4(hdCamera.actualWidth, hdCamera.actualHeight, 1f / hdCamera.actualWidth, 1f / hdCamera.actualHeight);
                m_ApplyDistortionMaterial.SetVector(HDShaderIDs._Size, size);
                m_ApplyDistortionMaterial.SetInt(HDShaderIDs._StencilMask, (int)StencilUsage.DistortionVectors);
                m_ApplyDistortionMaterial.SetInt(HDShaderIDs._StencilRef, (int)StencilUsage.DistortionVectors);

                HDUtils.DrawFullScreen(cmd, m_ApplyDistortionMaterial, m_CameraColorBuffer, m_SharedRTManager.GetDepthStencilBuffer(), null, 0);
            }
        }

        struct DepthPrepassParameters
        {
            public string              passName;
            public HDProfileId         profilingId;
            public RendererListDesc    depthOnlyRendererListDesc;
            public RendererListDesc    mrtRendererListDesc;
            public bool                hasDepthOnlyPass;
            public bool                shouldRenderMotionVectorAfterGBuffer;
        }

        DepthPrepassParameters PrepareDepthPrepass(CullingResults cull, HDCamera hdCamera)
        {
            // Guidelines:
            // Lit shader can be in deferred or forward mode. In this case we use "DepthOnly" pass with "GBuffer" or "Forward" pass name
            // Other shader, including unlit are always forward and use "DepthForwardOnly" with "ForwardOnly" pass.
            // Those pass are exclusive so use only "DepthOnly" or "DepthForwardOnly" but not both at the same time, same for "Forward" and "DepthForwardOnly"
            // Any opaque material rendered in forward should have a depth prepass. If there is no depth prepass the lighting will be incorrect (deferred shadowing, contact shadow, SSAO), this may be acceptable depends on usage

            // Whatever the configuration we always render first opaque object then opaque alpha tested as they are more costly to render and could be reject by early-z
            // (but no Hi-z as it is disable with clip instruction). This is handled automatically with the RenderQueue value (OpaqueAlphaTested have a different value and thus are sorted after Opaque)

            // Forward material always output normal buffer.
            // Deferred material never output normal buffer.
            // Caution: Unlit material let normal buffer untouch. Caution as if people try to filter normal buffer, it can result in weird result.
            // TODO: Do we need a stencil bit to identify normal buffer not fill by unlit? So don't execute SSAO / SRR ?

            // Additional guidelines for motion vector:
            // We render object motion vector at the same time than depth prepass with MRT to save drawcall. Depth buffer is then fill with combination of depth prepass + motion vector.
            // For this we render first all objects that render depth only, then object that require object motion vector.
            // We use the excludeMotion filter option of DrawRenderer to gather object without object motion vector (only C++ can know if an object have object motion vector).
            // Caution: if there is no depth prepass we must render object motion vector after GBuffer pass otherwise some depth only objects can hide objects with motion vector and overwrite depth buffer but not update
            // the motion vector buffer resulting in artifacts

            var result = new DepthPrepassParameters();

            bool decalsEnabled = hdCamera.frameSettings.IsEnabled(FrameSettingsField.Decals);
            // To avoid rendering objects twice (once in the depth pre-pass and once in the motion vector pass when the motion vector pass is enabled) we exclude the objects that have motion vectors.
            bool fullDeferredPrepass = hdCamera.frameSettings.IsEnabled(FrameSettingsField.DepthPrepassWithDeferredRendering) || decalsEnabled;
            // To avoid rendering objects twice (once in the depth pre-pass and once in the motion vector pass when the motion vector pass is enabled) we exclude the objects that have motion vectors.
            bool objectMotionEnabled = hdCamera.frameSettings.IsEnabled(FrameSettingsField.ObjectMotionVectors);

            result.shouldRenderMotionVectorAfterGBuffer = (hdCamera.frameSettings.litShaderMode == LitShaderMode.Deferred) && !fullDeferredPrepass;
            result.hasDepthOnlyPass = false;

            switch (hdCamera.frameSettings.litShaderMode)
            {
                case LitShaderMode.Forward:
                    result.passName = "Depth Prepass (forward)";
                    result.profilingId = HDProfileId.DepthPrepassForward;
                    result.mrtRendererListDesc = CreateOpaqueRendererListDesc(cull, hdCamera.camera, m_DepthOnlyAndDepthForwardOnlyPassNames, excludeObjectMotionVectors: objectMotionEnabled);
                    break;
                case LitShaderMode.Deferred:
                    result.passName = fullDeferredPrepass ? (decalsEnabled ? "Depth Prepass (deferred) forced by Decals" : "Depth Prepass (deferred)") : "Depth Prepass (deferred incomplete)";
                    result.profilingId = fullDeferredPrepass ? (decalsEnabled ? HDProfileId.DepthPrepassDeferredForDecals : HDProfileId.DepthPrepassDeferred) : HDProfileId.DepthPrepassDeferredIncomplete;
                    bool excludeMotion = fullDeferredPrepass ? objectMotionEnabled : false;

                    // First deferred alpha tested materials. Alpha tested object have always a prepass even if enableDepthPrepassWithDeferredRendering is disabled
                    var partialPrepassRenderQueueRange = new RenderQueueRange { lowerBound = (int)RenderQueue.AlphaTest, upperBound = (int)RenderQueue.GeometryLast - 1 };

                    result.hasDepthOnlyPass = true;

                    // First deferred material
                    result.depthOnlyRendererListDesc = CreateOpaqueRendererListDesc(
                        cull, hdCamera.camera, m_DepthOnlyPassNames,
                        renderQueueRange: fullDeferredPrepass ? HDRenderQueue.k_RenderQueue_AllOpaque : partialPrepassRenderQueueRange,
                        excludeObjectMotionVectors: excludeMotion);

                    // Then forward only material that output normal buffer
                    result.mrtRendererListDesc = CreateOpaqueRendererListDesc(cull, hdCamera.camera, m_DepthForwardOnlyPassNames, excludeObjectMotionVectors: excludeMotion);
                    break;
                default:
                    throw new ArgumentOutOfRangeException("Unknown ShaderLitMode");
            }

            return result;
        }

        static void RenderDepthPrepass( ScriptableRenderContext     renderContext,
                                        CommandBuffer               cmd,
                                        FrameSettings               frameSettings,
                                        RenderTargetIdentifier[]    mrt,
                                        RTHandle                    depthBuffer,
                                        in RendererList             depthOnlyRendererList,
                                        in RendererList             mrtRendererList,
                                        bool                        hasDepthOnlyPass
                                        )
        {
            CoreUtils.SetRenderTarget(cmd, depthBuffer);

            if (hasDepthOnlyPass)
            {
                DrawOpaqueRendererList(renderContext, cmd, frameSettings, depthOnlyRendererList);
            }

            CoreUtils.SetRenderTarget(cmd, mrt, depthBuffer);
            DrawOpaqueRendererList(renderContext, cmd, frameSettings, mrtRendererList);
        }

        // RenderDepthPrepass render both opaque and opaque alpha tested based on engine configuration.
        // Lit Forward only: We always render all materials
        // Lit Deferred: We always render depth prepass for alpha tested (optimization), other deferred material are render based on engine configuration.
        // Forward opaque with deferred renderer (DepthForwardOnly pass): We always render all materials
        // True is return if motion vector must be render after GBuffer pass
        bool RenderDepthPrepass(CullingResults cull, HDCamera hdCamera, ScriptableRenderContext renderContext, CommandBuffer cmd)
        {
            var depthPrepassParameters = PrepareDepthPrepass(cull, hdCamera);
            var depthOnlyRendererList = RendererList.Create(depthPrepassParameters.depthOnlyRendererListDesc);
            var mrtDepthRendererList = RendererList.Create(depthPrepassParameters.mrtRendererListDesc);

            using (new ProfilingScope(cmd, ProfilingSampler.Get(depthPrepassParameters.profilingId)))
            {
                RenderDepthPrepass(renderContext, cmd, hdCamera.frameSettings,
                                    m_SharedRTManager.GetPrepassBuffersRTI(hdCamera.frameSettings),
                                    m_SharedRTManager.GetDepthStencilBuffer(hdCamera.frameSettings.IsEnabled(FrameSettingsField.MSAA)),
                                    depthOnlyRendererList,
                                    mrtDepthRendererList,
                                    depthPrepassParameters.hasDepthOnlyPass
                                    );
            }

            return depthPrepassParameters.shouldRenderMotionVectorAfterGBuffer;
        }

        // RenderGBuffer do the gbuffer pass. This is solely call with deferred. If we use a depth prepass, then the depth prepass will perform the alpha testing for opaque alpha tested and we don't need to do it anymore
        // during Gbuffer pass. This is handled in the shader and the depth test (equal and no depth write) is done here.
        void RenderGBuffer(CullingResults cull, HDCamera hdCamera, ScriptableRenderContext renderContext, CommandBuffer cmd)
        {
            if (hdCamera.frameSettings.litShaderMode != LitShaderMode.Deferred)
                return;

            using (new ProfilingScope(cmd, m_CurrentDebugDisplaySettings.IsDebugDisplayEnabled() ? ProfilingSampler.Get(HDProfileId.GBufferDebug) : ProfilingSampler.Get(HDProfileId.GBuffer)))
            {
                // setup GBuffer for rendering
                CoreUtils.SetRenderTarget(cmd, m_GbufferManager.GetBuffersRTI(hdCamera.frameSettings), m_SharedRTManager.GetDepthStencilBuffer());

                var rendererList = RendererList.Create(CreateOpaqueRendererListDesc(cull, hdCamera.camera, HDShaderPassNames.s_GBufferName, m_CurrentRendererConfigurationBakedLighting));
                DrawOpaqueRendererList(renderContext, cmd, hdCamera.frameSettings, rendererList);

                m_GbufferManager.BindBufferAsTextures(cmd);
            }
        }

        void RenderDBuffer(HDCamera hdCamera, CommandBuffer cmd, ScriptableRenderContext renderContext, CullingResults cullingResults)
        {
            if (!hdCamera.frameSettings.IsEnabled(FrameSettingsField.Decals))
            {
                // We still bind black textures to make sure that something is bound (can be a problem on some platforms)
                m_DbufferManager.BindBlackTextures(cmd);
                return;
            }

            // We need to copy depth buffer texture if we want to bind it at this stage
            CopyDepthBufferIfNeeded(hdCamera, cmd);

            using (new ProfilingScope(cmd, ProfilingSampler.Get(HDProfileId.DBufferRender)))
            {
                var parameters = PrepareRenderDBufferParameters();
                bool use4RTs = m_Asset.currentPlatformRenderPipelineSettings.decalSettings.perChannelMask;
                RenderDBuffer(  parameters,
                                m_DbufferManager.GetBuffersRTI(),
                                m_DbufferManager.GetRTHandles(),
                                m_SharedRTManager.GetDepthStencilBuffer(),
                                RendererList.Create(PrepareMeshDecalsRendererList(cullingResults, hdCamera, use4RTs)),
                                renderContext, cmd);

                cmd.SetGlobalBuffer(HDShaderIDs._DecalPropertyMaskBufferSRV, m_DbufferManager.propertyMaskBuffer);

                m_DbufferManager.BindBufferAsTextures(cmd);
            }
        }

        void DecalNormalPatch(  HDCamera        hdCamera,
                                CommandBuffer   cmd)
        {
            if (hdCamera.frameSettings.IsEnabled(FrameSettingsField.Decals) &&
                !hdCamera.frameSettings.IsEnabled(FrameSettingsField.MSAA)) // MSAA not supported
            {
                var parameters = PrepareDBufferNormalPatchParameters(hdCamera);
                DecalNormalPatch(parameters, m_SharedRTManager.GetDepthStencilBuffer(), m_SharedRTManager.GetNormalBuffer(), cmd);
            }
        }

        struct DBufferNormalPatchParameters
        {
            public Material decalNormalBufferMaterial;
            public int stencilRef;
            public int stencilMask;
        }

        DBufferNormalPatchParameters PrepareDBufferNormalPatchParameters(HDCamera hdCamera)
        {
            var parameters = new DBufferNormalPatchParameters();
            parameters.decalNormalBufferMaterial = m_DecalNormalBufferMaterial;
            switch (hdCamera.frameSettings.litShaderMode)
            {
                case LitShaderMode.Forward:  // in forward rendering all pixels that decals wrote into have to be composited
                    parameters.stencilMask = (int)StencilUsage.Decals;
                    parameters.stencilRef = (int)StencilUsage.Decals;
                    break;
                case LitShaderMode.Deferred: // in deferred rendering only pixels affected by both forward materials and decals need to be composited
                    parameters.stencilMask = (int)StencilUsage.Decals | (int)StencilUsage.RequiresDeferredLighting;
                    parameters.stencilRef = (int)StencilUsage.Decals;
                    break;
                default:
                    throw new ArgumentOutOfRangeException("Unknown ShaderLitMode");
            }

            return parameters;
        }

        static void DecalNormalPatch(   DBufferNormalPatchParameters    parameters,
                                        RTHandle                        depthStencilBuffer,
                                        RTHandle                        normalBuffer,
                                        CommandBuffer                   cmd)
        {
                using (new ProfilingScope(cmd, ProfilingSampler.Get(HDProfileId.DBufferNormal)))
                {
                    parameters.decalNormalBufferMaterial.SetInt(HDShaderIDs._DecalNormalBufferStencilReadMask, parameters.stencilMask);
                    parameters.decalNormalBufferMaterial.SetInt(HDShaderIDs._DecalNormalBufferStencilRef, parameters.stencilRef);

                CoreUtils.SetRenderTarget(cmd, depthStencilBuffer);
                cmd.SetRandomWriteTarget(1, normalBuffer);
                    cmd.DrawProcedural(Matrix4x4.identity, parameters.decalNormalBufferMaterial, 0, MeshTopology.Triangles, 3, 1);
                    cmd.ClearRandomWriteTargets();
                }
            }

        RendererListDesc PrepareMeshDecalsRendererList(CullingResults cullingResults, HDCamera hdCamera, bool use4RTs)
        {
            var desc = new RendererListDesc(use4RTs ? m_Decals4RTPassNames : m_Decals3RTPassNames, cullingResults, hdCamera.camera)
            {
                sortingCriteria = SortingCriteria.CommonOpaque,
                rendererConfiguration = PerObjectData.None,
                renderQueueRange = HDRenderQueue.k_RenderQueue_AllOpaque
            };

            return desc;
        }

        void UpdateShaderVariablesGlobalDecal(ref ShaderVariablesGlobal cb, HDCamera hdCamera)
        {
            if (hdCamera.frameSettings.IsEnabled(FrameSettingsField.Decals))
            {
                cb._EnableDecals  = 1;
                cb._DecalAtlasResolution = new Vector2(HDUtils.hdrpSettings.decalSettings.atlasWidth, HDUtils.hdrpSettings.decalSettings.atlasHeight);
            }
            else
            {
                cb._EnableDecals = 0;
            }
        }

        static RenderTargetIdentifier[] m_Dbuffer3RtIds = new RenderTargetIdentifier[3];

        struct RenderDBufferParameters
        {
            public bool use4RTs;
            public ComputeBuffer propertyMaskBuffer;
            public ComputeShader clearPropertyMaskBufferCS;
            public int clearPropertyMaskBufferKernel;
            public int propertyMaskBufferSize;
        }

        RenderDBufferParameters PrepareRenderDBufferParameters()
        {
            var parameters = new RenderDBufferParameters();
            parameters.use4RTs = m_Asset.currentPlatformRenderPipelineSettings.decalSettings.perChannelMask;
            parameters.propertyMaskBuffer = m_DbufferManager.propertyMaskBuffer;
            parameters.clearPropertyMaskBufferCS = m_DbufferManager.clearPropertyMaskBufferShader;
            parameters.clearPropertyMaskBufferKernel = m_DbufferManager.clearPropertyMaskBufferKernel;
            parameters.propertyMaskBufferSize = m_DbufferManager.propertyMaskBufferSize;
            return parameters;
        }

        static void RenderDBuffer(  in RenderDBufferParameters  parameters,
                                    RenderTargetIdentifier[]    mrt,
                                    RTHandle[]                  rtHandles,
                                    RTHandle                    depthStencilBuffer,
                                    RendererList                meshDecalsRendererList,
                                    ScriptableRenderContext     renderContext,
                                    CommandBuffer               cmd)
        {
            // for alpha compositing, color is cleared to 0, alpha to 1
            // https://developer.nvidia.com/gpugems/GPUGems3/gpugems3_ch23.html

            // this clears the targets
            // TODO: Once we move to render graph, move this to render targets initialization parameters and remove rtHandles parameters
            Color clearColor = new Color(0.0f, 0.0f, 0.0f, 1.0f);
            Color clearColorNormal = new Color(0.5f, 0.5f, 0.5f, 1.0f); // for normals 0.5 is neutral
            Color clearColorAOSBlend = new Color(1.0f, 1.0f, 1.0f, 1.0f);
            CoreUtils.SetRenderTarget(cmd, rtHandles[0], ClearFlag.Color, clearColor);
            CoreUtils.SetRenderTarget(cmd, rtHandles[1], ClearFlag.Color, clearColorNormal);
            CoreUtils.SetRenderTarget(cmd, rtHandles[2], ClearFlag.Color, clearColor);

            if (parameters.use4RTs)
            {
                CoreUtils.SetRenderTarget(cmd, rtHandles[3], ClearFlag.Color, clearColorAOSBlend);
                // this actually sets the MRTs and HTile RWTexture, this is done separately because we do not have an api to clear MRTs to different colors
                CoreUtils.SetRenderTarget(cmd, mrt, depthStencilBuffer); // do not clear anymore
            }
            else
            {
                for (int rtindex = 0; rtindex < 3; rtindex++)
                {
                     m_Dbuffer3RtIds[rtindex] = mrt[rtindex];
                }
                // this actually sets the MRTs and HTile RWTexture, this is done separately because we do not have an api to clear MRTs to different colors
                CoreUtils.SetRenderTarget(cmd, m_Dbuffer3RtIds, depthStencilBuffer); // do not clear anymore
            }

            // clear decal property mask buffer
            cmd.SetComputeBufferParam(parameters.clearPropertyMaskBufferCS, parameters.clearPropertyMaskBufferKernel, HDShaderIDs._DecalPropertyMaskBuffer, parameters.propertyMaskBuffer);
            cmd.DispatchCompute(parameters.clearPropertyMaskBufferCS, parameters.clearPropertyMaskBufferKernel, parameters.propertyMaskBufferSize / 64, 1, 1);
            cmd.SetRandomWriteTarget(parameters.use4RTs ? 4 : 3, parameters.propertyMaskBuffer);

            HDUtils.DrawRendererList(renderContext, cmd, meshDecalsRendererList);
            DecalSystem.instance.RenderIntoDBuffer(cmd);

            cmd.ClearRandomWriteTargets();
        }

        RendererListDesc PrepareForwardEmissiveRendererList(CullingResults cullResults, HDCamera hdCamera)
        {
            var result = new RendererListDesc(m_DecalsEmissivePassNames, cullResults, hdCamera.camera)
            {
                renderQueueRange = HDRenderQueue.k_RenderQueue_AllOpaque,
                sortingCriteria = SortingCriteria.CommonOpaque,
                rendererConfiguration = PerObjectData.None
            };

            return result;
        }

        void RenderForwardEmissive(CullingResults cullResults, HDCamera hdCamera, ScriptableRenderContext renderContext, CommandBuffer cmd)
        {
            using (new ProfilingScope(cmd, ProfilingSampler.Get(HDProfileId.ForwardEmissive)))
            {
                bool msaa = hdCamera.frameSettings.IsEnabled(FrameSettingsField.MSAA);
                CoreUtils.SetRenderTarget(cmd, msaa ? m_CameraColorMSAABuffer : m_CameraColorBuffer, m_SharedRTManager.GetDepthStencilBuffer(msaa));
                HDUtils.DrawRendererList(renderContext, cmd, RendererList.Create(PrepareForwardEmissiveRendererList(cullResults, hdCamera)));

                if (hdCamera.frameSettings.IsEnabled(FrameSettingsField.Decals))
                    DecalSystem.instance.RenderForwardEmissive(cmd);
            }
        }

        void RenderWireFrame(CullingResults cull, HDCamera hdCamera, RenderTargetIdentifier backbuffer, ScriptableRenderContext renderContext, CommandBuffer cmd)
        {
            using (new ProfilingScope(cmd, ProfilingSampler.Get(HDProfileId.RenderWireFrame)))
            {
                CoreUtils.SetRenderTarget(cmd, backbuffer, ClearFlag.Color, GetColorBufferClearColor(hdCamera));

                var rendererListOpaque = RendererList.Create(CreateOpaqueRendererListDesc(cull, hdCamera.camera, m_AllForwardOpaquePassNames));
                DrawOpaqueRendererList(renderContext, cmd, hdCamera.frameSettings, rendererListOpaque);

                // Render forward transparent
                var rendererListTransparent = RendererList.Create(CreateTransparentRendererListDesc(cull, hdCamera.camera, m_AllTransparentPassNames));
                DrawTransparentRendererList(renderContext, cmd, hdCamera.frameSettings, rendererListTransparent);
            }
        }

        void RenderDebugViewMaterial(CullingResults cull, HDCamera hdCamera, ScriptableRenderContext renderContext, CommandBuffer cmd)
        {
            using (new ProfilingScope(cmd, ProfilingSampler.Get(HDProfileId.DisplayDebugViewMaterial)))
            {
                if (m_CurrentDebugDisplaySettings.data.materialDebugSettings.IsDebugGBufferEnabled() && hdCamera.frameSettings.litShaderMode == LitShaderMode.Deferred)
                {
                    using (new ProfilingScope(cmd, ProfilingSampler.Get(HDProfileId.DebugViewMaterialGBuffer)))
                    {
                        HDUtils.DrawFullScreen(cmd, m_currentDebugViewMaterialGBuffer, m_CameraColorBuffer);
                    }
                }
                else
                {
                    // When rendering debug material we shouldn't rely on a depth prepass for optimizing the alpha clip test. As it is control on the material inspector side
                    // we must override the state here.

                    CoreUtils.SetRenderTarget(cmd, m_CameraColorBuffer, m_SharedRTManager.GetDepthStencilBuffer(), ClearFlag.All, Color.clear);
                    // Render Opaque forward
                    var rendererListOpaque = RendererList.Create(CreateOpaqueRendererListDesc(cull, hdCamera.camera, m_AllForwardOpaquePassNames, m_CurrentRendererConfigurationBakedLighting, stateBlock: m_DepthStateOpaque));
                    DrawOpaqueRendererList(renderContext, cmd, hdCamera.frameSettings, rendererListOpaque);

                    // Render forward transparent
                    var rendererListTransparent = RendererList.Create(CreateTransparentRendererListDesc(cull, hdCamera.camera, m_AllTransparentPassNames, m_CurrentRendererConfigurationBakedLighting));
                    DrawTransparentRendererList(renderContext, cmd, hdCamera.frameSettings, rendererListTransparent);
                }
            }
        }

        void RenderTransparencyOverdraw(CullingResults cull, HDCamera hdCamera, ScriptableRenderContext renderContext, CommandBuffer cmd)
        {
            if (m_CurrentDebugDisplaySettings.IsDebugDisplayEnabled() && m_CurrentDebugDisplaySettings.data.fullScreenDebugMode == FullScreenDebugMode.TransparencyOverdraw)
            {

                CoreUtils.SetRenderTarget(cmd, m_CameraColorBuffer, m_SharedRTManager.GetDepthStencilBuffer(), clearFlag: ClearFlag.Color, clearColor: Color.black);
                var stateBlock = new RenderStateBlock
                {
                    mask = RenderStateMask.Blend,
                    blendState = new BlendState
                    {
                        blendState0 = new RenderTargetBlendState
                        {

                            destinationColorBlendMode = BlendMode.One,
                            sourceColorBlendMode = BlendMode.One,
                            destinationAlphaBlendMode = BlendMode.One,
                            sourceAlphaBlendMode = BlendMode.One,
                            colorBlendOperation = BlendOp.Add,
                            alphaBlendOperation = BlendOp.Add,
                            writeMask = ColorWriteMask.All
                        }
                    }
                };

                // High res transparent objects, drawing in m_DebugFullScreenTempBuffer
                cmd.SetGlobalFloat(HDShaderIDs._DebugTransparencyOverdrawWeight, 1.0f);

                var passNames = m_Asset.currentPlatformRenderPipelineSettings.supportTransparentBackface ? m_AllTransparentPassNames : m_TransparentNoBackfaceNames;
                m_DebugFullScreenPropertyBlock.SetFloat(HDShaderIDs._TransparencyOverdrawMaxPixelCost, (float)m_DebugDisplaySettings.data.transparencyDebugSettings.maxPixelCost);
                var rendererList = RendererList.Create(CreateTransparentRendererListDesc(cull, hdCamera.camera, passNames, stateBlock: stateBlock));
                DrawTransparentRendererList(renderContext, cmd, hdCamera.frameSettings, rendererList);
                rendererList = RendererList.Create(CreateTransparentRendererListDesc(cull, hdCamera.camera, passNames, renderQueueRange: HDRenderQueue.k_RenderQueue_AfterPostProcessTransparent, stateBlock: stateBlock));
                DrawTransparentRendererList(renderContext, cmd, hdCamera.frameSettings, rendererList);

                // Low res transparent objects, copying result m_DebugTranparencyLowRes
                cmd.SetGlobalFloat(HDShaderIDs._DebugTransparencyOverdrawWeight, 0.25f);
                rendererList = RendererList.Create(CreateTransparentRendererListDesc(cull, hdCamera.camera, passNames, renderQueueRange: HDRenderQueue.k_RenderQueue_LowTransparent, stateBlock: stateBlock));
                DrawTransparentRendererList(renderContext, cmd, hdCamera.frameSettings, rendererList);
                PushFullScreenDebugTexture(hdCamera, cmd, m_CameraColorBuffer, FullScreenDebugMode.TransparencyOverdraw);

                // weighted sum of m_DebugFullScreenTempBuffer and m_DebugTranparencyLowRes done in DebugFullScreen.shader

            }
        }

        void UpdateSkyEnvironment(HDCamera hdCamera, ScriptableRenderContext renderContext, int frameIndex, CommandBuffer cmd)
        {
            m_SkyManager.UpdateEnvironment(hdCamera, renderContext, GetCurrentSunLight(), frameIndex, cmd);
        }

        /// <summary>
        /// Request an update of the environment lighting.
        /// </summary>
        public void RequestSkyEnvironmentUpdate()
        {
            m_SkyManager.RequestEnvironmentUpdate();
        }

        internal void RequestStaticSkyUpdate()
        {
            m_SkyManager.RequestStaticEnvironmentUpdate();
        }

        void PreRenderSky(HDCamera hdCamera, CommandBuffer cmd)
        {
            if (m_CurrentDebugDisplaySettings.IsMatcapViewEnabled(hdCamera))
            {
                return;
            }

            bool msaaEnabled = hdCamera.frameSettings.IsEnabled(FrameSettingsField.MSAA);
            var colorBuffer = msaaEnabled ? m_CameraColorMSAABuffer : m_CameraColorBuffer;
            var depthBuffer = m_SharedRTManager.GetDepthStencilBuffer(msaaEnabled);
            var normalBuffer = m_SharedRTManager.GetNormalBuffer(msaaEnabled);

            var visualEnv = hdCamera.volumeStack.GetComponent<VisualEnvironment>();
            m_SkyManager.PreRenderSky(hdCamera, GetCurrentSunLight(), colorBuffer, normalBuffer, depthBuffer, m_CurrentDebugDisplaySettings, m_FrameCount, cmd);
        }

        void RenderSky(HDCamera hdCamera, CommandBuffer cmd)
        {
            if(m_CurrentDebugDisplaySettings.IsMatcapViewEnabled(hdCamera))
            {
                return;
            }

            // Necessary to perform dual-source (polychromatic alpha) blending which is not supported by Unity.
            // We load from the color buffer, perform blending manually, and store to the atmospheric scattering buffer.
            // Then we perform a copy from the atmospheric scattering buffer back to the color buffer.
            bool msaaEnabled = hdCamera.frameSettings.IsEnabled(FrameSettingsField.MSAA);
            var colorBuffer = msaaEnabled ? m_CameraColorMSAABuffer : m_CameraColorBuffer;
            var intermediateBuffer = msaaEnabled ? m_OpaqueAtmosphericScatteringMSAABuffer : m_OpaqueAtmosphericScatteringBuffer;
            var depthBuffer = m_SharedRTManager.GetDepthStencilBuffer(msaaEnabled);

            var visualEnv = hdCamera.volumeStack.GetComponent<VisualEnvironment>();
            m_SkyManager.RenderSky(hdCamera, GetCurrentSunLight(), colorBuffer, depthBuffer, m_CurrentDebugDisplaySettings, m_FrameCount, cmd);

            if (Fog.IsFogEnabled(hdCamera) || Fog.IsPBRFogEnabled(hdCamera))
            {
                var pixelCoordToViewDirWS = hdCamera.mainViewConstants.pixelCoordToViewDirWS;
                m_SkyManager.RenderOpaqueAtmosphericScattering(cmd, hdCamera, colorBuffer, m_LightingBufferHandle, intermediateBuffer, depthBuffer, pixelCoordToViewDirWS, hdCamera.frameSettings.IsEnabled(FrameSettingsField.MSAA));
            }
        }

        /// <summary>
        /// Export the provided camera's sky to a flattened cubemap.
        /// </summary>
        /// <param name="camera">Requested camera.</param>
        /// <returns>Result texture.</returns>
        public Texture2D ExportSkyToTexture(Camera camera)
        {
            return m_SkyManager.ExportSkyToTexture(camera);
        }

        RendererListDesc PrepareForwardOpaqueRendererList(CullingResults cullResults, HDCamera hdCamera)
        {
            var passNames = hdCamera.frameSettings.litShaderMode == LitShaderMode.Forward
                ? m_ForwardAndForwardOnlyPassNames
                : m_ForwardOnlyPassNames;
            return  CreateOpaqueRendererListDesc(cullResults, hdCamera.camera, passNames, m_CurrentRendererConfigurationBakedLighting);
        }

        // Guidelines: In deferred by default there is no opaque in forward. However it is possible to force an opaque material to render in forward
        // by using the pass "ForwardOnly". In this case the .shader should not have "Forward" but only a "ForwardOnly" pass.
        // It must also have a "DepthForwardOnly" and no "DepthOnly" pass as forward material (either deferred or forward only rendering) have always a depth pass.
        // The RenderForward pass will render the appropriate pass depends on the engine settings. In case of forward only rendering, both "Forward" pass and "ForwardOnly" pass
        // material will be render for both transparent and opaque. In case of deferred, both path are used for transparent but only "ForwardOnly" is use for opaque.
        // (Thus why "Forward" and "ForwardOnly" are exclusive, else they will render two times"
        void RenderForwardOpaque(CullingResults cullResults, HDCamera hdCamera, ScriptableRenderContext renderContext, CommandBuffer cmd)
        {
            bool debugDisplay = m_CurrentDebugDisplaySettings.IsDebugDisplayEnabled();
            using (new ProfilingScope(cmd, debugDisplay ? ProfilingSampler.Get(HDProfileId.ForwardOpaqueDebug) : ProfilingSampler.Get(HDProfileId.ForwardOpaque)))
            {
                bool useFptl = hdCamera.frameSettings.IsEnabled(FrameSettingsField.FPTLForForwardOpaque);
                bool msaa = hdCamera.frameSettings.IsEnabled(FrameSettingsField.MSAA);

                RenderTargetIdentifier[] renderTarget = null;

                // In case of forward SSS we will bind all the required target. It is up to the shader to write into it or not.
                if (hdCamera.frameSettings.IsEnabled(FrameSettingsField.SubsurfaceScattering))
                {
                    renderTarget = m_MRTWithSSS;
                    renderTarget[0] = msaa ? m_CameraColorMSAABuffer : m_CameraColorBuffer; // Store the specular color
                    renderTarget[1] = msaa ? m_CameraSssDiffuseLightingMSAABuffer : m_CameraSssDiffuseLightingBuffer;
                    renderTarget[2] = msaa ? GetSSSBufferMSAA() : GetSSSBuffer();
                }
                else
                {
                    renderTarget = mMRTSingle;
                    renderTarget[0] = msaa ? m_CameraColorMSAABuffer : m_CameraColorBuffer;
                }

                RenderForwardRendererList(hdCamera.frameSettings,
                                            RendererList.Create(PrepareForwardOpaqueRendererList(cullResults, hdCamera)),
                                            renderTarget,
                                            m_SharedRTManager.GetDepthStencilBuffer(msaa),
                                            useFptl ? m_TileAndClusterData.lightList : m_TileAndClusterData.perVoxelLightLists,
                                            true, renderContext, cmd);
            }
        }

        static bool NeedMotionVectorForTransparent(FrameSettings frameSettings)
        {
            return frameSettings.IsEnabled(FrameSettingsField.MotionVectors) && frameSettings.IsEnabled(FrameSettingsField.TransparentsWriteMotionVector);
        }

        RendererListDesc PrepareForwardTransparentRendererList(CullingResults cullResults, HDCamera hdCamera, bool preRefraction)
        {
            RenderQueueRange transparentRange;
            if (preRefraction)
            {
                transparentRange = HDRenderQueue.k_RenderQueue_PreRefraction;
            }
            else if (hdCamera.frameSettings.IsEnabled(FrameSettingsField.LowResTransparent))
            {
                transparentRange = HDRenderQueue.k_RenderQueue_Transparent;
            }
            else // Low res transparent disabled
            {
                transparentRange = HDRenderQueue.k_RenderQueue_TransparentWithLowRes;
            }

            if (!hdCamera.frameSettings.IsEnabled(FrameSettingsField.Refraction))
            {
                if (hdCamera.frameSettings.IsEnabled(FrameSettingsField.LowResTransparent))
                    transparentRange = HDRenderQueue.k_RenderQueue_AllTransparent;
                else
                    transparentRange = HDRenderQueue.k_RenderQueue_AllTransparentWithLowRes;
            }

            if (NeedMotionVectorForTransparent(hdCamera.frameSettings))
            {
                m_CurrentRendererConfigurationBakedLighting |= PerObjectData.MotionVectors; // This will enable the flag for low res transparent as well
            }

            var passNames = m_Asset.currentPlatformRenderPipelineSettings.supportTransparentBackface ? m_AllTransparentPassNames : m_TransparentNoBackfaceNames;
            return CreateTransparentRendererListDesc(cullResults, hdCamera.camera, passNames, m_CurrentRendererConfigurationBakedLighting, transparentRange);
        }


        void RenderForwardTransparent(CullingResults cullResults, HDCamera hdCamera, bool preRefraction, ScriptableRenderContext renderContext, CommandBuffer cmd)
        {
            // If rough refraction are turned off, we render all transparents in the Transparent pass and we skip the PreRefraction one.
            if (!hdCamera.frameSettings.IsEnabled(FrameSettingsField.Refraction) && preRefraction)
            {
                return;
            }

            HDProfileId passName;
            bool debugDisplay = m_CurrentDebugDisplaySettings.IsDebugDisplayEnabled();
            if (debugDisplay)
                passName = preRefraction ? HDProfileId.ForwardPreRefractionDebug : HDProfileId.ForwardTransparentDebug;
            else
                passName = preRefraction ? HDProfileId.ForwardPreRefraction : HDProfileId.ForwardTransparent;

            using (new ProfilingScope(cmd, ProfilingSampler.Get(passName)))
            {
                bool msaa = hdCamera.frameSettings.IsEnabled(FrameSettingsField.MSAA);
                bool renderMotionVecForTransparent = NeedMotionVectorForTransparent(hdCamera.frameSettings);
                cmd.SetGlobalInt(HDShaderIDs._ColorMaskTransparentVel, renderMotionVecForTransparent ? (int)ColorWriteMask.All : 0);

                m_MRTTransparentMotionVec[0] = msaa ? m_CameraColorMSAABuffer : m_CameraColorBuffer;
                m_MRTTransparentMotionVec[1] = renderMotionVecForTransparent ? m_SharedRTManager.GetMotionVectorsBuffer(hdCamera.frameSettings.IsEnabled(FrameSettingsField.MSAA))
                    // It doesn't really matter what gets bound here since the color mask state set will prevent this from ever being written to. However, we still need to bind something
                    // to avoid warnings about unbound render targets. The following rendertarget could really be anything if renderVelocitiesForTransparent, here the normal buffer
                    // as it is guaranteed to exist and to have the same size.
                    // to avoid warnings about unbound render targets.
                    : m_SharedRTManager.GetNormalBuffer(msaa);

                if ((hdCamera.frameSettings.IsEnabled(FrameSettingsField.Decals)) && (DecalSystem.m_DecalDatasCount > 0)) // enable d-buffer flag value is being interpreted more like enable decals in general now that we have clustered
                                                                                                                          // decal datas count is 0 if no decals affect transparency
                {
                    DecalSystem.instance.SetAtlas(cmd); // for clustered decals
                }

                RenderForwardRendererList(hdCamera.frameSettings,
                                            RendererList.Create(PrepareForwardTransparentRendererList(cullResults, hdCamera, preRefraction)),
                                            m_MRTTransparentMotionVec,
                                            m_SharedRTManager.GetDepthStencilBuffer(hdCamera.frameSettings.IsEnabled(FrameSettingsField.MSAA)),
                                            m_TileAndClusterData.perVoxelLightLists,
                                            false, renderContext, cmd);
            }
        }

        static void RenderForwardRendererList(  FrameSettings               frameSettings,
                                                RendererList                rendererList,
                                                RenderTargetIdentifier[]    renderTarget,
                                                RTHandle                    depthBuffer,
                                                ComputeBuffer               lightListBuffer,
                                                bool                        opaque,
                                                ScriptableRenderContext     renderContext,
                                                CommandBuffer               cmd)
        {
            // Note: SHADOWS_SHADOWMASK keyword is enabled in HDRenderPipeline.cs ConfigureForShadowMask
            bool useFptl = opaque && frameSettings.IsEnabled(FrameSettingsField.FPTLForForwardOpaque);

            // say that we want to use tile/cluster light loop
            CoreUtils.SetKeyword(cmd, "USE_FPTL_LIGHTLIST", useFptl);
            CoreUtils.SetKeyword(cmd, "USE_CLUSTERED_LIGHTLIST", !useFptl);
            cmd.SetGlobalBuffer(HDShaderIDs.g_vLightListGlobal, lightListBuffer);

            CoreUtils.SetRenderTarget(cmd, renderTarget, depthBuffer);
            if (opaque)
                DrawOpaqueRendererList(renderContext, cmd, frameSettings, rendererList);
            else
                DrawTransparentRendererList(renderContext, cmd, frameSettings, rendererList);
        }

        // This is use to Display legacy shader with an error shader
        [Conditional("DEVELOPMENT_BUILD"), Conditional("UNITY_EDITOR")]
        void RenderForwardError(CullingResults cullResults, HDCamera hdCamera, ScriptableRenderContext renderContext, CommandBuffer cmd)
        {
            using (new ProfilingScope(cmd, ProfilingSampler.Get(HDProfileId.RenderForwardError)))
            {
                CoreUtils.SetRenderTarget(cmd, m_CameraColorBuffer, m_SharedRTManager.GetDepthStencilBuffer());
                var rendererList = RendererList.Create(CreateOpaqueRendererListDesc(cullResults, hdCamera.camera, m_ForwardErrorPassNames, renderQueueRange: RenderQueueRange.all, overrideMaterial: m_ErrorMaterial));
                HDUtils.DrawRendererList(renderContext, cmd, rendererList);
            }
        }

        bool RenderCustomPass(ScriptableRenderContext context, CommandBuffer cmd, HDCamera hdCamera, CullingResults cullingResults, CustomPassInjectionPoint injectionPoint)
        {
            if (!hdCamera.frameSettings.IsEnabled(FrameSettingsField.CustomPass))
                return false;

            bool executed = false;
            CustomPassVolume.GetActivePassVolumes(injectionPoint, m_ActivePassVolumes);
            foreach (var customPass in m_ActivePassVolumes)
            {
                if (customPass == null)
                    return false;

                var customPassTargets = new CustomPass.RenderTargets
                {
                    cameraColorMSAABuffer = m_CameraColorMSAABuffer,
                    cameraColorBuffer = (injectionPoint == CustomPassInjectionPoint.AfterPostProcess) ? m_IntermediateAfterPostProcessBuffer : m_CameraColorBuffer,
                    customColorBuffer = m_CustomPassColorBuffer,
                    customDepthBuffer = m_CustomPassDepthBuffer,
                };
                executed |= customPass.Execute(context, cmd, hdCamera, cullingResults, m_SharedRTManager, customPassTargets);
            }

            return executed;
        }

        void RenderTransparentDepthPrepass(CullingResults cull, HDCamera hdCamera, ScriptableRenderContext renderContext, CommandBuffer cmd)
        {
            if (hdCamera.frameSettings.IsEnabled(FrameSettingsField.TransparentPrepass))
            {
                // Render transparent depth prepass after opaque one
                using (new ProfilingScope(cmd, ProfilingSampler.Get(HDProfileId.TransparentDepthPrepass)))
                {
                    if (hdCamera.IsTransparentSSREnabled())
                    {
                        // But we also need to bind the normal buffer for objects that will recieve SSR
                        CoreUtils.SetRenderTarget(cmd, m_SharedRTManager.GetPrepassBuffersRTI(hdCamera.frameSettings), m_SharedRTManager.GetDepthStencilBuffer());
                    }
                    else
                        CoreUtils.SetRenderTarget(cmd, m_SharedRTManager.GetDepthStencilBuffer());

                    var rendererList = RendererList.Create(CreateTransparentRendererListDesc(cull, hdCamera.camera, m_TransparentDepthPrepassNames));
                    DrawTransparentRendererList(renderContext, cmd, hdCamera.frameSettings, rendererList);
                }
            }
        }

        void RenderRayTracingPrepass(CullingResults cull, HDCamera hdCamera, ScriptableRenderContext renderContext, CommandBuffer cmd, bool clear)
        {
            if (!hdCamera.frameSettings.IsEnabled(FrameSettingsField.RayTracing))
                return;

            RecursiveRendering recursiveSettings = hdCamera.volumeStack.GetComponent<RecursiveRendering>();
            if (recursiveSettings.enable.value)
            {
                using (new ProfilingScope(cmd, ProfilingSampler.Get(HDProfileId.RayTracingPrepass)))
                {
                    RendererList transparentRendererList;
                    RendererList opaqueRendererList;

                    // when clear is required, it mean we are before the recursive rendering call, otherwise it mean we are before the depth prepass
                    // As the pass before depth prepass write depth, we don't need to write it again during the second one, also the buffer is only clear at this time
                    // TODO: evaluate the usage of a stencil bit in the stencil buffer to save a rendertarget (But it require various headaches to work correctly).
                    if (clear)
                    {
                        CoreUtils.SetRenderTarget(cmd, GetRayTracingBuffer(InternalRayTracingBuffers.R0), m_SharedRTManager.GetDepthStencilBuffer(), clearFlag: ClearFlag.Color, Color.black);
                        transparentRendererList = RendererList.Create(CreateOpaqueRendererListDesc(cull, hdCamera.camera, m_RayTracingPrepassNames, stateBlock: m_DepthStateNoWrite));
                        opaqueRendererList = RendererList.Create(CreateTransparentRendererListDesc(cull, hdCamera.camera, m_RayTracingPrepassNames, renderQueueRange: HDRenderQueue.k_RenderQueue_AllTransparentWithLowRes, stateBlock: m_DepthStateNoWrite));
                    }
                    else
                    {
                        CoreUtils.SetRenderTarget(cmd, GetRayTracingBuffer(InternalRayTracingBuffers.R0), m_SharedRTManager.GetDepthStencilBuffer());
                        transparentRendererList = RendererList.Create(CreateOpaqueRendererListDesc(cull, hdCamera.camera, m_RayTracingPrepassNames));
                        opaqueRendererList = RendererList.Create(CreateTransparentRendererListDesc(cull, hdCamera.camera, m_RayTracingPrepassNames));
                    }
                    DrawOpaqueRendererList(renderContext, cmd, hdCamera.frameSettings, opaqueRendererList);
                    DrawTransparentRendererList(renderContext, cmd, hdCamera.frameSettings, transparentRendererList);
                }
            }
        }

        void RenderTransparentDepthPostpass(CullingResults cullResults, HDCamera hdCamera, ScriptableRenderContext renderContext, CommandBuffer cmd)
        {
            if (!hdCamera.frameSettings.IsEnabled(FrameSettingsField.TransparentPostpass))
                return;

            using (new ProfilingScope(cmd, ProfilingSampler.Get(HDProfileId.TransparentDepthPostpass)))
            {
                CoreUtils.SetRenderTarget(cmd, m_SharedRTManager.GetDepthStencilBuffer());
                var rendererList = RendererList.Create(CreateTransparentRendererListDesc(cullResults, hdCamera.camera, m_TransparentDepthPostpassNames));
                DrawTransparentRendererList(renderContext, cmd, hdCamera.frameSettings, rendererList);
            }
        }

        void RenderLowResTransparent(CullingResults cullResults, HDCamera hdCamera, ScriptableRenderContext renderContext, CommandBuffer cmd)
        {
            if (!hdCamera.frameSettings.IsEnabled(FrameSettingsField.LowResTransparent))
                return;

            using (new ProfilingScope(cmd, ProfilingSampler.Get(HDProfileId.LowResTransparent)))
            {
                UpdateOffscreenRenderingConstants(ref m_ShaderVariablesGlobalCB, true, 2u);
                ConstantBuffer<ShaderVariablesGlobal>.PushGlobal(cmd, m_ShaderVariablesGlobalCB, HDShaderIDs._ShaderVariablesGlobal);

                CoreUtils.SetRenderTarget(cmd, m_LowResTransparentBuffer, m_SharedRTManager.GetLowResDepthBuffer(), clearFlag: ClearFlag.Color, Color.black);
                RenderQueueRange transparentRange = HDRenderQueue.k_RenderQueue_LowTransparent;
                var passNames = m_Asset.currentPlatformRenderPipelineSettings.supportTransparentBackface ? m_AllTransparentPassNames : m_TransparentNoBackfaceNames;
                var rendererList = RendererList.Create(CreateTransparentRendererListDesc(cullResults, hdCamera.camera, passNames, m_CurrentRendererConfigurationBakedLighting, HDRenderQueue.k_RenderQueue_LowTransparent));
                DrawTransparentRendererList(renderContext, cmd, hdCamera.frameSettings, rendererList);

                UpdateOffscreenRenderingConstants(ref m_ShaderVariablesGlobalCB, false, 1u);
                ConstantBuffer<ShaderVariablesGlobal>.PushGlobal(cmd, m_ShaderVariablesGlobalCB, HDShaderIDs._ShaderVariablesGlobal);
            }
        }

        void RenderObjectsMotionVectors(CullingResults cullResults, HDCamera hdCamera, ScriptableRenderContext renderContext, CommandBuffer cmd)
        {
            if (!hdCamera.frameSettings.IsEnabled(FrameSettingsField.ObjectMotionVectors))
                return;

            using (new ProfilingScope(cmd, ProfilingSampler.Get(HDProfileId.ObjectsMotionVector)))
            {
                // These flags are still required in SRP or the engine won't compute previous model matrices...
                // If the flag hasn't been set yet on this camera, motion vectors will skip a frame.
                hdCamera.camera.depthTextureMode |= DepthTextureMode.MotionVectors | DepthTextureMode.Depth;

                CoreUtils.SetRenderTarget(cmd, m_SharedRTManager.GetMotionVectorsPassBuffersRTI(hdCamera.frameSettings), m_SharedRTManager.GetDepthStencilBuffer(hdCamera.frameSettings.IsEnabled(FrameSettingsField.MSAA)));
                var rendererList = RendererList.Create(CreateOpaqueRendererListDesc(cullResults, hdCamera.camera, HDShaderPassNames.s_MotionVectorsName, PerObjectData.MotionVectors));
                DrawOpaqueRendererList(renderContext, cmd, hdCamera.frameSettings, rendererList);
            }
        }

        void RenderCameraMotionVectors(CullingResults cullResults, HDCamera hdCamera, ScriptableRenderContext renderContext, CommandBuffer cmd)
        {
            if (!hdCamera.frameSettings.IsEnabled(FrameSettingsField.MotionVectors))
                return;

            using (new ProfilingScope(cmd, ProfilingSampler.Get(HDProfileId.CameraMotionVectors)))
            {
            	bool msaa = hdCamera.frameSettings.IsEnabled(FrameSettingsField.MSAA);

                // These flags are still required in SRP or the engine won't compute previous model matrices...
                // If the flag hasn't been set yet on this camera, motion vectors will skip a frame.
                hdCamera.camera.depthTextureMode |= DepthTextureMode.MotionVectors | DepthTextureMode.Depth;
                m_CameraMotionVectorsMaterial.SetInt(HDShaderIDs._StencilMask, (int)StencilUsage.ObjectMotionVector);
                m_CameraMotionVectorsMaterial.SetInt(HDShaderIDs._StencilRef, (int)StencilUsage.ObjectMotionVector);

                HDUtils.DrawFullScreen(cmd, m_CameraMotionVectorsMaterial, m_SharedRTManager.GetMotionVectorsBuffer(msaa), m_SharedRTManager.GetDepthStencilBuffer(msaa), null, 0);

#if UNITY_EDITOR
                // In scene view there is no motion vector, so we clear the RT to black
                if (hdCamera.camera.cameraType == CameraType.SceneView && !hdCamera.animateMaterials)
                {
                    CoreUtils.SetRenderTarget(cmd, m_SharedRTManager.GetMotionVectorsBuffer(msaa), m_SharedRTManager.GetDepthStencilBuffer(msaa), ClearFlag.Color, Color.clear);
                }
#endif
            }
        }

        struct RenderSSRParameters
        {
            public ComputeShader    ssrCS;
            public int              tracingKernel;
            public int              reprojectionKernel;

            public int              width, height, viewCount;
            public int              maxIteration;
            public bool             reflectSky;
            public float            thicknessScale;
            public float            thicknessBias;
            public float            roughnessFadeEnd;
            public float            roughnessFadeEndTimesRcpLength;
            public float            roughnessFadeRcpLength;
            public float            edgeFadeRcpLength;

            public int              depthPyramidMipCount;
            public ComputeBuffer    offsetBufferData;
            public ComputeBuffer    coarseStencilBuffer;

            public Vector4          colorPyramidUVScaleAndLimit;
            public int              colorPyramidMipCount;
            }

        RenderSSRParameters PrepareSSRParameters(HDCamera hdCamera)
        {
            var volumeSettings = hdCamera.volumeStack.GetComponent<ScreenSpaceReflection>();
            var parameters = new RenderSSRParameters();

            parameters.ssrCS = m_ScreenSpaceReflectionsCS;
            parameters.tracingKernel = m_SsrTracingKernel;
            parameters.reprojectionKernel = m_SsrReprojectionKernel;

            parameters.width = hdCamera.actualWidth;
            parameters.height = hdCamera.actualHeight;
            parameters.viewCount = hdCamera.viewCount;

            float n = hdCamera.camera.nearClipPlane;
            float f = hdCamera.camera.farClipPlane;

            parameters.maxIteration = volumeSettings.rayMaxIterations;
            parameters.reflectSky = volumeSettings.reflectSky.value;

            float thickness      = volumeSettings.depthBufferThickness.value;
            parameters.thicknessScale = 1.0f / (1.0f + thickness);
            parameters.thicknessBias = -n / (f - n) * (thickness * parameters.thicknessScale);

            var info = m_SharedRTManager.GetDepthBufferMipChainInfo();
            parameters.depthPyramidMipCount = info.mipLevelCount;
            parameters.offsetBufferData = info.GetOffsetBufferData(m_DepthPyramidMipLevelOffsetsBuffer);
            parameters.coarseStencilBuffer = m_SharedRTManager.GetCoarseStencilBuffer();

            float roughnessFadeStart = 1 - volumeSettings.smoothnessFadeStart.value;
            parameters.roughnessFadeEnd = 1 - volumeSettings.minSmoothness.value;
            float roughnessFadeLength = parameters.roughnessFadeEnd - roughnessFadeStart;
            parameters.roughnessFadeEndTimesRcpLength = (roughnessFadeLength != 0) ? (parameters.roughnessFadeEnd * (1.0f / roughnessFadeLength)) : 1;
            parameters.roughnessFadeRcpLength = (roughnessFadeLength != 0) ? (1.0f / roughnessFadeLength) : 0;
            parameters.edgeFadeRcpLength = Mathf.Min(1.0f / volumeSettings.screenFadeDistance.value, float.MaxValue);

            parameters.colorPyramidUVScaleAndLimit = HDUtils.ComputeUvScaleAndLimit(hdCamera.historyRTHandleProperties.previousViewportSize, hdCamera.historyRTHandleProperties.previousRenderTargetSize);
            parameters.colorPyramidMipCount = hdCamera.colorPyramidHistoryMipCount;

            return parameters;
        }

        static void RenderSSR(  in RenderSSRParameters  parameters,
                                RTHandle                depthPyramid,
                                RTHandle                SsrHitPointTexture,
                                RTHandle                stencilBuffer,
                                RTHandle                clearCoatMask,
                                RTHandle                previousColorPyramid,
                                RTHandle                ssrLightingTexture,
                                CommandBuffer           cmd,
                                ScriptableRenderContext renderContext)
        {
            var cs = parameters.ssrCS;

            using (new ProfilingScope(cmd, ProfilingSampler.Get(HDProfileId.SsrTracing)))
            {
                cmd.SetComputeIntParam(cs, HDShaderIDs._SsrIterLimit, parameters.maxIteration);
                cmd.SetComputeFloatParam(cs, HDShaderIDs._SsrThicknessScale, parameters.thicknessScale);
                cmd.SetComputeFloatParam(cs, HDShaderIDs._SsrThicknessBias, parameters.thicknessBias);
                cmd.SetComputeFloatParam(cs, HDShaderIDs._SsrRoughnessFadeEnd, parameters.roughnessFadeEnd);
                cmd.SetComputeFloatParam(cs, HDShaderIDs._SsrRoughnessFadeRcpLength, parameters.roughnessFadeRcpLength);
                cmd.SetComputeFloatParam(cs, HDShaderIDs._SsrRoughnessFadeEndTimesRcpLength, parameters.roughnessFadeEndTimesRcpLength);
                cmd.SetComputeIntParam(cs, HDShaderIDs._SsrDepthPyramidMaxMip, parameters.depthPyramidMipCount - 1);
                cmd.SetComputeFloatParam(cs, HDShaderIDs._SsrEdgeFadeRcpLength, parameters.edgeFadeRcpLength);
                cmd.SetComputeIntParam(cs, HDShaderIDs._SsrReflectsSky, parameters.reflectSky ? 1 : 0);
                cmd.SetComputeIntParam(cs, HDShaderIDs._SsrStencilBit, (int)StencilUsage.TraceReflectionRay);

                // cmd.SetComputeTextureParam(cs, kernel, "_SsrDebugTexture",    m_SsrDebugTexture);
                cmd.SetComputeTextureParam(cs, parameters.tracingKernel, HDShaderIDs._CameraDepthTexture, depthPyramid);
                cmd.SetComputeTextureParam(cs, parameters.tracingKernel, HDShaderIDs._SsrClearCoatMaskTexture, clearCoatMask);
                cmd.SetComputeTextureParam(cs, parameters.tracingKernel, HDShaderIDs._SsrHitPointTexture, SsrHitPointTexture);

                if (stencilBuffer.rt.stencilFormat == GraphicsFormat.None)  // We are accessing MSAA resolved version and not the depth stencil buffer directly.
                {
                    cmd.SetComputeTextureParam(cs, parameters.tracingKernel, HDShaderIDs._StencilTexture, stencilBuffer);
                }
                else
                {
                    cmd.SetComputeTextureParam(cs, parameters.tracingKernel, HDShaderIDs._StencilTexture, stencilBuffer, 0, RenderTextureSubElement.Stencil);
                }

                cmd.SetComputeBufferParam(cs, parameters.tracingKernel, HDShaderIDs._CoarseStencilBuffer, parameters.coarseStencilBuffer);

                cmd.SetComputeBufferParam(cs, parameters.tracingKernel, HDShaderIDs._DepthPyramidMipLevelOffsets, parameters.offsetBufferData);

                cmd.DispatchCompute(cs, parameters.tracingKernel, HDUtils.DivRoundUp(parameters.width, 8), HDUtils.DivRoundUp(parameters.height, 8), parameters.viewCount);
            }

            using (new ProfilingScope(cmd, ProfilingSampler.Get(HDProfileId.SsrReprojection)))
            {
                // cmd.SetComputeTextureParam(cs, kernel, "_SsrDebugTexture",    m_SsrDebugTexture);
                cmd.SetComputeTextureParam(cs, parameters.reprojectionKernel, HDShaderIDs._SsrHitPointTexture, SsrHitPointTexture);
                cmd.SetComputeTextureParam(cs, parameters.reprojectionKernel, HDShaderIDs._SsrLightingTextureRW, ssrLightingTexture);
                cmd.SetComputeTextureParam(cs, parameters.reprojectionKernel, HDShaderIDs._ColorPyramidTexture, previousColorPyramid);
                cmd.SetComputeTextureParam(cs, parameters.reprojectionKernel, HDShaderIDs._SsrClearCoatMaskTexture, clearCoatMask);

                cmd.SetComputeVectorParam(cs, HDShaderIDs._ColorPyramidUvScaleAndLimitPrevFrame, parameters.colorPyramidUVScaleAndLimit);
                cmd.SetComputeIntParam(cs, HDShaderIDs._SsrColorPyramidMaxMip, parameters.colorPyramidMipCount - 1);

                cmd.DispatchCompute(cs, parameters.reprojectionKernel, HDUtils.DivRoundUp(parameters.width, 8), HDUtils.DivRoundUp(parameters.height, 8), parameters.viewCount);
            }
        }

        void RenderSSR(HDCamera hdCamera, CommandBuffer cmd, ScriptableRenderContext renderContext)
        {
            if (!hdCamera.IsSSREnabled())
                return;

            var settings = hdCamera.volumeStack.GetComponent<ScreenSpaceReflection>();
            bool usesRaytracedReflections = hdCamera.frameSettings.IsEnabled(FrameSettingsField.RayTracing) && settings.rayTracing.value;
            if (usesRaytracedReflections)
            {
                RenderRayTracedReflections(hdCamera, cmd, m_SsrLightingTexture, renderContext, m_FrameCount);
            }
            else
            {
                var previousColorPyramid = hdCamera.GetPreviousFrameRT((int)HDCameraFrameHistoryType.ColorBufferMipChain);

                // Evaluate the clear coat mask texture based on the lit shader mode
                RTHandle clearCoatMask = hdCamera.frameSettings.litShaderMode == LitShaderMode.Deferred ? m_GbufferManager.GetBuffer(2) : TextureXR.GetBlackTexture();

                var parameters = PrepareSSRParameters(hdCamera);
                RenderSSR(parameters, m_SharedRTManager.GetDepthTexture(), m_SsrHitPointTexture,
                          m_SharedRTManager.GetStencilBuffer(hdCamera.frameSettings.IsEnabled(FrameSettingsField.MSAA)), clearCoatMask, previousColorPyramid,
                          m_SsrLightingTexture, cmd, renderContext);

            	if (!hdCamera.colorPyramidHistoryIsValid)
            	{
                	cmd.SetGlobalTexture(HDShaderIDs._SsrLightingTexture, TextureXR.GetClearTexture());
                	hdCamera.colorPyramidHistoryIsValid = true; // For the next frame...
            	}
			}

            PushFullScreenDebugTexture(hdCamera, cmd, m_SsrLightingTexture, FullScreenDebugMode.ScreenSpaceReflections);
        }

        void RenderSSRTransparent(HDCamera hdCamera, CommandBuffer cmd, ScriptableRenderContext renderContext)
        {
            if (!hdCamera.IsTransparentSSREnabled())
                return;

            BuildCoarseStencilAndResolveIfNeeded(hdCamera, cmd);

            // Before doing anything, we need to clear the target buffers and rebuild the depth pyramid for tracing
            // NOTE: This is probably something we can avoid if we read from the depth buffer and traced on the pyramid without the transparent objects
            using (new ProfilingScope(cmd, ProfilingSampler.Get(HDProfileId.PrepareForTransparentSsr)))
            {
                // Clear the SSR lighting buffer (not sure it is required)
                CoreUtils.SetRenderTarget(cmd, m_SsrLightingTexture, ClearFlag.Color, Color.clear);
                CoreUtils.SetRenderTarget(cmd, m_SsrHitPointTexture, ClearFlag.Color, Color.clear);

                // Invalid the depth pyramid and regenerate the depth pyramid
                m_IsDepthBufferCopyValid = false;
                GenerateDepthPyramid(hdCamera, cmd, FullScreenDebugMode.DepthPyramid);
            }

            // Evaluate the screen space reflection for the transparent pixels
            var previousColorPyramid = hdCamera.GetPreviousFrameRT((int)HDCameraFrameHistoryType.ColorBufferMipChain);
            var parameters = PrepareSSRParameters(hdCamera);
            RenderSSR(parameters, m_SharedRTManager.GetDepthTexture(), m_SsrHitPointTexture, m_SharedRTManager.GetStencilBuffer(), TextureXR.GetBlackTexture(), previousColorPyramid, m_SsrLightingTexture, cmd, renderContext);

            // If color pyramid was not valid, we bind a black texture
            if (!hdCamera.colorPyramidHistoryIsValid)
            {
                cmd.SetGlobalTexture(HDShaderIDs._SsrLightingTexture, TextureXR.GetClearTexture());
                hdCamera.colorPyramidHistoryIsValid = true; // For the next frame...
            }

            // Push our texture to the debug menu
            PushFullScreenDebugTexture(hdCamera, cmd, m_SsrLightingTexture, FullScreenDebugMode.TransparentScreenSpaceReflections);
        }

        void RenderColorPyramid(HDCamera hdCamera, CommandBuffer cmd, bool isPreRefraction)
        {
            if (isPreRefraction)
            {
                if (!hdCamera.frameSettings.IsEnabled(FrameSettingsField.Refraction))
                    return;
            }
            else
            {
                // This final Gaussian pyramid can be reused by SSR, so disable it only if there is no distortion
                if (!hdCamera.frameSettings.IsEnabled(FrameSettingsField.Distortion) && !hdCamera.IsSSREnabled())
                    return;
            }

            var currentColorPyramid = hdCamera.GetCurrentFrameRT((int)HDCameraFrameHistoryType.ColorBufferMipChain);

            int lodCount;

            using (new ProfilingScope(cmd, ProfilingSampler.Get(HDProfileId.ColorPyramid)))
            {
                Vector2Int pyramidSizeV2I = new Vector2Int(hdCamera.actualWidth, hdCamera.actualHeight);
                lodCount = m_MipGenerator.RenderColorGaussianPyramid(cmd, pyramidSizeV2I, m_CameraColorBuffer, currentColorPyramid);
                hdCamera.colorPyramidHistoryMipCount = lodCount;
            }

            // Warning! Danger!
            // The color pyramid scale is only correct for the most detailed MIP level.
            // For the other MIP levels, due to truncation after division by 2, a row or
            // column of texels may be lost. Since this can happen to BOTH the texture
            // size AND the viewport, (uv * _ColorPyramidScale.xy) can be off by a texel
            // unless the scale is 1 (and it will not be 1 if the texture was resized
            // and is of greater size compared to the viewport).
            cmd.SetGlobalTexture(HDShaderIDs._ColorPyramidTexture, currentColorPyramid);
            PushFullScreenDebugTextureMip(hdCamera, cmd, currentColorPyramid, lodCount, isPreRefraction ? FullScreenDebugMode.PreRefractionColorPyramid : FullScreenDebugMode.FinalColorPyramid);
        }

        void GenerateDepthPyramid(HDCamera hdCamera, CommandBuffer cmd, FullScreenDebugMode debugMode)
        {
            CopyDepthBufferIfNeeded(hdCamera, cmd);

            int mipCount = m_SharedRTManager.GetDepthBufferMipChainInfo().mipLevelCount;

            using (new ProfilingScope(cmd, ProfilingSampler.Get(HDProfileId.DepthPyramid)))
            {
                m_MipGenerator.RenderMinDepthPyramid(cmd, m_SharedRTManager.GetDepthTexture(), m_SharedRTManager.GetDepthBufferMipChainInfo());
            }

            cmd.SetGlobalTexture(HDShaderIDs._CameraDepthTexture, m_SharedRTManager.GetDepthTexture());
            PushFullScreenDebugTextureMip(hdCamera, cmd, m_SharedRTManager.GetDepthTexture(), mipCount, debugMode);
        }

        void DownsampleDepthForLowResTransparency(HDCamera hdCamera, CommandBuffer cmd)
        {
            var settings = m_Asset.currentPlatformRenderPipelineSettings.lowresTransparentSettings;
            if (!hdCamera.frameSettings.IsEnabled(FrameSettingsField.LowResTransparent))
                return;

            using (new ProfilingScope(cmd, ProfilingSampler.Get(HDProfileId.DownsampleDepth)))
            {
                CoreUtils.SetRenderTarget(cmd, m_SharedRTManager.GetLowResDepthBuffer());
                cmd.SetViewport(new Rect(0, 0, hdCamera.actualWidth * 0.5f, hdCamera.actualHeight * 0.5f));
                // TODO: Add option to switch modes at runtime
                if(settings.checkerboardDepthBuffer)
                {
                    m_DownsampleDepthMaterial.EnableKeyword("CHECKERBOARD_DOWNSAMPLE");
                }
                cmd.DrawProcedural(Matrix4x4.identity, m_DownsampleDepthMaterial, 0, MeshTopology.Triangles, 3, 1, null);
            }
        }

        void UpsampleTransparent(HDCamera hdCamera, CommandBuffer cmd)
        {
            var settings = m_Asset.currentPlatformRenderPipelineSettings.lowresTransparentSettings;
            if (!hdCamera.frameSettings.IsEnabled(FrameSettingsField.LowResTransparent))
                return;

            using (new ProfilingScope(cmd, ProfilingSampler.Get(HDProfileId.UpsampleLowResTransparent)))
            {
                CoreUtils.SetRenderTarget(cmd, m_CameraColorBuffer);
                if(settings.upsampleType == LowResTransparentUpsample.Bilinear)
                {
                    m_UpsampleTransparency.EnableKeyword("BILINEAR");
                }
                else if (settings.upsampleType == LowResTransparentUpsample.NearestDepth)
                {
                    m_UpsampleTransparency.EnableKeyword("NEAREST_DEPTH");
                }
                m_UpsampleTransparency.SetTexture(HDShaderIDs._LowResTransparent, m_LowResTransparentBuffer);
                m_UpsampleTransparency.SetTexture(HDShaderIDs._LowResDepthTexture, m_SharedRTManager.GetLowResDepthBuffer());
                cmd.DrawProcedural(Matrix4x4.identity, m_UpsampleTransparency, 0, MeshTopology.Triangles, 3, 1, null);
            }
        }

        void ApplyDebugDisplaySettings(HDCamera hdCamera, CommandBuffer cmd)
        {
            // See ShaderPassForward.hlsl: for forward shaders, if DEBUG_DISPLAY is enabled and no DebugLightingMode or DebugMipMapMod
            // modes have been set, lighting is automatically skipped (To avoid some crashed due to lighting RT not set on console).
            // However debug mode like colorPickerModes and false color don't need DEBUG_DISPLAY and must work with the lighting.
            // So we will enabled DEBUG_DISPLAY independently

            bool debugDisplayEnabledOrSceneLightingDisabled = m_CurrentDebugDisplaySettings.IsDebugDisplayEnabled() || CoreUtils.IsSceneLightingDisabled(hdCamera.camera);
            // Enable globally the keyword DEBUG_DISPLAY on shader that support it with multi-compile
            CoreUtils.SetKeyword(cmd, "DEBUG_DISPLAY", debugDisplayEnabledOrSceneLightingDisabled);

            // Setting this all the time due to a strange bug that either reports a (globally) bound texture as not bound or where SetGlobalTexture doesn't behave as expected.
            // As a workaround we bind it regardless of debug display. Eventually with
            cmd.SetGlobalTexture(HDShaderIDs._DebugMatCapTexture, defaultResources.textures.matcapTex);

            if (debugDisplayEnabledOrSceneLightingDisabled ||
                m_CurrentDebugDisplaySettings.data.colorPickerDebugSettings.colorPickerMode != ColorPickerDebugMode.None)
            {
                // This is for texture streaming
                m_CurrentDebugDisplaySettings.UpdateMaterials();

                var lightingDebugSettings = m_CurrentDebugDisplaySettings.data.lightingDebugSettings;
                var materialDebugSettings = m_CurrentDebugDisplaySettings.data.materialDebugSettings;
                var debugAlbedo = new Vector4(lightingDebugSettings.overrideAlbedo ? 1.0f : 0.0f, lightingDebugSettings.overrideAlbedoValue.r, lightingDebugSettings.overrideAlbedoValue.g, lightingDebugSettings.overrideAlbedoValue.b);
                var debugSmoothness = new Vector4(lightingDebugSettings.overrideSmoothness ? 1.0f : 0.0f, lightingDebugSettings.overrideSmoothnessValue, 0.0f, 0.0f);
                var debugNormal = new Vector4(lightingDebugSettings.overrideNormal ? 1.0f : 0.0f, 0.0f, 0.0f, 0.0f);
                var debugAmbientOcclusion = new Vector4(lightingDebugSettings.overrideAmbientOcclusion ? 1.0f : 0.0f, lightingDebugSettings.overrideAmbientOcclusionValue, 0.0f, 0.0f);
                var debugSpecularColor = new Vector4(lightingDebugSettings.overrideSpecularColor ? 1.0f : 0.0f, lightingDebugSettings.overrideSpecularColorValue.r, lightingDebugSettings.overrideSpecularColorValue.g, lightingDebugSettings.overrideSpecularColorValue.b);
                var debugEmissiveColor = new Vector4(lightingDebugSettings.overrideEmissiveColor ? 1.0f : 0.0f, lightingDebugSettings.overrideEmissiveColorValue.r, lightingDebugSettings.overrideEmissiveColorValue.g, lightingDebugSettings.overrideEmissiveColorValue.b);
                var debugTrueMetalColor = new Vector4(materialDebugSettings.materialValidateTrueMetal ? 1.0f : 0.0f, materialDebugSettings.materialValidateTrueMetalColor.r, materialDebugSettings.materialValidateTrueMetalColor.g, materialDebugSettings.materialValidateTrueMetalColor.b);

                DebugLightingMode debugLightingMode = m_CurrentDebugDisplaySettings.GetDebugLightingMode();
                if (CoreUtils.IsSceneLightingDisabled(hdCamera.camera))
                {
                    debugLightingMode = DebugLightingMode.MatcapView;
                }

                cmd.SetGlobalFloatArray(HDShaderIDs._DebugViewMaterial, m_CurrentDebugDisplaySettings.GetDebugMaterialIndexes());
                cmd.SetGlobalInt(HDShaderIDs._DebugLightingMode, (int)debugLightingMode);
                cmd.SetGlobalInt(HDShaderIDs._DebugLightLayersMask, (int)m_CurrentDebugDisplaySettings.GetDebugLightLayersMask());
                cmd.SetGlobalVectorArray(HDShaderIDs._DebugRenderingLayersColors, m_CurrentDebugDisplaySettings.data.lightingDebugSettings.debugRenderingLayersColors);
                cmd.SetGlobalInt(HDShaderIDs._DebugShadowMapMode, (int)m_CurrentDebugDisplaySettings.GetDebugShadowMapMode());
                cmd.SetGlobalInt(HDShaderIDs._DebugMipMapMode, (int)m_CurrentDebugDisplaySettings.GetDebugMipMapMode());
                cmd.SetGlobalInt(HDShaderIDs._DebugMipMapModeTerrainTexture, (int)m_CurrentDebugDisplaySettings.GetDebugMipMapModeTerrainTexture());
                cmd.SetGlobalInt(HDShaderIDs._ColorPickerMode, (int)m_CurrentDebugDisplaySettings.GetDebugColorPickerMode());
                cmd.SetGlobalInt(HDShaderIDs._DebugFullScreenMode, (int)m_CurrentDebugDisplaySettings.data.fullScreenDebugMode);

#if UNITY_EDITOR
                cmd.SetGlobalInt(HDShaderIDs._MatcapMixAlbedo, HDRenderPipelinePreferences.matcapViewMixAlbedo ? 1 : 0);
                cmd.SetGlobalFloat(HDShaderIDs._MatcapViewScale, HDRenderPipelinePreferences.matcapViewScale);
#else
                cmd.SetGlobalInt(HDShaderIDs._MatcapMixAlbedo, 0);
                cmd.SetGlobalFloat(HDShaderIDs._MatcapViewScale, 1.0f);
#endif
                cmd.SetGlobalVector(HDShaderIDs._DebugLightingAlbedo, debugAlbedo);
                cmd.SetGlobalVector(HDShaderIDs._DebugLightingSmoothness, debugSmoothness);
                cmd.SetGlobalVector(HDShaderIDs._DebugLightingNormal, debugNormal);
                cmd.SetGlobalVector(HDShaderIDs._DebugLightingAmbientOcclusion, debugAmbientOcclusion);
                cmd.SetGlobalVector(HDShaderIDs._DebugLightingSpecularColor, debugSpecularColor);
                cmd.SetGlobalVector(HDShaderIDs._DebugLightingEmissiveColor, debugEmissiveColor);
                cmd.SetGlobalColor(HDShaderIDs._DebugLightingMaterialValidateHighColor, materialDebugSettings.materialValidateHighColor);
                cmd.SetGlobalColor(HDShaderIDs._DebugLightingMaterialValidateLowColor, materialDebugSettings.materialValidateLowColor);
                cmd.SetGlobalColor(HDShaderIDs._DebugLightingMaterialValidatePureMetalColor, debugTrueMetalColor);

                cmd.SetGlobalVector(HDShaderIDs._MousePixelCoord, HDUtils.GetMouseCoordinates(hdCamera));
                cmd.SetGlobalVector(HDShaderIDs._MouseClickPixelCoord, HDUtils.GetMouseClickCoordinates(hdCamera));
                cmd.SetGlobalTexture(HDShaderIDs._DebugFont, defaultResources.textures.debugFontTex);

                // The DebugNeedsExposure test allows us to set a neutral value if exposure is not needed. This way we don't need to make various tests inside shaders but only in this function.
                cmd.SetGlobalFloat(HDShaderIDs._DebugExposure, m_CurrentDebugDisplaySettings.DebugNeedsExposure() ? lightingDebugSettings.debugExposure : 0.0f);
            }
        }

        static bool NeedColorPickerDebug(DebugDisplaySettings debugSettings)
        {
            return debugSettings.data.colorPickerDebugSettings.colorPickerMode != ColorPickerDebugMode.None
                || debugSettings.data.falseColorDebugSettings.falseColor
                || debugSettings.data.lightingDebugSettings.debugLightingMode == DebugLightingMode.LuminanceMeter;
        }

        void PushColorPickerDebugTexture(CommandBuffer cmd, HDCamera hdCamera, RTHandle textureID)
        {
            if (NeedColorPickerDebug(m_CurrentDebugDisplaySettings))
            {
                using (new ProfilingScope(cmd, ProfilingSampler.Get(HDProfileId.PushToColorPicker)))
                {
                    HDUtils.BlitCameraTexture(cmd, textureID, m_DebugColorPickerBuffer);
                }
            }
        }

        bool NeedsFullScreenDebugMode()
        {
            bool fullScreenDebugEnabled = m_CurrentDebugDisplaySettings.data.fullScreenDebugMode != FullScreenDebugMode.None;
            bool lightingDebugEnabled = m_CurrentDebugDisplaySettings.data.lightingDebugSettings.shadowDebugMode == ShadowMapDebugMode.SingleShadow;

            return fullScreenDebugEnabled || lightingDebugEnabled;
        }

        void PushFullScreenLightingDebugTexture(HDCamera hdCamera, CommandBuffer cmd, RTHandle textureID)
        {
            // In practice, this is only useful for the SingleShadow debug view.
            // TODO: See how we can make this nicer than a specific functions just for one case.
            if (NeedsFullScreenDebugMode() && m_FullScreenDebugPushed == false)
            {
                m_FullScreenDebugPushed = true;
                HDUtils.BlitCameraTexture(cmd, textureID, m_DebugFullScreenTempBuffer);
            }
        }

        internal void PushFullScreenDebugTexture(HDCamera hdCamera, CommandBuffer cmd, RTHandle textureID, FullScreenDebugMode debugMode)
        {
            if (debugMode == m_CurrentDebugDisplaySettings.data.fullScreenDebugMode)
            {
                m_FullScreenDebugPushed = true; // We need this flag because otherwise if no full screen debug is pushed (like for example if the corresponding pass is disabled), when we render the result in RenderDebug m_DebugFullScreenTempBuffer will contain potential garbage
                HDUtils.BlitCameraTexture(cmd, textureID, m_DebugFullScreenTempBuffer);
            }
        }

        void PushFullScreenDebugTextureMip(HDCamera hdCamera, CommandBuffer cmd, RTHandle texture, int lodCount, FullScreenDebugMode debugMode)
        {
            if (debugMode == m_CurrentDebugDisplaySettings.data.fullScreenDebugMode)
            {
                var mipIndex = Mathf.FloorToInt(m_CurrentDebugDisplaySettings.data.fullscreenDebugMip * lodCount);

                m_FullScreenDebugPushed = true; // We need this flag because otherwise if no full screen debug is pushed (like for example if the corresponding pass is disabled), when we render the result in RenderDebug m_DebugFullScreenTempBuffer will contain potential garbage
                HDUtils.BlitCameraTexture(cmd, texture, m_DebugFullScreenTempBuffer, mipIndex);
            }
        }

        struct DebugParameters
        {
            public DebugDisplaySettings debugDisplaySettings;
            public HDCamera hdCamera;

            // Full screen debug
            public bool             resolveFullScreenDebug;
            public Material         debugFullScreenMaterial;
            public int              depthPyramidMip;
            public ComputeBuffer    depthPyramidOffsets;

            // Sky
            public Texture skyReflectionTexture;
            public Material debugLatlongMaterial;

            public bool rayTracingSupported;
            public RayCountManager rayCountManager;

            // Lighting
            public LightLoopDebugOverlayParameters lightingOverlayParameters;

            // Color picker
            public bool     colorPickerEnabled;
            public Material colorPickerMaterial;
        }

        DebugParameters PrepareDebugParameters(HDCamera hdCamera, HDUtils.PackedMipChainInfo depthMipInfo)
        {
            var parameters = new DebugParameters();

            parameters.debugDisplaySettings = m_CurrentDebugDisplaySettings;
            parameters.hdCamera = hdCamera;

            parameters.resolveFullScreenDebug = NeedsFullScreenDebugMode() && m_FullScreenDebugPushed;
            parameters.debugFullScreenMaterial = m_DebugFullScreen;
            parameters.depthPyramidMip = (int)(parameters.debugDisplaySettings.data.fullscreenDebugMip * depthMipInfo.mipLevelCount);
            parameters.depthPyramidOffsets = depthMipInfo.GetOffsetBufferData(m_DepthPyramidMipLevelOffsetsBuffer);

            parameters.skyReflectionTexture = m_SkyManager.GetSkyReflection(hdCamera);
            parameters.debugLatlongMaterial = m_DebugDisplayLatlong;
            parameters.lightingOverlayParameters = PrepareLightLoopDebugOverlayParameters();

            parameters.rayTracingSupported = hdCamera.frameSettings.IsEnabled(FrameSettingsField.RayTracing);
            parameters.rayCountManager = m_RayCountManager;

            parameters.colorPickerEnabled = NeedColorPickerDebug(parameters.debugDisplaySettings);
            parameters.colorPickerMaterial = m_DebugColorPicker;

            return parameters;
        }

        static void ResolveFullScreenDebug( in DebugParameters      parameters,
                                            MaterialPropertyBlock   mpb,
                                            RTHandle                inputFullScreenDebug,
                                            RTHandle                inputDepthPyramid,
                                            RTHandle                output,
                                            CommandBuffer           cmd)
        {
            mpb.SetTexture(HDShaderIDs._DebugFullScreenTexture, inputFullScreenDebug);
            mpb.SetTexture(HDShaderIDs._CameraDepthTexture, inputDepthPyramid);
            mpb.SetFloat(HDShaderIDs._FullScreenDebugMode, (float)parameters.debugDisplaySettings.data.fullScreenDebugMode);
            mpb.SetInt(HDShaderIDs._DebugDepthPyramidMip, parameters.depthPyramidMip);
            mpb.SetBuffer(HDShaderIDs._DebugDepthPyramidOffsets, parameters.depthPyramidOffsets);
            mpb.SetInt(HDShaderIDs._DebugContactShadowLightIndex, parameters.debugDisplaySettings.data.fullScreenContactShadowLightIndex);

            HDUtils.DrawFullScreen(cmd, parameters.debugFullScreenMaterial, output, mpb, 0);
        }

        static void ResolveColorPickerDebug(in DebugParameters  parameters,
                                            RTHandle            debugColorPickerBuffer,
                                            RTHandle            output,
                                            CommandBuffer       cmd)
        {
            ColorPickerDebugSettings colorPickerDebugSettings = parameters.debugDisplaySettings.data.colorPickerDebugSettings;
            FalseColorDebugSettings falseColorDebugSettings = parameters.debugDisplaySettings.data.falseColorDebugSettings;
            var falseColorThresholds = new Vector4(falseColorDebugSettings.colorThreshold0, falseColorDebugSettings.colorThreshold1, falseColorDebugSettings.colorThreshold2, falseColorDebugSettings.colorThreshold3);

            // Here we have three cases:
            // - Material debug is enabled, this is the buffer we display
            // - Otherwise we display the HDR buffer before postprocess and distortion
            // - If fullscreen debug is enabled we always use it
            parameters.colorPickerMaterial.SetTexture(HDShaderIDs._DebugColorPickerTexture, debugColorPickerBuffer);
            parameters.colorPickerMaterial.SetColor(HDShaderIDs._ColorPickerFontColor, colorPickerDebugSettings.fontColor);
            parameters.colorPickerMaterial.SetInt(HDShaderIDs._FalseColorEnabled, falseColorDebugSettings.falseColor ? 1 : 0);
            parameters.colorPickerMaterial.SetVector(HDShaderIDs._FalseColorThresholds, falseColorThresholds);
            // The material display debug perform sRGBToLinear conversion as the final blit currently hardcodes a linearToSrgb conversion. As when we read with color picker this is not done,
            // we perform it inside the color picker shader. But we shouldn't do it for HDR buffer.
            parameters.colorPickerMaterial.SetFloat(HDShaderIDs._ApplyLinearToSRGB, parameters.debugDisplaySettings.IsDebugMaterialDisplayEnabled() ? 1.0f : 0.0f);

            HDUtils.DrawFullScreen(cmd, parameters.colorPickerMaterial, output);
        }

        static void RenderSkyReflectionOverlay(in DebugParameters debugParameters, CommandBuffer cmd, MaterialPropertyBlock mpb, ref float x, ref float y, float overlaySize)
        {
            var lightingDebug = debugParameters.debugDisplaySettings.data.lightingDebugSettings;
            if (lightingDebug.displaySkyReflection)
            {
                mpb.SetTexture(HDShaderIDs._InputCubemap, debugParameters.skyReflectionTexture);
                mpb.SetFloat(HDShaderIDs._Mipmap, lightingDebug.skyReflectionMipmap);
                mpb.SetFloat(HDShaderIDs._DebugExposure, lightingDebug.debugExposure);
                mpb.SetFloat(HDShaderIDs._SliceIndex, lightingDebug.cookieCubeArraySliceIndex);
                cmd.SetViewport(new Rect(x, y, overlaySize, overlaySize));
                cmd.DrawProcedural(Matrix4x4.identity, debugParameters.debugLatlongMaterial, 0, MeshTopology.Triangles, 3, 1, mpb);
                HDUtils.NextOverlayCoord(ref x, ref y, overlaySize, overlaySize, debugParameters.hdCamera);
            }
        }

        static void RenderRayCountOverlay(in DebugParameters debugParameters, CommandBuffer cmd, ref float x, ref float y, float overlaySize)
        {
            if (debugParameters.rayTracingSupported)
                debugParameters.rayCountManager.EvaluateRayCount(cmd, debugParameters.hdCamera);
        }

        void RenderDebug(HDCamera hdCamera, CommandBuffer cmd, CullingResults cullResults)
        {
            // We don't want any overlay for these kind of rendering
            if (hdCamera.camera.cameraType == CameraType.Reflection || hdCamera.camera.cameraType == CameraType.Preview)
                return;

            // Render Debug are only available in dev builds and we always render them in the same RT
            CoreUtils.SetRenderTarget(cmd, m_IntermediateAfterPostProcessBuffer, m_SharedRTManager.GetDepthStencilBuffer());

            var debugParams = PrepareDebugParameters(hdCamera, m_SharedRTManager.GetDepthBufferMipChainInfo());

            using (new ProfilingScope(cmd, ProfilingSampler.Get(HDProfileId.RenderDebug)))
            {
                // First render full screen debug texture
                if (debugParams.resolveFullScreenDebug)
                {
                    m_FullScreenDebugPushed = false;
                    ResolveFullScreenDebug(debugParams, m_DebugFullScreenPropertyBlock, m_DebugFullScreenTempBuffer, m_SharedRTManager.GetDepthTexture(), m_IntermediateAfterPostProcessBuffer, cmd);
                    PushColorPickerDebugTexture(cmd, hdCamera, m_IntermediateAfterPostProcessBuffer);
                }

                // First resolve color picker
                if (debugParams.colorPickerEnabled)
                    ResolveColorPickerDebug(debugParams, m_DebugColorPickerBuffer, m_IntermediateAfterPostProcessBuffer, cmd);

                // Light volumes
                var lightingDebug = debugParams.debugDisplaySettings.data.lightingDebugSettings;
                if (lightingDebug.displayLightVolumes)
                {
                    s_lightVolumes.RenderLightVolumes(cmd, hdCamera, cullResults, lightingDebug, m_IntermediateAfterPostProcessBuffer);
                }

                // Then overlays
                HDUtils.ResetOverlay();
                float debugPanelWidth = HDUtils.GetRuntimeDebugPanelWidth(debugParams.hdCamera);
                float x = 0.0f;
                float overlayRatio = debugParams.debugDisplaySettings.data.debugOverlayRatio;
                float overlaySize = Math.Min(debugParams.hdCamera.actualHeight, debugParams.hdCamera.actualWidth - debugPanelWidth) * overlayRatio;
                float y = debugParams.hdCamera.actualHeight - overlaySize;

                // Add the width of the debug display if enabled on the camera
                x += debugPanelWidth;

                RenderSkyReflectionOverlay(debugParams, cmd, m_SharedPropertyBlock, ref x, ref y, overlaySize);
                RenderRayCountOverlay(debugParams, cmd, ref x, ref y, overlaySize);
                RenderLightLoopDebugOverlay(debugParams, cmd, ref x, ref y, overlaySize, m_SharedRTManager.GetDepthTexture());

                HDShadowManager.ShadowDebugAtlasTextures atlases = debugParams.lightingOverlayParameters.shadowManager.GetDebugAtlasTextures();
                RenderShadowsDebugOverlay(debugParams, atlases, cmd, ref x, ref y, overlaySize, m_SharedPropertyBlock);

                DecalSystem.instance.RenderDebugOverlay(debugParams.hdCamera, cmd, debugParams.debugDisplaySettings, ref x, ref y, overlaySize, debugParams.hdCamera.actualWidth);
            }
        }

        void ClearStencilBuffer(HDCamera hdCamera, CommandBuffer cmd)
        {
            using (new ProfilingScope(cmd, ProfilingSampler.Get(HDProfileId.ClearStencil)))
            {
                m_ClearStencilBufferMaterial.SetInt(HDShaderIDs._StencilMask, (int)StencilUsage.HDRPReservedBits);
                HDUtils.DrawFullScreen(cmd, m_ClearStencilBufferMaterial, m_CameraColorBuffer, m_SharedRTManager.GetDepthStencilBuffer());
            }
        }

        void ClearBuffers(HDCamera hdCamera, CommandBuffer cmd)
        {
            bool msaa = hdCamera.frameSettings.IsEnabled(FrameSettingsField.MSAA);

            using (new ProfilingScope(cmd, ProfilingSampler.Get(HDProfileId.ClearBuffers)))
            {
                // We clear only the depth buffer, no need to clear the various color buffer as we overwrite them.
                // Clear depth/stencil and init buffers
                using (new ProfilingScope(cmd, ProfilingSampler.Get(HDProfileId.ClearDepthStencil)))
                {
                    if (hdCamera.clearDepth)
                    {
                        CoreUtils.SetRenderTarget(cmd, msaa ? m_CameraColorMSAABuffer : m_CameraColorBuffer, m_SharedRTManager.GetDepthStencilBuffer(msaa), ClearFlag.Depth);
                        if (hdCamera.frameSettings.IsEnabled(FrameSettingsField.MSAA))
                        {
                            CoreUtils.SetRenderTarget(cmd, m_SharedRTManager.GetDepthTexture(true), m_SharedRTManager.GetDepthStencilBuffer(true), ClearFlag.Color, Color.black);
                        }
                    }
                    m_IsDepthBufferCopyValid = false;
                }

                // Clear the HDR target
                using (new ProfilingScope(cmd, ProfilingSampler.Get(HDProfileId.ClearHDRTarget)))
                {
                    if (hdCamera.clearColorMode == HDAdditionalCameraData.ClearColorMode.Color ||
                        // If the luxmeter is enabled, the sky isn't rendered so we clear the background color
                        m_CurrentDebugDisplaySettings.data.lightingDebugSettings.debugLightingMode == DebugLightingMode.LuxMeter ||
                        // If the matcap view is enabled, the sky isn't updated so we clear the background color
                        m_CurrentDebugDisplaySettings.IsMatcapViewEnabled(hdCamera) ||
                        // If we want the sky but the sky don't exist, still clear with background color
                        (hdCamera.clearColorMode == HDAdditionalCameraData.ClearColorMode.Sky && !m_SkyManager.IsVisualSkyValid(hdCamera)) ||
                        // Special handling for Preview we force to clear with background color (i.e black)
                        // Note that the sky use in this case is the last one setup. If there is no scene or game, there is no sky use as reflection in the preview
                        HDUtils.IsRegularPreviewCamera(hdCamera.camera)
                        )
                    {
                        CoreUtils.SetRenderTarget(cmd, msaa ? m_CameraColorMSAABuffer : m_CameraColorBuffer, m_SharedRTManager.GetDepthStencilBuffer(msaa), ClearFlag.Color, GetColorBufferClearColor(hdCamera));
                    }
                }

                if (hdCamera.frameSettings.IsEnabled(FrameSettingsField.SubsurfaceScattering))
                {
                    using (new ProfilingScope(cmd, ProfilingSampler.Get(HDProfileId.ClearSssLightingBuffer)))
                    {
                        CoreUtils.SetRenderTarget(cmd, msaa ? m_CameraSssDiffuseLightingMSAABuffer : m_CameraSssDiffuseLightingBuffer, ClearFlag.Color, Color.clear);
                    }
                }

                if (hdCamera.IsSSREnabled())
                {
                    using (new ProfilingScope(cmd, ProfilingSampler.Get(HDProfileId.ClearSsrBuffers)))
                    {
                        // In practice, these textures are sparse (mostly black). Therefore, clearing them is fast (due to CMASK),
                        // and much faster than fully overwriting them from within SSR shaders.
                        // CoreUtils.SetRenderTarget(cmd, hdCamera, m_SsrDebugTexture,    ClearFlag.Color, Color.clear);
                        CoreUtils.SetRenderTarget(cmd, m_SsrHitPointTexture, ClearFlag.Color, Color.clear);
                        CoreUtils.SetRenderTarget(cmd, m_SsrLightingTexture, ClearFlag.Color, Color.clear);
                    }
                }

                // We don't need to clear the GBuffers as scene is rewrite and we are suppose to only access valid data (invalid data are tagged with StencilUsage.Clear in the stencil),
                // This is to save some performance
                if (hdCamera.frameSettings.litShaderMode == LitShaderMode.Deferred)
                {
                    using (new ProfilingScope(cmd, ProfilingSampler.Get(HDProfileId.ClearGBuffer)))
                    {
                        // We still clear in case of debug mode or on demand
                        if (m_CurrentDebugDisplaySettings.IsDebugDisplayEnabled() || hdCamera.frameSettings.IsEnabled(FrameSettingsField.ClearGBuffers))
                        {
                            // On PS4 we don't have working MRT clear, so need to clear buffers one by one
                            // https://fogbugz.unity3d.com/f/cases/1182018/
                            if (Application.platform == RuntimePlatform.PS4)
                            {
                                var GBuffers = m_GbufferManager.GetBuffersRTI();
                                foreach (var gbuffer in GBuffers)
                                {
                                    CoreUtils.SetRenderTarget(cmd, gbuffer, m_SharedRTManager.GetDepthStencilBuffer(), ClearFlag.Color, Color.clear);
                                }
                            }
                            else
                            {
                                CoreUtils.SetRenderTarget(cmd, m_GbufferManager.GetBuffersRTI(), m_SharedRTManager.GetDepthStencilBuffer(), ClearFlag.Color, Color.clear);
                            }
                        }

                        // If we are in deferred mode and the ssr is enabled, we need to make sure that the second gbuffer is cleared given that we are using that information for
                        // clear coat selection
                        if (hdCamera.IsSSREnabled())
                        {
                            CoreUtils.SetRenderTarget(cmd, m_GbufferManager.GetBuffer(2), m_SharedRTManager.GetDepthStencilBuffer(), ClearFlag.Color, Color.clear);
                        }
                    }
                }
            }
        }

        struct PostProcessParameters
        {
            public ShaderVariablesGlobal globalCB;

            public HDCamera         hdCamera;
            public bool             postProcessIsFinalPass;
            public bool             flipYInPostProcess;
            public BlueNoise        blueNoise;

            // After Postprocess
            public bool             useDepthBuffer;
            public float            time;
            public float            lastTime;
            public int              frameCount;
            public RendererListDesc opaqueAfterPPDesc;
            public RendererListDesc transparentAfterPPDesc;
        }

        PostProcessParameters PreparePostProcess(CullingResults cullResults, HDCamera hdCamera)
        {
            PostProcessParameters result = new PostProcessParameters();
            result.globalCB = m_ShaderVariablesGlobalCB;
            result.hdCamera = hdCamera;
            result.postProcessIsFinalPass = HDUtils.PostProcessIsFinalPass(hdCamera);
            // Y-Flip needs to happen during the post process pass only if it's the final pass and is the regular game view
            // SceneView flip is handled by the editor internal code and GameView rendering into render textures should not be flipped in order to respect Unity texture coordinates convention
            result.flipYInPostProcess = result.postProcessIsFinalPass && (hdCamera.flipYMode == HDAdditionalCameraData.FlipYMode.ForceFlipY || hdCamera.isMainGameView);
            result.blueNoise = m_BlueNoise;

            result.useDepthBuffer = !hdCamera.IsTAAEnabled() && hdCamera.frameSettings.IsEnabled(FrameSettingsField.ZTestAfterPostProcessTAA);
            result.time = m_Time;
            result.lastTime = m_LastTime;
            result.frameCount = m_FrameCount;
            result.opaqueAfterPPDesc = CreateOpaqueRendererListDesc(cullResults, hdCamera.camera, HDShaderPassNames.s_ForwardOnlyName, renderQueueRange: HDRenderQueue.k_RenderQueue_AfterPostProcessOpaque);
            result.transparentAfterPPDesc = CreateTransparentRendererListDesc(cullResults, hdCamera.camera, HDShaderPassNames.s_ForwardOnlyName, renderQueueRange: HDRenderQueue.k_RenderQueue_AfterPostProcessTransparent);

            return result;
        }

        void RenderPostProcess(CullingResults cullResults, HDCamera hdCamera, RenderTargetIdentifier destination, ScriptableRenderContext renderContext, CommandBuffer cmd)
        {
            PostProcessParameters parameters = PreparePostProcess(cullResults, hdCamera);

            if (hdCamera.frameSettings.IsEnabled(FrameSettingsField.AfterPostprocess))
            {
                using (new ProfilingScope(cmd, ProfilingSampler.Get(HDProfileId.AfterPostProcessing)))
                {
                    // Note: We bind the depth only if the ZTest for After Post Process is enabled. It is disabled by
                    // default so we're consistent in the behavior: no ZTest for After Post Process materials).
                    if (!parameters.useDepthBuffer)
                        CoreUtils.SetRenderTarget(cmd, GetAfterPostProcessOffScreenBuffer(), clearFlag: ClearFlag.Color, clearColor: Color.black);
                    else
                        CoreUtils.SetRenderTarget(cmd, GetAfterPostProcessOffScreenBuffer(), m_SharedRTManager.GetDepthStencilBuffer(), clearFlag: ClearFlag.Color, clearColor: Color.black);

            // We render AfterPostProcess objects first into a separate buffer that will be composited in the final post process pass
                    RenderAfterPostProcess(parameters
                                        , RendererList.Create(parameters.opaqueAfterPPDesc)
                                        , RendererList.Create(parameters.transparentAfterPPDesc)
                                        , renderContext, cmd);

                }
            }

            // Set the depth buffer to the main one to avoid missing out on transparent depth for post process.
            cmd.SetGlobalTexture(HDShaderIDs._CameraDepthTexture, m_SharedRTManager.GetDepthStencilBuffer());

            // Post-processes output straight to the backbuffer
            m_PostProcessSystem.Render(
                cmd: cmd,
                camera: hdCamera,
                blueNoise: parameters.blueNoise,
                colorBuffer: m_CameraColorBuffer,
                afterPostProcessTexture: GetAfterPostProcessOffScreenBuffer(),
                finalRT: destination,
                depthBuffer: m_SharedRTManager.GetDepthStencilBuffer(),
                flipY: parameters.flipYInPostProcess
            );
        }


        RTHandle GetAfterPostProcessOffScreenBuffer()
        {
            // Here we share GBuffer albedo buffer since it's not needed anymore else we
            if (currentPlatformRenderPipelineSettings.supportedLitShaderMode == RenderPipelineSettings.SupportedLitShaderMode.ForwardOnly)
                return GetSSSBuffer();
            else
                return m_GbufferManager.GetBuffer(0);
        }

        static void UpdateOffscreenRenderingConstants(ref ShaderVariablesGlobal cb, bool enabled, uint factor)
        {
            cb._OffScreenRendering = enabled ? 1u : 0u;
            cb._OffScreenDownsampleFactor = factor;
        }

        static void RenderAfterPostProcess( PostProcessParameters   parameters,
                                            in RendererList         opaqueAfterPostProcessRendererList,
                                            in RendererList         transparentAfterPostProcessRendererList,
                                            ScriptableRenderContext renderContext, CommandBuffer cmd)
        {

            using (new ProfilingScope(cmd, ProfilingSampler.Get(HDProfileId.AfterPostProcessing)))
            {
                // Note about AfterPostProcess and TAA:
                // When TAA is enabled rendering is jittered and then resolved during the post processing pass.
                // It means that any rendering done after post processing need to disable jittering. This is what we do with hdCamera.UpdateViewConstants(false);
                // The issue is that the only available depth buffer is jittered so pixels would wobble around depth tested edges.
                // In order to avoid that we decide that objects rendered after Post processes while TAA is active will not benefit from the depth buffer so we disable it.
                parameters.hdCamera.UpdateAllViewConstants(false);
                parameters.hdCamera.UpdateShaderVariableGlobalCB(ref parameters.globalCB, parameters.frameCount);

                UpdateOffscreenRenderingConstants(ref parameters.globalCB, true, 1);
                ConstantBuffer<ShaderVariablesGlobal>.PushGlobal(cmd, parameters.globalCB, HDShaderIDs._ShaderVariablesGlobal);

                DrawOpaqueRendererList(renderContext, cmd, parameters.hdCamera.frameSettings, opaqueAfterPostProcessRendererList);
                // Setup off-screen transparency here
                DrawTransparentRendererList(renderContext, cmd, parameters.hdCamera.frameSettings, transparentAfterPostProcessRendererList);

                UpdateOffscreenRenderingConstants(ref parameters.globalCB, false, 1);
                ConstantBuffer<ShaderVariablesGlobal>.PushGlobal(cmd, parameters.globalCB, HDShaderIDs._ShaderVariablesGlobal);
            }
        }

        void SendGeometryGraphicsBuffers(CommandBuffer cmd, HDCamera hdCamera)
        {
            bool needNormalBuffer = false;
            Texture normalBuffer = null;
            bool needDepthBuffer = false;
            Texture depthBuffer = null;

            HDAdditionalCameraData acd = null;
            hdCamera.camera.TryGetComponent<HDAdditionalCameraData>(out acd);

            HDAdditionalCameraData.BufferAccessType externalAccess = new HDAdditionalCameraData.BufferAccessType();
            if (acd != null)
                externalAccess = acd.GetBufferAccess();

            // Figure out which client systems need which buffers
            // Only VFX systems for now
            VFXCameraBufferTypes neededVFXBuffers = VFXManager.IsCameraBufferNeeded(hdCamera.camera);
            needNormalBuffer |= ((neededVFXBuffers & VFXCameraBufferTypes.Normal) != 0 || (externalAccess & HDAdditionalCameraData.BufferAccessType.Normal) != 0);
            needDepthBuffer |= ((neededVFXBuffers & VFXCameraBufferTypes.Depth) != 0 || (externalAccess & HDAdditionalCameraData.BufferAccessType.Depth) != 0);
            if (hdCamera.frameSettings.IsEnabled(FrameSettingsField.RayTracing) && GetRayTracingState())
            {
                needNormalBuffer = true;
                needDepthBuffer = true;
            }

            // Here if needed for this particular camera, we allocate history buffers.
            // Only one is needed here because the main buffer used for rendering is separate.
            // Ideally, we should double buffer the main rendering buffer but since we don't know in advance if history is going to be needed, it would be a big waste of memory.
            if (needNormalBuffer)
            {
                RTHandle mainNormalBuffer = m_SharedRTManager.GetNormalBuffer();
                RTHandle Allocator(string id, int frameIndex, RTHandleSystem rtHandleSystem)
                {
                    return rtHandleSystem.Alloc(Vector2.one, TextureXR.slices, colorFormat: mainNormalBuffer.rt.graphicsFormat, dimension: TextureXR.dimension, enableRandomWrite: mainNormalBuffer.rt.enableRandomWrite, name: $"Normal History Buffer"
                    );
                }

                normalBuffer = hdCamera.GetCurrentFrameRT((int)HDCameraFrameHistoryType.Normal) ?? hdCamera.AllocHistoryFrameRT((int)HDCameraFrameHistoryType.Normal, Allocator, 1);

                for (int i = 0; i < hdCamera.viewCount; i++)
                    cmd.CopyTexture(mainNormalBuffer, i, 0, 0, 0, hdCamera.actualWidth, hdCamera.actualHeight, normalBuffer, i, 0, 0, 0);
            }

            if (needDepthBuffer)
            {
                RTHandle mainDepthBuffer = m_SharedRTManager.GetDepthTexture();
                RTHandle Allocator(string id, int frameIndex, RTHandleSystem rtHandleSystem)
                {
                    return rtHandleSystem.Alloc(Vector2.one, TextureXR.slices, colorFormat: mainDepthBuffer.rt.graphicsFormat, dimension: TextureXR.dimension, enableRandomWrite: mainDepthBuffer.rt.enableRandomWrite, name: $"Depth History Buffer"
                    );
                }

                depthBuffer = hdCamera.GetCurrentFrameRT((int)HDCameraFrameHistoryType.Depth) ?? hdCamera.AllocHistoryFrameRT((int)HDCameraFrameHistoryType.Depth, Allocator, 1);

                for (int i = 0; i < hdCamera.viewCount; i++)
                    cmd.CopyTexture(mainDepthBuffer, i, 0, 0, 0, hdCamera.actualWidth, hdCamera.actualHeight, depthBuffer, i, 0, 0, 0);
            }

            // Send buffers to client.
            // For now, only VFX systems
            if ((neededVFXBuffers & VFXCameraBufferTypes.Depth) != 0)
            {
                VFXManager.SetCameraBuffer(hdCamera.camera, VFXCameraBufferTypes.Depth, depthBuffer, 0, 0, hdCamera.actualWidth, hdCamera.actualHeight);
            }

            if ((neededVFXBuffers & VFXCameraBufferTypes.Normal) != 0)
            {
                VFXManager.SetCameraBuffer(hdCamera.camera, VFXCameraBufferTypes.Normal, normalBuffer, 0, 0, hdCamera.actualWidth, hdCamera.actualHeight);
            }
        }

        void SendColorGraphicsBuffer(CommandBuffer cmd, HDCamera hdCamera)
        {
            // Figure out which client systems need which buffers
            VFXCameraBufferTypes neededVFXBuffers = VFXManager.IsCameraBufferNeeded(hdCamera.camera);

            if ((neededVFXBuffers & VFXCameraBufferTypes.Color) != 0)
            {
                var colorBuffer = hdCamera.GetCurrentFrameRT((int)HDCameraFrameHistoryType.ColorBufferMipChain);
                VFXManager.SetCameraBuffer(hdCamera.camera, VFXCameraBufferTypes.Color, colorBuffer, 0, 0, hdCamera.actualWidth, hdCamera.actualHeight);
            }
        }
    }
}<|MERGE_RESOLUTION|>--- conflicted
+++ resolved
@@ -1053,27 +1053,6 @@
 
                 m_SkyManager.SetGlobalSkyData(cmd, hdCamera);
 
-<<<<<<< HEAD
-=======
-                bool enableRecursiveRayTracing = false;
-                if (hdCamera.frameSettings.IsEnabled(FrameSettingsField.RayTracing))
-                {
-                    bool validIndirectDiffuse = ValidIndirectDiffuseState(hdCamera);
-                    cmd.SetGlobalInt(HDShaderIDs._RaytracedIndirectDiffuse, validIndirectDiffuse ? 1 : 0);
-
-                    // Bind the camera's ray tracing frame index
-                    cmd.SetGlobalInt(HDShaderIDs._RaytracingFrameIndex, RayTracingFrameIndex(hdCamera));
-
-                    // Check if recursive rendering is enabled or not. This will control the cull of primitive
-                    // during the gbuffer and forward pass
-                    RecursiveRendering recursiveSettings = hdCamera.volumeStack.GetComponent<RecursiveRendering>();
-                    enableRecursiveRayTracing = recursiveSettings.enable.value;
-                }
-
-                cmd.SetGlobalInt(HDShaderIDs._EnableRecursiveRayTracing, enableRecursiveRayTracing ? 1 : 0);
-
-                cmd.SetGlobalFloat(HDShaderIDs._ContactShadowOpacity, m_ContactShadows.opacity.value);
->>>>>>> 256a9abc
             }
         }
 
