--- conflicted
+++ resolved
@@ -95,13 +95,7 @@
 
                 passData.shadowGlobalParameters = PrepareShadowGlobalParameters(hdCamera);
                 passData.lightLoopGlobalParameters = PrepareLightLoopGlobalParameters(hdCamera);
-<<<<<<< HEAD
-                passData.buildGPULightListParameters = PrepareBuildGPULightListParameters(hdCamera);
-=======
                 passData.buildGPULightListParameters = PrepareBuildGPULightListParameters(hdCamera, buildForProbeVolumes: false);
-                // TODO: Move this inside the render function onces compute buffers are RenderGraph ready
-                passData.buildGPULightListResources = PrepareBuildGPULightListResources(m_TileAndClusterData, null, null, isGBufferNeeded: true);
->>>>>>> 2c4a73c5
                 passData.depthBuffer = builder.ReadTexture(depthStencilBuffer);
                 passData.stencilTexture = builder.ReadTexture(stencilBufferCopy);
                 if (passData.buildGPULightListParameters.computeMaterialVariants && passData.buildGPULightListParameters.enableFeatureVariants)
