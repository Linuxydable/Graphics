//using System;
//using UnityEngine.Rendering;
//using UnityEngine.Experimental.Rendering.RenderGraphModule;
using UnityEngine.Experimental.Rendering;
using UnityEngine.Experimental.Rendering.RenderGraphModule;

namespace UnityEngine.Rendering.HighDefinition
{
    public partial class HDRenderPipeline
    {
        struct LightingBuffers
        {
            public TextureHandle    sssBuffer;
            public TextureHandle    diffuseLightingBuffer;
            public TextureHandle    ambientOcclusionBuffer;
            public TextureHandle    ssrLightingBuffer;
            public TextureHandle    contactShadowsBuffer;
        }

        static void ReadLightingBuffers(LightingBuffers buffers, RenderGraphBuilder builder)
        {
            // We only read those buffers because sssBuffer and diffuseLightingBuffer our just output of the lighting process, not inputs.
            builder.ReadTexture(buffers.ambientOcclusionBuffer);
            builder.ReadTexture(buffers.ssrLightingBuffer);
            builder.ReadTexture(buffers.contactShadowsBuffer);
        }

        class BuildGPULightListPassData
        {
            public ShadowGlobalParameters shadowGlobalParameters;
            public LightLoopGlobalParameters lightLoopGlobalParameters;

            public BuildGPULightListParameters buildGPULightListParameters;
            public BuildGPULightListResources buildGPULightListResources;
            public TextureHandle                depthBuffer;
            public TextureHandle                stencilTexture;
            public TextureHandle[]              gBuffer = new TextureHandle[RenderGraph.kMaxMRTCount];
            public int gBufferCount;
        }

        void BuildGPULightList(RenderGraph renderGraph, HDCamera hdCamera, TextureHandle depthStencilBuffer, TextureHandle stencilBufferCopy, GBufferOutput gBuffer)
        {
            using (var builder = renderGraph.AddRenderPass<BuildGPULightListPassData>("Build Light List", out var passData, ProfilingSampler.Get(HDProfileId.BuildLightList)))
            {
                builder.EnableAsyncCompute(hdCamera.frameSettings.BuildLightListRunsAsync());

                passData.shadowGlobalParameters = PrepareShadowGlobalParameters(hdCamera);
                passData.lightLoopGlobalParameters = PrepareLightLoopGlobalParameters(hdCamera);
                passData.buildGPULightListParameters = PrepareBuildGPULightListParameters(hdCamera);
                // TODO: Move this inside the render function onces compute buffers are RenderGraph ready
                passData.buildGPULightListResources = PrepareBuildGPULightListResources(m_TileAndClusterData, null, null, isGBufferNeeded: true);
                passData.depthBuffer = builder.ReadTexture(depthStencilBuffer);
                passData.stencilTexture = builder.ReadTexture(stencilBufferCopy);
                if (passData.buildGPULightListParameters.computeMaterialVariants && passData.buildGPULightListParameters.enableFeatureVariants)
                {
                    for (int i = 0; i < gBuffer.gBufferCount; ++i)
                        passData.gBuffer[i] = builder.ReadTexture(gBuffer.mrt[i]);
                    passData.gBufferCount = gBuffer.gBufferCount;
                }

                builder.SetRenderFunc(
                (BuildGPULightListPassData data, RenderGraphContext context) =>
                {
                    bool tileFlagsWritten = false;

                    data.buildGPULightListResources.depthBuffer = context.resources.GetTexture(data.depthBuffer);
                    data.buildGPULightListResources.stencilTexture = context.resources.GetTexture(data.stencilTexture);
                    if (data.buildGPULightListParameters.computeMaterialVariants && data.buildGPULightListParameters.enableFeatureVariants)
                    {
                        data.buildGPULightListResources.gBuffer = context.renderGraphPool.GetTempArray<RTHandle>(data.gBufferCount);
                        for (int i = 0; i < data.gBufferCount; ++i)
                            data.buildGPULightListResources.gBuffer[i] = context.resources.GetTexture(data.gBuffer[i]);
                    }

                    ClearLightLists(data.buildGPULightListParameters, data.buildGPULightListResources, context.cmd);
                    GenerateLightsScreenSpaceAABBs(data.buildGPULightListParameters, data.buildGPULightListResources, context.cmd);
                    BigTilePrepass(data.buildGPULightListParameters, data.buildGPULightListResources, context.cmd);
                    BuildPerTileLightList(data.buildGPULightListParameters, data.buildGPULightListResources, ref tileFlagsWritten, context.cmd);
                    VoxelLightListGeneration(data.buildGPULightListParameters, data.buildGPULightListResources, context.cmd);

                    BuildDispatchIndirectArguments(data.buildGPULightListParameters, data.buildGPULightListResources, tileFlagsWritten, context.cmd);

                    // TODO RENDERGRAPH WARNING: Note that the three sets of variables are bound here, but it should be handled differently.
                    PushShadowGlobalParams(data.shadowGlobalParameters, context.cmd);
                    PushLightLoopGlobalParams(data.lightLoopGlobalParameters, context.cmd);
                });

            }
        }

        class PushGlobalCameraParamPassData
        {
            public HDCamera                 hdCamera;
            public int                      frameCount;
            public ShaderVariablesGlobal    globalCB;
            public ShaderVariablesXR        xrCB;

        }

        void PushGlobalCameraParams(RenderGraph renderGraph, HDCamera hdCamera)
        {
            using (var builder = renderGraph.AddRenderPass<PushGlobalCameraParamPassData>("Push Global Camera Parameters", out var passData))
            {
                passData.hdCamera = hdCamera;
                passData.frameCount = m_FrameCount;
                passData.globalCB = m_ShaderVariablesGlobalCB;
                passData.xrCB = m_ShaderVariablesXRCB;

                builder.SetRenderFunc(
                (PushGlobalCameraParamPassData data, RenderGraphContext context) =>
                {
<<<<<<< HEAD
                    data.hdCamera.UpdateShaderVariablesGlobalCB(ref data.globalCB, data.frameCount);
                    ConstantBuffer<ShaderVariablesGlobal>.PushGlobal(context.cmd, data.globalCB, HDShaderIDs._ShaderVariablesGlobal);
                    data.hdCamera.UpdateShaderVariablesXRCB(ref data.xrCB);
                    ConstantBuffer<ShaderVariablesXR>.PushGlobal(context.cmd, data.xrCB, HDShaderIDs._ShaderVariablesXR);
=======
                    data.hdCamera.UpdateShaderVariableGlobalCB(ref data.globalCB, data.frameCount);
                    data.hdCamera.SetupGlobalParams(context.cmd, data.frameCount);
                    ConstantBuffer.PushGlobal(context.cmd, data.globalCB, HDShaderIDs._ShaderVariablesGlobal);
>>>>>>> bdc853f0
                });
            }
        }

        internal ShadowResult RenderShadows(RenderGraph renderGraph, HDCamera hdCamera, CullingResults cullResults)
        {
            var result = m_ShadowManager.RenderShadows(m_RenderGraph, m_ShaderVariablesGlobalCB, hdCamera, cullResults);
            // Need to restore global camera parameters.
            PushGlobalCameraParams(renderGraph, hdCamera);
            return result;
        }

        TextureHandle CreateDiffuseLightingBuffer(RenderGraph renderGraph, bool msaa)
        {
            return renderGraph.CreateTexture(new TextureDesc(Vector2.one, true, true)
                { colorFormat = GraphicsFormat.B10G11R11_UFloatPack32, enableRandomWrite = !msaa,
                    bindTextureMS = msaa, enableMSAA = msaa, clearBuffer = true, clearColor = Color.clear, name = string.Format("CameraSSSDiffuseLighting{0}", msaa ? "MSAA" : "") });
        }

        class DeferredLightingPassData
        {
            public DeferredLightingParameters   parameters;
            public DeferredLightingResources    resources;

            public TextureHandle                colorBuffer;
            public TextureHandle                sssDiffuseLightingBuffer;
            public TextureHandle                depthBuffer;
            public TextureHandle                depthTexture;

            public int                          gbufferCount;
            public int                          lightLayersTextureIndex;
            public TextureHandle[]              gbuffer = new TextureHandle[8];
        }

        struct LightingOutput
        {
            public TextureHandle colorBuffer;
        }

        LightingOutput RenderDeferredLighting(  RenderGraph                 renderGraph,
                                                HDCamera                    hdCamera,
                                                TextureHandle       colorBuffer,
                                                TextureHandle       depthStencilBuffer,
                                                TextureHandle       depthPyramidTexture,
                                                in LightingBuffers          lightingBuffers,
                                                in GBufferOutput            gbuffer,
                                                in ShadowResult             shadowResult)
        {
            if (hdCamera.frameSettings.litShaderMode != LitShaderMode.Deferred)
                return new LightingOutput();

            using (var builder = renderGraph.AddRenderPass<DeferredLightingPassData>("Deferred Lighting", out var passData))
            {
                passData.parameters = PrepareDeferredLightingParameters(hdCamera, m_CurrentDebugDisplaySettings);

                // TODO: Move this inside the render function onces compute buffers are RenderGraph ready
                passData.resources = new  DeferredLightingResources();
                passData.resources.lightListBuffer = m_TileAndClusterData.lightList;
                passData.resources.tileFeatureFlagsBuffer = m_TileAndClusterData.tileFeatureFlags;
                passData.resources.tileListBuffer = m_TileAndClusterData.tileList;
                passData.resources.dispatchIndirectBuffer = m_TileAndClusterData.dispatchIndirectBuffer;

                passData.colorBuffer = builder.WriteTexture(colorBuffer);
                if (passData.parameters.outputSplitLighting)
                {
                    passData.sssDiffuseLightingBuffer = builder.WriteTexture(lightingBuffers.diffuseLightingBuffer);
                }
                else
                {
                    // TODO RENDERGRAPH: Check how to avoid this kind of pattern.
                    // Unfortunately, the low level needs this texture to always be bound with UAV enabled, so in order to avoid effectively creating the full resolution texture here,
                    // we need to create a small dummy texture.
                    passData.sssDiffuseLightingBuffer = builder.WriteTexture(renderGraph.CreateTexture(new TextureDesc(1, 1, true, true) { colorFormat = GraphicsFormat.B10G11R11_UFloatPack32, enableRandomWrite = true } ));
                }
                passData.depthBuffer = builder.ReadTexture(depthStencilBuffer);
                passData.depthTexture = builder.ReadTexture(depthPyramidTexture);

                ReadLightingBuffers(lightingBuffers, builder);

                passData.lightLayersTextureIndex = gbuffer.lightLayersTextureIndex;
                passData.gbufferCount = gbuffer.gBufferCount;
                for (int i = 0; i < gbuffer.gBufferCount; ++i)
                    passData.gbuffer[i] = builder.ReadTexture(gbuffer.mrt[i]);

                HDShadowManager.ReadShadowResult(shadowResult, builder);

                var output = new LightingOutput();
                output.colorBuffer = passData.colorBuffer;

                builder.SetRenderFunc(
                (DeferredLightingPassData data, RenderGraphContext context) =>
                {
                    data.resources.colorBuffers = context.renderGraphPool.GetTempArray<RenderTargetIdentifier>(2);
                    data.resources.colorBuffers[0] = context.resources.GetTexture(data.colorBuffer);
                        data.resources.colorBuffers[1] = context.resources.GetTexture(data.sssDiffuseLightingBuffer);
                    data.resources.depthStencilBuffer = context.resources.GetTexture(data.depthBuffer);
                    data.resources.depthTexture = context.resources.GetTexture(data.depthTexture);

                    // TODO: try to find a better way to bind this.
                    // Issue is that some GBuffers have several names (for example normal buffer is both NormalBuffer and GBuffer1)
                    // So it's not possible to use auto binding via dependency to shaderTagID
                    // Should probably get rid of auto binding and go explicit all the way (might need to wait for us to remove non rendergraph code path).
                    for (int i = 0; i < data.gbufferCount; ++i)
                        context.cmd.SetGlobalTexture(HDShaderIDs._GBufferTexture[i], context.resources.GetTexture(data.gbuffer[i]));

                    if (data.lightLayersTextureIndex != -1)
                        context.cmd.SetGlobalTexture(HDShaderIDs._LightLayersTexture, context.resources.GetTexture(data.gbuffer[data.lightLayersTextureIndex]));
                    else
                        context.cmd.SetGlobalTexture(HDShaderIDs._LightLayersTexture, TextureXR.GetWhiteTexture());

                    if (data.parameters.enableTile)
                    {
                        bool useCompute = data.parameters.useComputeLightingEvaluation && !k_PreferFragment;
                        if (useCompute)
                            RenderComputeDeferredLighting(data.parameters, data.resources, context.cmd);
                        else
                            RenderComputeAsPixelDeferredLighting(data.parameters, data.resources, context.cmd);
                    }
                    else
                    {
                        RenderPixelDeferredLighting(data.parameters, data.resources, context.cmd);
                    }
                });

                return output;
            }
        }

        class RenderSSRPassData
        {
            public RenderSSRParameters parameters;
            public TextureHandle depthPyramid;
            public TextureHandle colorPyramid;
            public TextureHandle stencilBuffer;
            public TextureHandle hitPointsTexture;
            public TextureHandle lightingTexture;
            public TextureHandle clearCoatMask;
            //public TextureHandle debugTexture;
        }

        TextureHandle RenderSSR(    RenderGraph     renderGraph,
                                    HDCamera        hdCamera,
                                    TextureHandle   normalBuffer,
                                    TextureHandle   motionVectorsBuffer,
                                    TextureHandle   depthPyramid,
                                    TextureHandle   stencilBuffer,
                                    TextureHandle   clearCoatMask)
        {
            var ssrBlackTexture = renderGraph.ImportTexture(TextureXR.GetBlackTexture(), HDShaderIDs._SsrLightingTexture);

            if (!hdCamera.IsSSREnabled())
                return ssrBlackTexture;

            TextureHandle result;

            // TODO RENDERGRAPH
            //var settings = hdCamera.volumeStack.GetComponent<ScreenSpaceReflection>();
            //bool usesRaytracedReflections = hdCamera.frameSettings.IsEnabled(FrameSettingsField.RayTracing) && settings.rayTracing.value;
            //if (usesRaytracedReflections)
            //{
            //    hdCamera.xr.StartSinglePass(cmd);
            //    RenderRayTracedReflections(hdCamera, cmd, m_SsrLightingTexture, renderContext, m_FrameCount);
            //    hdCamera.xr.StopSinglePass(cmd);
            //}
            //else
            {
                using (var builder = renderGraph.AddRenderPass<RenderSSRPassData>("Render SSR", out var passData))
                {
                    builder.EnableAsyncCompute(hdCamera.frameSettings.SSRRunsAsync());

                    var colorPyramid = renderGraph.ImportTexture(hdCamera.GetPreviousFrameRT((int)HDCameraFrameHistoryType.ColorBufferMipChain));

                    passData.parameters = PrepareSSRParameters(hdCamera, m_DepthBufferMipChainInfo);
                    passData.depthPyramid = builder.ReadTexture(depthPyramid);
                    passData.colorPyramid = builder.ReadTexture(colorPyramid);
                    passData.stencilBuffer = builder.ReadTexture(stencilBuffer);
                    passData.clearCoatMask = builder.ReadTexture(clearCoatMask);

                    builder.ReadTexture(normalBuffer);
                    builder.ReadTexture(motionVectorsBuffer);

                    // In practice, these textures are sparse (mostly black). Therefore, clearing them is fast (due to CMASK),
                    // and much faster than fully overwriting them from within SSR shaders.
                    passData.hitPointsTexture = builder.WriteTexture(renderGraph.CreateTexture(new TextureDesc(Vector2.one, true, true)
                        { colorFormat = GraphicsFormat.R16G16_UNorm, clearBuffer = true, clearColor = Color.clear, enableRandomWrite = true, name = "SSR_Hit_Point_Texture" }));
                    passData.lightingTexture = builder.WriteTexture(renderGraph.CreateTexture(new TextureDesc(Vector2.one, true, true)
                        { colorFormat = GraphicsFormat.R16G16B16A16_SFloat, clearBuffer = true, clearColor = Color.clear, enableRandomWrite = true, name = "SSR_Lighting_Texture" }, HDShaderIDs._SsrLightingTexture));
                    //passData.hitPointsTexture = builder.WriteTexture(renderGraph.CreateTexture(new TextureDesc(Vector2.one, true, true)
                    //    { colorFormat = GraphicsFormat.ARGBFloat, clearBuffer = true, clearColor = Color.clear, enableRandomWrite = true, name = "SSR_Debug_Texture" }));

                    builder.SetRenderFunc(
                    (RenderSSRPassData data, RenderGraphContext context) =>
                    {
                        var res = context.resources;
                        RenderSSR(data.parameters,
                                    res.GetTexture(data.depthPyramid),
                                    res.GetTexture(data.hitPointsTexture),
                                    res.GetTexture(data.stencilBuffer),
                                    res.GetTexture(data.clearCoatMask),
                                    res.GetTexture(data.colorPyramid),
                                    res.GetTexture(data.lightingTexture),
                                    context.cmd, context.renderContext);
                    });

                    result = passData.lightingTexture;
                }

                if (!hdCamera.colorPyramidHistoryIsValid)
                {
                    hdCamera.colorPyramidHistoryIsValid = true; // For the next frame...
                    result = ssrBlackTexture;
                }
            }

            // TODO RENDERGRAPH
            //cmd.SetGlobalInt(HDShaderIDs._UseRayTracedReflections, usesRaytracedReflections ? 1 : 0);

            PushFullScreenDebugTexture(renderGraph, result, FullScreenDebugMode.ScreenSpaceReflections);
            return result;
        }

        class RenderContactShadowPassData
        {
            public ContactShadowsParameters     parameters;
            public LightLoopLightData           lightLoopLightData;
            public TileAndClusterData           tileAndClusterData;
            public TextureHandle                depthTexture;
            public TextureHandle                contactShadowsTexture;
            public HDShadowManager              shadowManager;
        }

        TextureHandle RenderContactShadows(RenderGraph renderGraph, HDCamera hdCamera, TextureHandle depthTexture, int firstMipOffsetY)
        {
            if (!WillRenderContactShadow())
                return renderGraph.ImportTexture(TextureXR.GetClearTexture(), HDShaderIDs._ContactShadowTexture);

            TextureHandle result;
            using (var builder = renderGraph.AddRenderPass<RenderContactShadowPassData>("Contact Shadows", out var passData))
            {
                builder.EnableAsyncCompute(hdCamera.frameSettings.ContactShadowsRunAsync());

                // Avoid garbage when visualizing contact shadows.
                bool clearBuffer = m_CurrentDebugDisplaySettings.data.fullScreenDebugMode == FullScreenDebugMode.ContactShadows;

                passData.parameters = PrepareContactShadowsParameters(hdCamera, firstMipOffsetY);
                passData.lightLoopLightData = m_LightLoopLightData;
                passData.tileAndClusterData = m_TileAndClusterData;
                passData.depthTexture = builder.ReadTexture(depthTexture);
                passData.shadowManager = m_ShadowManager;
                passData.contactShadowsTexture = builder.WriteTexture(renderGraph.CreateTexture(new TextureDesc(Vector2.one, true, true)
                    { colorFormat = GraphicsFormat.R32_UInt, enableRandomWrite = true, clearBuffer = clearBuffer, clearColor = Color.clear, name = "ContactShadowsBuffer" }, HDShaderIDs._ContactShadowTexture));

                result = passData.contactShadowsTexture;

                builder.SetRenderFunc(
                (RenderContactShadowPassData data, RenderGraphContext context) =>
                {
                    var res = context.resources;
                    data.shadowManager.PushGlobalParameters(context.cmd);

                    RenderContactShadows(data.parameters, res.GetTexture(data.contactShadowsTexture), res.GetTexture(data.depthTexture), data.lightLoopLightData, data.tileAndClusterData, context.cmd);
                });
            }

            PushFullScreenDebugTexture(renderGraph, result, FullScreenDebugMode.ContactShadows);
            return result;
        }

        class VolumeVoxelizationPassData
        {
            public VolumeVoxelizationParameters parameters;
            public TextureHandle                densityBuffer;
            public ComputeBuffer                visibleVolumeBoundsBuffer;
            public ComputeBuffer                visibleVolumeDataBuffer;
            public ComputeBuffer                bigTileLightListBuffer;
        }

        TextureHandle VolumeVoxelizationPass(   RenderGraph     renderGraph,
                                                HDCamera        hdCamera,
                                                ComputeBuffer   visibleVolumeBoundsBuffer,
                                                ComputeBuffer   visibleVolumeDataBuffer,
                                                ComputeBuffer   bigTileLightListBuffer,
                                                int             frameIndex)
        {
            if (Fog.IsVolumetricFogEnabled(hdCamera))
            {
                using (var builder = renderGraph.AddRenderPass<VolumeVoxelizationPassData>("Volume Voxelization", out var passData))
                {
                    builder.EnableAsyncCompute(hdCamera.frameSettings.VolumeVoxelizationRunsAsync());

                    passData.parameters = PrepareVolumeVoxelizationParameters(hdCamera, frameIndex);
                    passData.visibleVolumeBoundsBuffer = visibleVolumeBoundsBuffer;
                    passData.visibleVolumeDataBuffer = visibleVolumeDataBuffer;
                    passData.bigTileLightListBuffer = bigTileLightListBuffer;
                    passData.densityBuffer = builder.WriteTexture(renderGraph.CreateTexture(new TextureDesc(ComputeVBufferResolutionXY, false, false)
                    {
                        dimension = TextureDimension.Tex3D,
                        colorFormat = GraphicsFormat.R16G16B16A16_SFloat, // 8888_sRGB is not precise enough
                        enableRandomWrite = true,
                        slices = ComputeVBufferSliceCount(volumetricLightingPreset),
                        /* useDynamicScale: true, // <- TODO ,*/
                        name = "VBufferDensity"
                    }));

                    builder.SetRenderFunc(
                    (VolumeVoxelizationPassData data, RenderGraphContext ctx) =>
                    {
                        VolumeVoxelizationPass(data.parameters,
                                                ctx.resources.GetTexture(data.densityBuffer),
                                                data.visibleVolumeBoundsBuffer,
                                                data.visibleVolumeDataBuffer,
                                                data.bigTileLightListBuffer,
                                                ctx.cmd);
                    });

                    return passData.densityBuffer;
                }
            }
            return new TextureHandle();
        }

        class VolumetricLightingPassData
        {
            public VolumetricLightingParameters parameters;
            public TextureHandle                densityBuffer;
            public TextureHandle                lightingBuffer;
            public TextureHandle                historyBuffer;
            public TextureHandle                feedbackBuffer;
            public ComputeBuffer                bigTileLightListBuffer;
        }

        TextureHandle VolumetricLightingPass(RenderGraph renderGraph, HDCamera hdCamera, TextureHandle densityBuffer, ComputeBuffer bigTileLightListBuffer, ShadowResult shadowResult, int frameIndex)
        {
            if (Fog.IsVolumetricFogEnabled(hdCamera))
            {
                var parameters = PrepareVolumetricLightingParameters(hdCamera, frameIndex);

                using (var builder = renderGraph.AddRenderPass<VolumetricLightingPassData>("Volumetric Lighting", out var passData))
                {
                    //builder.EnableAsyncCompute(hdCamera.frameSettings.VolumetricLightingRunsAsync());

                    passData.parameters = parameters;
                    passData.bigTileLightListBuffer = bigTileLightListBuffer;
                    passData.densityBuffer = builder.ReadTexture(densityBuffer);
                    passData.lightingBuffer = builder.WriteTexture(renderGraph.CreateTexture(new TextureDesc(ComputeVBufferResolutionXY, false, false)
                    {
                        dimension = TextureDimension.Tex3D,
                        colorFormat = GraphicsFormat.R16G16B16A16_SFloat, // 8888_sRGB is not precise enough
                        enableRandomWrite = true,
                        slices = ComputeVBufferSliceCount(volumetricLightingPreset),
                        /* useDynamicScale: true, // <- TODO ,*/
                        name = "VBufferIntegral"
                    }, HDShaderIDs._VBufferLighting));
                    if (passData.parameters.enableReprojection)
                    {
                        passData.historyBuffer = builder.ReadTexture(renderGraph.ImportTexture(hdCamera.GetPreviousFrameRT((int)HDCameraFrameHistoryType.VolumetricLighting)));
                        passData.feedbackBuffer = builder.WriteTexture(renderGraph.ImportTexture(hdCamera.GetCurrentFrameRT((int)HDCameraFrameHistoryType.VolumetricLighting)));
                    }

                    HDShadowManager.ReadShadowResult(shadowResult, builder);

                    builder.SetRenderFunc(
                    (VolumetricLightingPassData data, RenderGraphContext ctx) =>
                    {
                        RTHandle densityBufferRT = ctx.resources.GetTexture(data.densityBuffer);
                        RTHandle lightinBufferRT = ctx.resources.GetTexture(data.lightingBuffer);
                        VolumetricLightingPass( data.parameters,
                                                densityBufferRT,
                                                lightinBufferRT,
                                                data.parameters.enableReprojection ? ctx.resources.GetTexture(data.historyBuffer) : null,
                                                data.parameters.enableReprojection ? ctx.resources.GetTexture(data.feedbackBuffer) : null,
                                                data.bigTileLightListBuffer,
                                                ctx.cmd);

                        if (data.parameters.filterVolume)
                            FilterVolumetricLighting(data.parameters, densityBufferRT, lightinBufferRT, ctx.cmd);
                    });

                    if (parameters.enableReprojection)
                        hdCamera.volumetricHistoryIsValid = true; // For the next frame..

                    return passData.lightingBuffer;
                }
            }

            return renderGraph.ImportTexture(HDUtils.clearTexture3DRTH);
        }
    }
}<|MERGE_RESOLUTION|>--- conflicted
+++ resolved
@@ -109,16 +109,10 @@
                 builder.SetRenderFunc(
                 (PushGlobalCameraParamPassData data, RenderGraphContext context) =>
                 {
-<<<<<<< HEAD
                     data.hdCamera.UpdateShaderVariablesGlobalCB(ref data.globalCB, data.frameCount);
-                    ConstantBuffer<ShaderVariablesGlobal>.PushGlobal(context.cmd, data.globalCB, HDShaderIDs._ShaderVariablesGlobal);
+                    ConstantBuffer.PushGlobal(context.cmd, data.globalCB, HDShaderIDs._ShaderVariablesGlobal);
                     data.hdCamera.UpdateShaderVariablesXRCB(ref data.xrCB);
-                    ConstantBuffer<ShaderVariablesXR>.PushGlobal(context.cmd, data.xrCB, HDShaderIDs._ShaderVariablesXR);
-=======
-                    data.hdCamera.UpdateShaderVariableGlobalCB(ref data.globalCB, data.frameCount);
-                    data.hdCamera.SetupGlobalParams(context.cmd, data.frameCount);
-                    ConstantBuffer.PushGlobal(context.cmd, data.globalCB, HDShaderIDs._ShaderVariablesGlobal);
->>>>>>> bdc853f0
+                    ConstantBuffer.PushGlobal(context.cmd, data.xrCB, HDShaderIDs._ShaderVariablesXR);
                 });
             }
         }
