--- conflicted
+++ resolved
@@ -134,10 +134,7 @@
             set => m_Version = value;
         }
 
-<<<<<<< HEAD
-        internal void ExecuteInternal(ScriptableRenderContext renderContext, CommandBuffer cmd, HDCameraInfo hdCamera, CullingResults cullingResult, SharedRTManager rtManager, RenderTargets targets, CustomPassVolume owner)
-=======
-        internal bool WillBeExecuted(HDCamera hdCamera)
+        internal bool WillBeExecuted(HDCameraInfo hdCamera)
         {
             if (!enabled)
                 return false;
@@ -148,8 +145,7 @@
             return true;
         }
 
-        internal void ExecuteInternal(ScriptableRenderContext renderContext, CommandBuffer cmd, HDCamera hdCamera, CullingResults cullingResult, SharedRTManager rtManager, RenderTargets targets, CustomPassVolume owner)
->>>>>>> fcc84f92
+        internal void ExecuteInternal(ScriptableRenderContext renderContext, CommandBuffer cmd, HDCameraInfo hdCamera, CullingResults cullingResult, SharedRTManager rtManager, RenderTargets targets, CustomPassVolume owner)
         {
             this.owner = owner;
             this.currentRTManager = rtManager;
