using System;
using UnityEngine.Experimental.Rendering;

namespace UnityEngine.Rendering.HighDefinition
{
    // RenderPipelineSettings define settings that can't be change during runtime. It is equivalent to the GraphicsSettings of Unity (Tiers + shader variant removal).
    // This allow to allocate resource or not for a given feature.
    // FrameSettings control within a frame what is enable or not(enableShadow, enableDistortion...).
    // HDRenderPipelineAsset reference the current RenderPipelineSettings used, there is one per supported platform(Currently this feature is not implemented and only one GlobalFrameSettings is available).
    // A Camera with HDAdditionalData has one FrameSettings that configures how it will render. For example a camera used for reflection will disable distortion and post-process.
    // Additionally, on a Camera there is another FrameSettings called ActiveFrameSettings that is created on the fly based on FrameSettings and allows modifications for debugging purpose at runtime without being serialized on disk.
    // The ActiveFrameSettings is registered in the debug windows at the creation of the camera.
    // A Camera with HDAdditionalData has a RenderPath that defines if it uses a "Default" FrameSettings, a preset of FrameSettings or a custom one.
    // HDRenderPipelineAsset contains a "Default" FrameSettings that can be referenced by any camera with RenderPath.Defaut or when the camera doesn't have HDAdditionalData like the camera of the Editor.
    // It also contains a DefaultActiveFrameSettings

    // RenderPipelineSettings represents settings that are immutable at runtime.
    // There is a dedicated RenderPipelineSettings for each platform
    [Serializable]
    public struct RenderPipelineSettings
    {
        public enum SupportedLitShaderMode
        {
            ForwardOnly = 1 << 0,
            DeferredOnly = 1 << 1,
            Both = ForwardOnly | DeferredOnly
        }

        public enum RaytracingTier
        {
            Tier1 = 1 << 0,
            Tier2 = 1 << 1
        }

        public enum ColorBufferFormat
        {
            R11G11B10 = GraphicsFormat.B10G11R11_UFloatPack32,
            R16G16B16A16 = GraphicsFormat.R16G16B16A16_SFloat
        }

        /// <summary>Default RenderPipelineSettings</summary>
        public static readonly RenderPipelineSettings @default = new RenderPipelineSettings()
        {
            supportShadowMask = true,
            supportSSAO = true,
            supportSubsurfaceScattering = true,
            supportVolumetrics = true,
            supportDistortion = true,
            supportTransparentBackface = true,
            supportTransparentDepthPrepass = true,
            supportTransparentDepthPostpass = true,
            colorBufferFormat = ColorBufferFormat.R11G11B10,
            supportedLitShaderMode = SupportedLitShaderMode.DeferredOnly,
            supportDecals = true,
            msaaSampleCount = MSAASamples.None,
            supportMotionVectors = true,
            supportRuntimeDebugDisplay = true,
            supportDitheringCrossFade = true,
            supportTerrainHole = false,
            lightLoopSettings = GlobalLightLoopSettings.@default,
            hdShadowInitParams = HDShadowInitParameters.@default,
            decalSettings = GlobalDecalSettings.@default,
            postProcessSettings = GlobalPostProcessSettings.@default,
            dynamicResolutionSettings = GlobalDynamicResolutionSettings.@default,
            lowresTransparentSettings = GlobalLowResolutionTransparencySettings.@default,
<<<<<<< HEAD
            postProcessQualitySettings = GlobalPostProcessingQualitySettings.@default,
=======
            xrSettings = GlobalXRSettings.@default,
>>>>>>> 158a5376
            supportRayTracing = false,
            supportedRaytracingTier = RaytracingTier.Tier2,
        };

        // Lighting
        public bool supportShadowMask;
        public bool supportSSR;
        public bool supportSSAO;
        public bool supportSubsurfaceScattering;
        public bool increaseSssSampleCount;
        public bool supportVolumetrics;
        public bool increaseResolutionOfVolumetrics;
        public bool supportLightLayers;
        public bool supportDistortion;
        public bool supportTransparentBackface;
        public bool supportTransparentDepthPrepass;
        public bool supportTransparentDepthPostpass;
        public ColorBufferFormat colorBufferFormat;
        public SupportedLitShaderMode supportedLitShaderMode;

        // Engine
        public bool supportDecals;

        public MSAASamples msaaSampleCount;
        public bool supportMSAA
        {
            get
            {
                return msaaSampleCount != MSAASamples.None;
            }
        }

        public bool supportMotionVectors;
        public bool supportRuntimeDebugDisplay;
        public bool supportDitheringCrossFade;
        public bool supportTerrainHole;
        public bool supportRayTracing;
        public RaytracingTier supportedRaytracingTier;

        public GlobalLightLoopSettings lightLoopSettings;
        public HDShadowInitParameters hdShadowInitParams;
        public GlobalDecalSettings decalSettings;
        public GlobalPostProcessSettings postProcessSettings;
        public GlobalDynamicResolutionSettings dynamicResolutionSettings;
        public GlobalLowResolutionTransparencySettings lowresTransparentSettings;
<<<<<<< HEAD
        public GlobalPostProcessingQualitySettings postProcessQualitySettings;
=======
        public GlobalXRSettings xrSettings;
>>>>>>> 158a5376
    }
}<|MERGE_RESOLUTION|>--- conflicted
+++ resolved
@@ -63,11 +63,8 @@
             postProcessSettings = GlobalPostProcessSettings.@default,
             dynamicResolutionSettings = GlobalDynamicResolutionSettings.@default,
             lowresTransparentSettings = GlobalLowResolutionTransparencySettings.@default,
-<<<<<<< HEAD
+            xrSettings = GlobalXRSettings.@default,
             postProcessQualitySettings = GlobalPostProcessingQualitySettings.@default,
-=======
-            xrSettings = GlobalXRSettings.@default,
->>>>>>> 158a5376
             supportRayTracing = false,
             supportedRaytracingTier = RaytracingTier.Tier2,
         };
@@ -113,10 +110,7 @@
         public GlobalPostProcessSettings postProcessSettings;
         public GlobalDynamicResolutionSettings dynamicResolutionSettings;
         public GlobalLowResolutionTransparencySettings lowresTransparentSettings;
-<<<<<<< HEAD
+        public GlobalXRSettings xrSettings;
         public GlobalPostProcessingQualitySettings postProcessQualitySettings;
-=======
-        public GlobalXRSettings xrSettings;
->>>>>>> 158a5376
     }
 }