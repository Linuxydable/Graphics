--- conflicted
+++ resolved
@@ -66,13 +66,9 @@
             // Inject the ray generation data
             cmd.SetGlobalFloat(HDShaderIDs._RaytracingRayBias, rtSettings.rayBias.value);
             cmd.SetGlobalFloat(HDShaderIDs._RaytracingRayMaxLength, settings.rayLength.value);
-<<<<<<< HEAD
-            cmd.SetRayTracingIntParams(reflectionShader, HDShaderIDs._RaytracingNumSamples, settings.sampleCount.value);
-=======
             cmd.SetGlobalInt(HDShaderIDs._RaytracingNumSamples, settings.sampleCount.value);
             int frameIndex = RayTracingFrameIndex(hdCamera);
             cmd.SetGlobalInt(HDShaderIDs._RaytracingFrameIndex, frameIndex);
->>>>>>> 57b5df01
 
             // Inject the ray-tracing sampling data
             blueNoise.BindDitheredRNGData8SPP(cmd);
@@ -207,13 +203,10 @@
                 cmd.SetGlobalFloat(HDShaderIDs._RaytracingReflectionMinSmoothness, settings.minSmoothness.value);
                 cmd.SetGlobalInt(HDShaderIDs._RaytracingIncludeSky, settings.reflectSky.value ? 1 : 0);
 
-<<<<<<< HEAD
-=======
                 // Bind the sampling data
                 int frameIndex = RayTracingFrameIndex(hdCamera);
                 cmd.SetGlobalInt(HDShaderIDs._RaytracingFrameIndex, frameIndex);
 
->>>>>>> 57b5df01
                 // Bind the output buffers
                 cmd.SetComputeTextureParam(reflectionShaderCS, currentKernel, HDShaderIDs._RaytracingDirectionBuffer, intermediateBuffer1);
 
