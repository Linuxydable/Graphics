--- conflicted
+++ resolved
@@ -93,12 +93,7 @@
                 cmd.SetRayTracingTextureParam(forwardShader, HDShaderIDs._RayCountTexture, rayCountManager.GetRayCountTexture());
 
                 // LightLoop data
-<<<<<<< HEAD
-                cmd.SetGlobalBuffer(HDShaderIDs._RaytracingLightCluster, lightCluster.GetCluster());
-                cmd.SetGlobalBuffer(HDShaderIDs._LightDatasRT, lightCluster.GetLightDatas());
-=======
                 lightCluster.BindLightClusterData(cmd);
->>>>>>> 9cf925e0
 
                 // Note: Just in case, we rebind the directional light data (in case they were not)
                 cmd.SetGlobalBuffer(HDShaderIDs._DirectionalLightDatas, m_LightLoopLightData.directionalLightData);
