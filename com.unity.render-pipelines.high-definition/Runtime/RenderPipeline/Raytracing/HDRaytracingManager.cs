--- conflicted
+++ resolved
@@ -108,7 +108,7 @@
             // Allocate the direction and instance buffers
             m_RayTracingDirectionBuffer = RTHandles.Alloc(Vector2.one, TextureXR.slices, colorFormat: GraphicsFormat.R16G16B16A16_SFloat, dimension: TextureXR.dimension, enableRandomWrite: true, useDynamicScale: true,useMipMap: false, name: "RaytracingDirectionBuffer");
             m_RayTracingDistanceBuffer = RTHandles.Alloc(Vector2.one, TextureXR.slices, colorFormat: GraphicsFormat.R32_SFloat, dimension: TextureXR.dimension, enableRandomWrite: true, useDynamicScale: true, useMipMap: false, name: "RaytracingDistanceBuffer");
-        
+
             // Allocate the intermediate buffers
             m_RayTracingIntermediateBufferR0 = RTHandles.Alloc(Vector2.one, TextureXR.slices, colorFormat: GraphicsFormat.R8_SNorm, dimension: TextureXR.dimension, enableRandomWrite: true, useDynamicScale: true, useMipMap: false, name: "RayTracingIntermediateBufferR0");
             m_RayTracingIntermediateBufferRG0 = RTHandles.Alloc(Vector2.one, TextureXR.slices, colorFormat: GraphicsFormat.R16G16_SFloat, dimension: TextureXR.dimension, enableRandomWrite: true, useDynamicScale: true, useMipMap: false, name: "RayTracingIntermediateBufferRG0");
@@ -486,10 +486,6 @@
 #endif
             ;
         }
-<<<<<<< HEAD
-
-=======
->>>>>>> 63970e18
 
         internal BlueNoise GetBlueNoiseManager()
         {
