--- conflicted
+++ resolved
@@ -145,10 +145,11 @@
                 // At this point in forward all objects have been rendered to the prepass (depth/normal/motion vectors) so we can resolve them
                 ResolvePrepassBuffers(renderGraph, hdCamera, ref result);
 
-<<<<<<< HEAD
-                RenderDecals(renderGraph, hdCamera, ref result, cullingResults);
+                RenderDBuffer(renderGraph, hdCamera, ref result, cullingResults);
 
                 RenderGBuffer(renderGraph, sssBuffer, ref result, cullingResults, hdCamera);
+
+                DecalNormalPatch(renderGraph, hdCamera, ref result);
 
                 // TODO RENDERGRAPH
                 //// After Depth and Normals/roughness including decals
@@ -172,36 +173,6 @@
                 // TODO RENDERGRAPH
                 //RenderTransparencyOverdraw(cullingResults, hdCamera, renderContext, cmd);
 
-=======
-                RenderDBuffer(renderGraph, hdCamera, ref result, cullingResults);
-
-                RenderGBuffer(renderGraph, sssBuffer, ref result, cullingResults, hdCamera);
-
-                DecalNormalPatch(renderGraph, hdCamera, ref result);
-
-                // TODO RENDERGRAPH
-                //// After Depth and Normals/roughness including decals
-                //RenderCustomPass(renderContext, cmd, hdCamera, customPassCullingResults, CustomPassInjectionPoint.AfterOpaqueDepthAndNormal);
-
-                // In both forward and deferred, everything opaque should have been rendered at this point so we can safely copy the depth buffer for later processing.
-                GenerateDepthPyramid(renderGraph, hdCamera, ref result);
-
-                // TODO RENDERGRAPH
-                //// Send all the geometry graphics buffer to client systems if required (must be done after the pyramid and before the transparent depth pre-pass)
-                //SendGeometryGraphicsBuffers(cmd, hdCamera);
-
-                if (renderMotionVectorAfterGBuffer)
-                {
-                    // See the call RenderObjectsMotionVectors() above and comment
-                    RenderObjectsMotionVectors(renderGraph, cullingResults, hdCamera, result);
-                }
-
-                RenderCameraMotionVectors(renderGraph, hdCamera, result.depthPyramidTexture, result.resolvedMotionVectorsBuffer);
-
-                // TODO RENDERGRAPH
-                //RenderTransparencyOverdraw(cullingResults, hdCamera, renderContext, cmd);
-
->>>>>>> c4177090
                 ResolveStencilBufferIfNeeded(renderGraph, hdCamera, ref result);
             }
 
@@ -289,10 +260,7 @@
                                     , data.hasDepthOnlyPrepass
                                     , useRayTracing ? context.resources.GetRendererList(data.renderListRayTracingOpaque) : new RendererList()
                                     , useRayTracing ? context.resources.GetRendererList(data.renderListRayTracingTransparent) : new RendererList()
-<<<<<<< HEAD
-=======
                                     , data.renderRayTracingPrepass
->>>>>>> c4177090
                                     );
                 });
             }
@@ -539,21 +507,6 @@
                 builder.SetRenderFunc(
                 (ResolveStencilPassData data, RenderGraphContext context) =>
                 {
-<<<<<<< HEAD
-                    passData.inputDepth = output.depthBuffer;
-                    passData.outputStencil = builder.WriteTexture(renderGraph.CreateTexture(new TextureDesc(Vector2.one, true, true) { colorFormat = GraphicsFormat.R8G8_UInt, name = "StencilBufferResolved" }));
-                    builder.SetRenderFunc(
-                       (ResolveStencilPassData data, RenderGraphContext context) =>
-                       {
-                           var res = context.resources;
-                           ResolveStencilBufferIfNeeded(hdCamera,
-                               res.GetTexture(data.inputDepth),
-                               res.GetTexture(data.outputStencil),
-                               context.cmd);
-                       }
-                    );
-                    output.stencilBuffer = passData.outputStencil;
-=======
                     var res = context.resources;
                     BuildCoarseStencilAndResolveIfNeeded(hdCamera,
                         res.GetTexture(data.inputDepth),
@@ -563,7 +516,6 @@
                 }
                 );
                 bool isMSAAEnabled = hdCamera.frameSettings.IsEnabled(FrameSettingsField.MSAA);
-
                 if (isMSAAEnabled)
                 {
                     output.stencilBuffer = passData.resolvedStencil;
@@ -571,12 +523,7 @@
                 else
                 {
                     output.stencilBuffer = output.depthBuffer;
->>>>>>> c4177090
-                }
-            }
-            else
-            {
-                output.stencilBuffer = output.depthBuffer;
+                }
             }
         }
 
