%YAML 1.1
%TAG !u! tag:unity3d.com,2011:
--- !u!114 &11400000
MonoBehaviour:
  m_ObjectHideFlags: 0
  m_CorrespondingSourceObject: {fileID: 0}
  m_PrefabInstance: {fileID: 0}
  m_PrefabAsset: {fileID: 0}
  m_GameObject: {fileID: 0}
  m_Enabled: 1
  m_EditorHideFlags: 0
  m_Script: {fileID: 11500000, guid: 8b6f86e1523e69a4282e92d393be89a4, type: 3}
  m_Name: HDRenderPipelineResources
  m_EditorClassIdentifier:
  m_Version: 4
  shaders:
    defaultPS: {fileID: 4800000, guid: 6e4ae4064600d784cac1e41a9e6f2e59, type: 3}
    debugDisplayLatlongPS: {fileID: 4800000, guid: c1d1d149a043a5349ba367da6c2051ba,
      type: 3}
    debugViewMaterialGBufferPS: {fileID: 4800000, guid: 439949ea1bfa91b4ba0d04269fcde33d,
      type: 3}
    debugViewTilesPS: {fileID: 4800000, guid: c7c2bd17b06ceb4468e14081aaf1b96f, type: 3}
    debugFullScreenPS: {fileID: 4800000, guid: e874aca2df8300a488258738c31f85cf, type: 3}
    debugColorPickerPS: {fileID: 4800000, guid: 8137b807709e178498f22ed710864bb0,
      type: 3}
    debugLightVolumePS: {fileID: 4800000, guid: 8e706c0e71fcec34a8f5c9713e5e2943,
      type: 3}
    debugLightVolumeCS: {fileID: 7200000, guid: f5d5d21faef5cf445ac2c5d8ff9c4184,
      type: 3}
    deferredPS: {fileID: 4800000, guid: 00dd221e34a6ab349a1196b0f2fab693, type: 3}
    colorPyramidPS: {fileID: 4800000, guid: 2fcfb8d92f45e4549b3f0bad5d0654bf, type: 3}
    depthPyramidCS: {fileID: 7200000, guid: 64a553bb564274041906f78ffba955e4, type: 3}
    copyChannelCS: {fileID: 7200000, guid: a4d45eda75e8e474dbe24a31f741f3b4, type: 3}
    screenSpaceReflectionsCS: {fileID: 7200000, guid: d1de9ac7d9016204da289affe9677942,
      type: 3}
    applyDistortionPS: {fileID: 4800000, guid: 02ae56f4306413c4a96dcf005cde1971, type: 3}
    clearDispatchIndirectCS: {fileID: 7200000, guid: fc1f553acb80a6446a32d33e403d0656,
      type: 3}
    clearLightListsCS: {fileID: 7200000, guid: 743eb3491795b9545955695d591195a1, type: 3}
    buildDispatchIndirectCS: {fileID: 7200000, guid: 4eb1b418be7044c40bb5200496c50f14,
      type: 3}
    buildScreenAABBCS: {fileID: 7200000, guid: 728dce960f8a9c44bbc3abb3b851d8f6, type: 3}
    buildPerTileLightListCS: {fileID: 7200000, guid: 65af3444cbf4b3747a4dead7ee00cfee,
      type: 3}
    buildPerBigTileLightListCS: {fileID: 7200000, guid: 5ee1f9d6e09abe045b2f5e0b784b9072,
      type: 3}
    buildPerVoxelLightListCS: {fileID: 7200000, guid: 0bb1b7e0ddcd5c44baf3ddc7456eb196,
      type: 3}
    buildMaterialFlagsCS: {fileID: 7200000, guid: fb3eda953cd6e634e877fb777be2cd08,
      type: 3}
    deferredCS: {fileID: 7200000, guid: 0b64f79746d2daf4198eaf6eab9af259, type: 3}
    contactShadowCS: {fileID: 7200000, guid: 3e6900e06dc185a4380af4dacb4db0a4, type: 3}
    volumeVoxelizationCS: {fileID: 7200000, guid: c20b371db720da244b73830ec74a343a,
      type: 3}
    volumetricLightingCS: {fileID: 7200000, guid: b4901a10df2d1e24282725e9fbc77c97,
      type: 3}
    deferredTilePS: {fileID: 4800000, guid: dedaf4ea0d134ca4aad1d95a558c46e5, type: 3}
    screenSpaceShadowPS: {fileID: 4800000, guid: bfa43a48695613b4ea19c58858ae1a61,
      type: 3}
    subsurfaceScatteringCS: {fileID: 7200000, guid: b06a7993621def248addd55d0fe931b1,
      type: 3}
    combineLightingPS: {fileID: 4800000, guid: 2e37131331fbdca449b1a2bc47a639ca, type: 3}
    cameraMotionVectorsPS: {fileID: 4800000, guid: 035941b63024d1943af48811c1db20d9,
      type: 3}
    copyStencilBufferPS: {fileID: 4800000, guid: 3d1574f1cdfa0ce4995f9bc79ed7f8ec,
      type: 3}
    copyDepthBufferPS: {fileID: 4800000, guid: 42dfcc8fe803ece4096c58630689982f, type: 3}
    blitPS: {fileID: 4800000, guid: 370f7a9cc4e362d488af024d371091e8, type: 3}
    downsampleDepthPS: {fileID: 4800000, guid: 67d6171b0acc6554aad48c845ec7e67f, type: 3}
    upsampleTransparentPS: {fileID: 4800000, guid: 2ad7ce40f0dbaf64dadef1f58d8524d3,
      type: 3}
    resolveStencilCS: {fileID: 7200000, guid: 65b89cac5f286b043a31bf8041776ee7, type: 3}
    blitCubemapPS: {fileID: 4800000, guid: d05913e251bed7a4992c921c62e1b647, type: 3}
    buildProbabilityTablesCS: {fileID: 7200000, guid: b9f26cf340afe9145a699753531b2a4c,
      type: 3}
    computeGgxIblSampleDataCS: {fileID: 7200000, guid: 764a24bb47ef5ba4781d9ae82ca07445,
      type: 3}
    GGXConvolvePS: {fileID: 4800000, guid: 123ed592ad5c2494b8aed301fd609e7b, type: 3}
    charlieConvolvePS: {fileID: 4800000, guid: 5685fd17e71045e4ca9fefca38a7c177, type: 3}
    opaqueAtmosphericScatteringPS: {fileID: 4800000, guid: 32f724728cf19904291226f239ec16f0,
      type: 3}
    hdriSkyPS: {fileID: 4800000, guid: 9bd32a6ece529fd4f9408b8d7e00c10d, type: 3}
    integrateHdriSkyPS: {fileID: 4800000, guid: 48db2705cf2856d4e893eb30a6892d1b,
      type: 3}
    skyboxCubemapPS: {fileID: 103, guid: 0000000000000000f000000000000000, type: 0}
    gradientSkyPS: {fileID: 4800000, guid: 2b5d4f1b26f03dc4a873b093e0c4adb1, type: 3}
    ambientProbeConvolutionCS: {fileID: 7200000, guid: 6d048f7b1bd45e840b4e79ec92639fa8,
      type: 3}
    groundIrradiancePrecomputationCS: {fileID: 7200000, guid: eb6ae6f326207ee4d987a3e5adddf63a,
      type: 3}
    inScatteredRadiancePrecomputationCS: {fileID: 7200000, guid: 70c69d514688f8545855680760d77418,
      type: 3}
    physicallyBasedSkyPS: {fileID: 4800000, guid: a06934a4863e778498be65d8f865b7a4,
      type: 3}
    preIntegratedFGD_GGXDisneyDiffusePS: {fileID: 4800000, guid: 123f13d52852ef547b2962de4bd9eaad,
      type: 3}
    preIntegratedFGD_CharlieFabricLambertPS: {fileID: 4800000, guid: 3b3bf235775cf8b4baae7f3306787ab0,
      type: 3}
    preIntegratedFGD_WardPS: {fileID: 4800000, guid: d279c46a545b0af4f9f0c4fa82cd489e,
      type: 3}
    preIntegratedFGD_CookTorrancePS: {fileID: 4800000, guid: a6402c19b020b4a4fb7073aaa2e26aba,
      type: 3}
    encodeBC6HCS: {fileID: 7200000, guid: aa922d239de60304f964e24488559eeb, type: 3}
    cubeToPanoPS: {fileID: 4800000, guid: 595434cc3b6405246b6cd3086d0b6f7d, type: 3}
    blitCubeTextureFacePS: {fileID: 4800000, guid: d850d0a2481878d4bbf17e5126b04163,
      type: 3}
    filterAreaLightCookiesPS: {fileID: 4800000, guid: c243aac96dda5fa40bed693ed5ba02c4,
      type: 3}
    clearUIntTextureCS: {fileID: 7200000, guid: d067ad4b88af51c498875426894aef76,
      type: 3}
    xrMirrorViewPS: {fileID: 4800000, guid: e6255f98cf405eb45ab6f9006cf11e1f, type: 3}
    xrOcclusionMeshPS: {fileID: 4800000, guid: 46a45b32bb110604fb36216b63bcdb81, type: 3}
    shadowClearPS: {fileID: 4800000, guid: e3cab24f27741f44d8af1e94d006267c, type: 3}
    evsmBlurCS: {fileID: 7200000, guid: fb36979473602464fa32deacb9630c08, type: 3}
    debugHDShadowMapPS: {fileID: 4800000, guid: 93d40cc9a6e13994f86f576a624efa18,
      type: 3}
    momentShadowsCS: {fileID: 7200000, guid: 4dea53e2ff15ed0448817c2aa4246e53, type: 3}
    decalNormalBufferPS: {fileID: 4800000, guid: fd532bf1795188c4daaa66ea798b8b0a,
      type: 3}
    decalClearPropertyMaskBufferCS: {fileID: 7200000, guid: 1076a08965d4a91479b72599724f7fd6,
      type: 3}
    GTAOCS: {fileID: 7200000, guid: 6710b06492bd58c4bb8aec0fdc1fced3, type: 3}
    GTAODenoiseCS: {fileID: 7200000, guid: 414b49640e3c719488fae81080e089c5, type: 3}
    GTAOBlurAndUpsample: {fileID: 7200000, guid: 9eb1abde882538a4ea46fa23e49ab9fa,
      type: 3}
    depthValuesPS: {fileID: 4800000, guid: 6e6a4a3dbb788234594aa74f2d6aeb6f, type: 3}
    colorResolvePS: {fileID: 4800000, guid: dd7047092f3c82b40b3a07868f9c4de2, type: 3}
    copyAlphaCS: {fileID: 7200000, guid: c2c7eb6611725264187721ef9df0354b, type: 3}
    nanKillerCS: {fileID: 7200000, guid: 83982f199acf927499576a99abc9bea9, type: 3}
    exposureCS: {fileID: 7200000, guid: 976d7bce54fae534fb9ec67e9c18570c, type: 3}
    uberPostCS: {fileID: 7200000, guid: f1bf52f7c71bffd4f91e6cd90d12a4f7, type: 3}
    lutBuilder3DCS: {fileID: 7200000, guid: 37f2b1b0ecd6f1c439e4c1b4f2fdb524, type: 3}
    depthOfFieldKernelCS: {fileID: 7200000, guid: 7869415cc3e4eaa4d82ac21a752a2780,
      type: 3}
    depthOfFieldCoCCS: {fileID: 7200000, guid: 048b235b54fbfaa4d80ec85ea847d4f8, type: 3}
    depthOfFieldCoCReprojectCS: {fileID: 7200000, guid: 4980decaa3878d6448569489f5fc7931,
      type: 3}
    depthOfFieldDilateCS: {fileID: 7200000, guid: 1c93af4338c0c1b42b92464992eebc10,
      type: 3}
    depthOfFieldMipCS: {fileID: 7200000, guid: d3ef53de069ded64e8377cba6eb951fa, type: 3}
    depthOfFieldMipSafeCS: {fileID: 7200000, guid: 2d24ee7b2c804d947a5c371c12ed46bd,
      type: 3}
    depthOfFieldPrefilterCS: {fileID: 7200000, guid: f2b89d19910854346b792fe7177ce634,
      type: 3}
    depthOfFieldTileMaxCS: {fileID: 7200000, guid: 84f84585ea8a7a849bea4a581adb93a7,
      type: 3}
    depthOfFieldGatherCS: {fileID: 7200000, guid: 486be52dddc4e054fb10a7b9b78788c2,
      type: 3}
    depthOfFieldCombineCS: {fileID: 7200000, guid: c8049ca85c4c7d047ba28f34d800c663,
      type: 3}
    paniniProjectionCS: {fileID: 7200000, guid: 0ddbf72c8fbb6e44b983f470c8384ef6,
      type: 3}
    motionBlurMotionVecPrepCS: {fileID: 7200000, guid: ed9438fa777911d48933402087203b15,
      type: 3}
    motionBlurTileGenCS: {fileID: 7200000, guid: 5ee43b1e23a3bf743b4def192d377762,
      type: 3}
    motionBlurCS: {fileID: 7200000, guid: 2af5c49c7865edb4b823826970ec176a, type: 3}
    bloomPrefilterCS: {fileID: 7200000, guid: 243b24008041aaa4a91800690f63c684, type: 3}
    bloomBlurCS: {fileID: 7200000, guid: 133a68380d324de4ea8d3ff8657b02d8, type: 3}
    bloomUpsampleCS: {fileID: 7200000, guid: 5dbb0ac12cb11f84084b7e5633481bd1, type: 3}
    FXAACS: {fileID: 7200000, guid: 1535d29f35ea86b4282b6ca652002e2a, type: 3}
    finalPassPS: {fileID: 4800000, guid: 5ac9ef0c50282754b93c7692488e7ee7, type: 3}
    clearBlackPS: {fileID: 4800000, guid: 3330c1503ea8c6d4d9408df3f64227eb, type: 3}
    SMAAPS: {fileID: 4800000, guid: 9655f4aa89a469c49aceaceabf9bc77b, type: 3}
    temporalAntialiasingPS: {fileID: 4800000, guid: d22a37b5c800a0040a87b2a58de74e13,
      type: 3}
<<<<<<< HEAD
    VTFeedbackDownsample: {fileID: 7200000, guid: 32d963548086c2c439aeb23a93e9a00a,
=======
    contrastAdaptiveSharpenCS: {fileID: 7200000, guid: 560896aec2f412c48995be35551a4ac6,
>>>>>>> 5ce5ec35
      type: 3}
  textures:
    debugFontTex: {fileID: 2800000, guid: a3ad2df0e49aaa341a3b3a80f93b3f66, type: 3}
    colorGradient: {fileID: 2800000, guid: 4ea52e665573c1644bf05dd9b11fd2a4, type: 3}
    matcapTex: {fileID: 2800000, guid: e655445a13b501944a2641ea144edda5, type: 3}
    blueNoise16LTex:
    - {fileID: 2800000, guid: efa2ea5416a18da46b64f1266464ffc7, type: 3}
    - {fileID: 2800000, guid: 0330b95d1d741fc4281eac4aec9d2eae, type: 3}
    - {fileID: 2800000, guid: 8a51abfa06f36a24e8621796aa6cd4b3, type: 3}
    - {fileID: 2800000, guid: 29f15236a89d7d748abaa25d8f69f614, type: 3}
    - {fileID: 2800000, guid: 6abadf255584bba4c944b1e00436ef03, type: 3}
    - {fileID: 2800000, guid: 979eec7b1833b0441a2cc73bf8db2544, type: 3}
    - {fileID: 2800000, guid: 8f520abb155364c46b0f0748ef34ec0d, type: 3}
    - {fileID: 2800000, guid: 8b7bdf66a62cb51409d47548bb0d542f, type: 3}
    - {fileID: 2800000, guid: fed7135c4936ff947b1477236ec392cd, type: 3}
    - {fileID: 2800000, guid: 3c2108b42cf27e3479d8587367508c6f, type: 3}
    - {fileID: 2800000, guid: b6fa54cec31997445a1b5fd8e2887484, type: 3}
    - {fileID: 2800000, guid: 79f42a2cc0e32614ba4e0fee3e0f88b9, type: 3}
    - {fileID: 2800000, guid: a75de30c08d74744c9e973e42c2e00e5, type: 3}
    - {fileID: 2800000, guid: c6c47a7f59293a847a8471bb74b9a262, type: 3}
    - {fileID: 2800000, guid: 55e474b0d2c992240aed7e3bcbebb78a, type: 3}
    - {fileID: 2800000, guid: b987ab952dc89bc439eebfaf7b977f51, type: 3}
    - {fileID: 2800000, guid: f242013130364874486ad0854d54b5d9, type: 3}
    - {fileID: 2800000, guid: 5e40f3339a0a5be4ea4442562c53575a, type: 3}
    - {fileID: 2800000, guid: 6f6e861d2ff8cd641b424245a18393a0, type: 3}
    - {fileID: 2800000, guid: 96b4b7db9e972c54db03d280a7924fb8, type: 3}
    - {fileID: 2800000, guid: f8c387db83f623d4c875b355974b1398, type: 3}
    - {fileID: 2800000, guid: ba5d54ee870713c41a40c8435ad4fdea, type: 3}
    - {fileID: 2800000, guid: 98de916e94bbf4541981fe7c1bd7008f, type: 3}
    - {fileID: 2800000, guid: e013b0f34384ea242b2366eafe8d66b4, type: 3}
    - {fileID: 2800000, guid: 08e7f74e876f85247ad1104f35322e19, type: 3}
    - {fileID: 2800000, guid: eaed38d1a2336e14b8fd351f65d3eddb, type: 3}
    - {fileID: 2800000, guid: 9b47ce76307ef714d9c08f1f7d37a173, type: 3}
    - {fileID: 2800000, guid: 4cf893d4f07705d40a404330fb6694d5, type: 3}
    - {fileID: 2800000, guid: 4ba6dd9a348fff64aba90f736da533bd, type: 3}
    - {fileID: 2800000, guid: faedd3bf25384dc47b38a94a658e19fc, type: 3}
    - {fileID: 2800000, guid: cb7d595d4b67de146abf1b1f4d45f417, type: 3}
    - {fileID: 2800000, guid: a836cbb14cfefd54a8b9ca37d6aadde6, type: 3}
    blueNoise16RGBTex:
    - {fileID: 2800000, guid: b232903ea527aba4786ab9a725e610e9, type: 3}
    - {fileID: 2800000, guid: fe6c6d7fed228ae4c9034639926613ff, type: 3}
    - {fileID: 2800000, guid: 1dae10311eb6da5428b4247f883f9f0c, type: 3}
    - {fileID: 2800000, guid: 668a0101474cc3149bdf7b69bdaad1eb, type: 3}
    - {fileID: 2800000, guid: a3a352512b3774b44aeeb7414aafce58, type: 3}
    - {fileID: 2800000, guid: f3767acdf061ed14380a360366ffe91c, type: 3}
    - {fileID: 2800000, guid: a0d5f1353077a9d4d9bf0fdfbc07d718, type: 3}
    - {fileID: 2800000, guid: 5a195bcf888979144a5db9a99c43a747, type: 3}
    - {fileID: 2800000, guid: 8d79e4efe64973b4ab5c6e3982b15772, type: 3}
    - {fileID: 2800000, guid: eaf67a58951a945428cb394e81ed3765, type: 3}
    - {fileID: 2800000, guid: 287dda93fa25eea4fbb9f7f5ef014718, type: 3}
    - {fileID: 2800000, guid: 4cb7c602f368c2d44b42c51c353e5b2c, type: 3}
    - {fileID: 2800000, guid: 3fa94aebb9c04c54aa0cebde90c210ff, type: 3}
    - {fileID: 2800000, guid: aa35bbfe9eac94d49bb95cd8804c51a7, type: 3}
    - {fileID: 2800000, guid: ba3b2a48f5297c74eb3b4b2771629d60, type: 3}
    - {fileID: 2800000, guid: 17165acde01c02f4bb45d0ffd25d5158, type: 3}
    - {fileID: 2800000, guid: 280a79ac7e2b6e940a7199b8f7e10407, type: 3}
    - {fileID: 2800000, guid: b75a320b602f27c4ab28904a10142a98, type: 3}
    - {fileID: 2800000, guid: 226149deca448e745a7c377133e6ca7f, type: 3}
    - {fileID: 2800000, guid: 059fba768df29964e9f07bd4fffb5776, type: 3}
    - {fileID: 2800000, guid: 9dee14979276d81489a17afa605f3030, type: 3}
    - {fileID: 2800000, guid: 3963568f414ac1545b64e5f1ff5daf5d, type: 3}
    - {fileID: 2800000, guid: a96a5d146fa164d4ebd67318a957a75a, type: 3}
    - {fileID: 2800000, guid: b5fa2a735b9278349a91f3dbb77691c0, type: 3}
    - {fileID: 2800000, guid: d3c864eb1f6e4b34c91d1931ad0064a3, type: 3}
    - {fileID: 2800000, guid: 97f308a7009457545a975a9a498499ce, type: 3}
    - {fileID: 2800000, guid: daa405d7e1e253a40952bed9e9ca63cc, type: 3}
    - {fileID: 2800000, guid: 4dbadef8044229d47b9a391147dad1c4, type: 3}
    - {fileID: 2800000, guid: 7ce9507d3d1997743b39f335a7f868fd, type: 3}
    - {fileID: 2800000, guid: 7641a2b116fafd64d9c3d6459fdfe801, type: 3}
    - {fileID: 2800000, guid: c6a5e40e6746fef4fa486e8f620ee8d4, type: 3}
    - {fileID: 2800000, guid: fd4189357c6dfb94fa2d36afbce72086, type: 3}
    owenScrambledRGBATex: {fileID: 2800000, guid: b0fe077c1ee7d80428f3d8dfa28a027d,
      type: 3}
    owenScrambled256Tex: {fileID: 2800000, guid: 2a205358e67aa9e4a94a128ac9362f4e,
      type: 3}
    scramblingTex: {fileID: 2800000, guid: bf25cd6288e2c8d43854a61a8496a830, type: 3}
    rankingTile1SPP: {fileID: 2800000, guid: f2fe0251f704c4c478a8063775cffedb, type: 3}
    scramblingTile1SPP: {fileID: 2800000, guid: 6185473f62ad3e74da4acac5d482917a,
      type: 3}
    rankingTile8SPP: {fileID: 2800000, guid: af4bd638a4b3eb14781e6441adcdfbb9, type: 3}
    scramblingTile8SPP: {fileID: 2800000, guid: 152f8b933250a7b448fc2d4d301b9944,
      type: 3}
    rankingTile256SPP: {fileID: 2800000, guid: 1e604a266c415cd46b36d97cd9220aa8, type: 3}
    scramblingTile256SPP: {fileID: 2800000, guid: 882fb55d7b3e7c94598a318df9376e32,
      type: 3}
    filmGrainTex:
    - {fileID: 2800000, guid: 284a1ac236869fa4eacf377d73c7dff8, type: 3}
    - {fileID: 2800000, guid: bd74961b009b93145a998ae93a5fc186, type: 3}
    - {fileID: 2800000, guid: 58c1a5135746f854e8841c70a4b588b9, type: 3}
    - {fileID: 2800000, guid: bdc6fb6e37de5824bb06e17ac19a8a1d, type: 3}
    - {fileID: 2800000, guid: e4d8303457ba4854090965d854a7a741, type: 3}
    - {fileID: 2800000, guid: 75e19bf5d3ef41d489aa05586243b58b, type: 3}
    - {fileID: 2800000, guid: 6cafd4bed3e420a45a5702d61df0762c, type: 3}
    - {fileID: 2800000, guid: a187955d1d88a954cb32c3c4e5f0aeda, type: 3}
    - {fileID: 2800000, guid: 3f3cb0f4924d7a241b82a9081875f30d, type: 3}
    - {fileID: 2800000, guid: a35bdcb2008832646b3c8d2eb11e38a9, type: 3}
    SMAASearchTex: {fileID: 2800000, guid: dc95d70472e232b438d0fd38651e7ec2, type: 3}
    SMAAAreaTex: {fileID: 2800000, guid: 92e0d85ab4eca874098e7fcf6f8f674e, type: 3}
    defaultHDRISky: {fileID: 8900000, guid: 8253d41e6e8b11a4cbe77a4f8f82934d, type: 3}
  assets:
    defaultDiffusionProfile: {fileID: 11400000, guid: 2b7005ba3a4d8474b8cdc34141ad766e,
      type: 2}<|MERGE_RESOLUTION|>--- conflicted
+++ resolved
@@ -164,11 +164,7 @@
     SMAAPS: {fileID: 4800000, guid: 9655f4aa89a469c49aceaceabf9bc77b, type: 3}
     temporalAntialiasingPS: {fileID: 4800000, guid: d22a37b5c800a0040a87b2a58de74e13,
       type: 3}
-<<<<<<< HEAD
-    VTFeedbackDownsample: {fileID: 7200000, guid: 32d963548086c2c439aeb23a93e9a00a,
-=======
     contrastAdaptiveSharpenCS: {fileID: 7200000, guid: 560896aec2f412c48995be35551a4ac6,
->>>>>>> 5ce5ec35
       type: 3}
   textures:
     debugFontTex: {fileID: 2800000, guid: a3ad2df0e49aaa341a3b3a80f93b3f66, type: 3}
