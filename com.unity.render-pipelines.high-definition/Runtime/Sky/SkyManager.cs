--- conflicted
+++ resolved
@@ -800,38 +800,6 @@
             }
         }
 
-        internal void GetBuiltinParameters(out BuiltinSkyParameters skyParams, SkyUpdateContext skyContext, HDCamera hdCamera, Light sunLight, RTHandle colorBuffer, RTHandle depthBuffer, DebugDisplaySettings debugSettings, int frameIndex, CommandBuffer cmd)
-        {
-            skyParams = new BuiltinSkyParameters();
-            skyParams.hdCamera = hdCamera;
-            skyParams.commandBuffer = cmd;
-            skyParams.sunLight = sunLight;
-            skyParams.pixelCoordToViewDirMatrix = hdCamera.mainViewConstants.pixelCoordToViewDirWS;
-            skyParams.worldSpaceCameraPos = hdCamera.mainViewConstants.worldSpaceCameraPos;
-            skyParams.viewMatrix = hdCamera.mainViewConstants.viewMatrix;
-            skyParams.screenSize = hdCamera.screenSize;
-            skyParams.colorBuffer = colorBuffer;
-            skyParams.depthBuffer = depthBuffer;
-            skyParams.debugSettings = debugSettings;
-            skyParams.frameIndex = frameIndex;
-            skyParams.skySettings = skyContext.skySettings;
-        }
-
-        public void PreRenderSky(HDCamera hdCamera, Light sunLight, RTHandle colorBuffer, RTHandle depthBuffer, DebugDisplaySettings debugSettings, int frameIndex, CommandBuffer cmd)
-        {
-            var skyContext = hdCamera.visualSky;
-            if (skyContext.IsValid())
-            {
-                GetBuiltinParameters(out m_BuiltinParameters, skyContext, hdCamera, sunLight, colorBuffer, depthBuffer, debugSettings, frameIndex, cmd);
-
-                int skyHash = ComputeSkyHash(skyContext, sunLight, SkyAmbientMode.Static);
-                AcquireSkyRenderingContext(skyContext, skyHash);
-                var cachedContext = m_CachedSkyContexts[skyContext.cachedSkyRenderingContextId];
-                cachedContext.renderer.DoUpdate(m_BuiltinParameters);
-                cachedContext.renderer.PreRenderSky(m_BuiltinParameters, false, hdCamera.camera.cameraType != CameraType.Reflection || skyContext.skySettings.includeSunInBaking.value);
-            }
-        }
-
         public void RenderSky(HDCamera hdCamera, Light sunLight, RTHandle colorBuffer, RTHandle depthBuffer, DebugDisplaySettings debugSettings, int frameIndex, CommandBuffer cmd)
         {
             var skyContext = hdCamera.visualSky;
@@ -839,9 +807,6 @@
             {
                 using (new ProfilingSample(cmd, "Sky Pass"))
                 {
-<<<<<<< HEAD
-                    GetBuiltinParameters(out m_BuiltinParameters, skyContext, hdCamera, sunLight, colorBuffer, depthBuffer, debugSettings, frameIndex, cmd);
-=======
                     GetBuiltinParameters(out m_BuiltinParameters,
                                          skyContext,
                                          hdCamera,
@@ -851,7 +816,6 @@
                                          debugSettings,
                                          frameIndex,
                                          cmd);
->>>>>>> ea5acc28
 
                     SkyAmbientMode ambientMode = VolumeManager.instance.stack.GetComponent<VisualEnvironment>().skyAmbientMode.value;
                     int skyHash = ComputeSkyHash(skyContext, sunLight, ambientMode);
