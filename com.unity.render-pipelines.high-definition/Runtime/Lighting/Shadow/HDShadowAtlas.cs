--- conflicted
+++ resolved
@@ -38,14 +38,7 @@
 
         public HDShadowAtlas() { }
 
-<<<<<<< HEAD
-        public virtual void InitAtlas(RenderPipelineResources renderPipelineResources, int width, int height, int atlasShaderID, int atlasSizeShaderID, Material clearMaterial, int maxShadowRequests, BlurAlgorithm blurAlgorithm = BlurAlgorithm.None, FilterMode filterMode = FilterMode.Bilinear, DepthBits depthBufferBits = DepthBits.Depth16, RenderTextureFormat format = RenderTextureFormat.Shadowmap, string name = "", int momentAtlasShaderID = 0)
-=======
-        bool m_HasResizedAtlas = false;
-        int frameCounter = 0;
-
-        public HDShadowAtlas(RenderPipelineResources renderPipelineResources, int width, int height, int atlasShaderID, Material clearMaterial, int maxShadowRequests, BlurAlgorithm blurAlgorithm = BlurAlgorithm.None, FilterMode filterMode = FilterMode.Bilinear, DepthBits depthBufferBits = DepthBits.Depth16, RenderTextureFormat format = RenderTextureFormat.Shadowmap, string name = "", int momentAtlasShaderID = 0)
->>>>>>> 13332995
+        public virtual void InitAtlas(RenderPipelineResources renderPipelineResources, int width, int height, int atlasShaderID, Material clearMaterial, int maxShadowRequests, BlurAlgorithm blurAlgorithm = BlurAlgorithm.None, FilterMode filterMode = FilterMode.Bilinear, DepthBits depthBufferBits = DepthBits.Depth16, RenderTextureFormat format = RenderTextureFormat.Shadowmap, string name = "", int momentAtlasShaderID = 0)
         {
             this.width = width;
             this.height = height;
@@ -62,9 +55,9 @@
             AllocateRenderTexture();
         }
 
-        public HDShadowAtlas(RenderPipelineResources renderPipelineResources, int width, int height, int atlasShaderID, int atlasSizeShaderID, Material clearMaterial, int maxShadowRequests, BlurAlgorithm blurAlgorithm = BlurAlgorithm.None, FilterMode filterMode = FilterMode.Bilinear, DepthBits depthBufferBits = DepthBits.Depth16, RenderTextureFormat format = RenderTextureFormat.Shadowmap, string name = "", int momentAtlasShaderID = 0)
-        {
-            InitAtlas(renderPipelineResources, width, height, atlasShaderID, atlasSizeShaderID, clearMaterial, maxShadowRequests, blurAlgorithm, filterMode, depthBufferBits, format, name, momentAtlasShaderID);
+        public HDShadowAtlas(RenderPipelineResources renderPipelineResources, int width, int height, int atlasShaderID, Material clearMaterial, int maxShadowRequests, BlurAlgorithm blurAlgorithm = BlurAlgorithm.None, FilterMode filterMode = FilterMode.Bilinear, DepthBits depthBufferBits = DepthBits.Depth16, RenderTextureFormat format = RenderTextureFormat.Shadowmap, string name = "", int momentAtlasShaderID = 0)
+        {
+            InitAtlas(renderPipelineResources, width, height, atlasShaderID, clearMaterial, maxShadowRequests, blurAlgorithm, filterMode, depthBufferBits, format, name, momentAtlasShaderID);
         }
 
         void AllocateRenderTexture()
@@ -124,312 +117,7 @@
             m_LightingDebugSettings = lightingDebugSettings;
         }
 
-<<<<<<< HEAD
-        public void RenderShadows(CullingResults cullResults, FrameSettings frameSettings, ScriptableRenderContext renderContext, CommandBuffer cmd)
-=======
-        // Stable (unlike List.Sort) sorting algorithm which, unlike Linq's, doesn't use JIT (lol).
-        // Sorts in place. Very efficient (O(n)) for already sorted data.
-        void InsertionSort(HDShadowResolutionRequest[] array, int startIndex, int lastIndex)
-        {
-            int i = startIndex + 1;
-
-            while (i < lastIndex)
-            {
-                var curr = array[i];
-
-                int j = i - 1;
-
-                // Sort in descending order.
-                while ((j >= 0) && ((curr.resolution.x > array[j].resolution.x) ||
-                                    (curr.resolution.y > array[j].resolution.y)))
-                {
-                    array[j + 1] = array[j];
-                    j--;
-                }
-
-                array[j + 1] = curr;
-                i++;
-            }
-        }
-
-        internal HDShadowResolutionRequest GetCachedRequest(int cachedIndex)
-        {
-            if (cachedIndex < 0 || cachedIndex >= m_ListOfCachedShadowRequests.Count)
-                return null;
-
-            return m_ListOfCachedShadowRequests[cachedIndex];
-        }
-
-        internal bool HasResizedThisFrame()
-        {
-            return m_HasResizedAtlas;
-        }
-
-        internal void MarkCulledShadowMapAsEmptySlots()
-        {
-            for(int i=0; i<m_ListOfCachedShadowRequests.Count; ++i)
-            {
-                if ((frameCounter - m_ListOfCachedShadowRequests[i].lastFrameActive) > 0)
-                {
-                    m_ListOfCachedShadowRequests[i].emptyRequest = true;
-                }
-            }
-
-            frameCounter++;
-        }
-
-        internal void PruneDeadCachedLightSlots()
-        {
-            m_ListOfCachedShadowRequests.RemoveAll(x => (x.emptyRequest));
-            frameOfCacheValidity = 0; // Invalidate cached data.
-        }
-
-        internal void MarkCachedShadowSlotAsEmpty(int lightID)
-        {
-            var subList = m_ListOfCachedShadowRequests.FindAll(x => x.lightID == lightID);
-            for (int i = 0; i < subList.Count; ++i)
-            {
-                subList[i].emptyRequest = true;
-            }
-        }
-
-        internal int RegisterCachedLight(HDShadowResolutionRequest request)
-        {
-
-            // Since we are starting caching light resolution requests, it means that data cached from now on will be valid.
-            frameOfCacheValidity++;
-
-            // If it is already registered, we do nothing.
-            int shadowIndex = -1;
-            for(int i=0; i< m_ListOfCachedShadowRequests.Count; ++i)
-            {
-                if(!m_ListOfCachedShadowRequests[i].emptyRequest && m_ListOfCachedShadowRequests[i].lightID == request.lightID && m_ListOfCachedShadowRequests[i].indexInLight == request.indexInLight)
-                {
-                    shadowIndex = i;
-                    break;
-                }
-            }
-
-            if (shadowIndex == -1)
-            {
-                // First we search if we have a hole we can fill with it.
-                float resolutionOfNewLight = request.atlasViewport.width;
-                request.lastFrameActive = frameCounter;
-
-                int holeWithRightSize = -1;
-                for (int i = 0; i < m_ListOfCachedShadowRequests.Count; ++i)
-                {
-                    var currReq = m_ListOfCachedShadowRequests[i];
-                    if (currReq.emptyRequest &&   // Is empty
-                        request.atlasViewport.width <= currReq.atlasViewport.width && // fits the request
-                        (currReq.atlasViewport.width - request.atlasViewport.width) <= currReq.atlasViewport.width * 0.1f) // but is not much smaller.
-                    {
-                        holeWithRightSize = i;
-                        break;
-                    }
-                }
-
-                if (holeWithRightSize >= 0)
-                {
-                    m_ListOfCachedShadowRequests[holeWithRightSize] = request.ShallowCopy();
-                    return holeWithRightSize;
-                }
-                else
-                {
-
-                    // We need to resort the list, so we use the occasion to reset the pool. This feels suboptimal, but it is the easiest way to comply with the pooling system.
-                    // TODO: Make this cleaner and more efficient.
-                    m_CachedResolutionRequestsCounter = 0;
-                    for (int i=0; i<m_ListOfCachedShadowRequests.Count; ++i)
-                    {
-                        int currEntryInPool = m_CachedResolutionRequestsCounter;
-                        m_CachedResolutionRequests[currEntryInPool] = m_ListOfCachedShadowRequests[i].ShallowCopy();
-                        m_ListOfCachedShadowRequests[i] = m_CachedResolutionRequests[currEntryInPool];
-                        m_CachedResolutionRequestsCounter++;
-                    }
-                    // Now we add the new element
-                    m_CachedResolutionRequests[m_CachedResolutionRequestsCounter] = request.ShallowCopy();
-                    m_ListOfCachedShadowRequests.Add(m_CachedResolutionRequests[m_CachedResolutionRequestsCounter]);
-                    m_CachedResolutionRequestsCounter++;
-
-                    InsertionSort(m_ListOfCachedShadowRequests.ToArray(), 0, m_ListOfCachedShadowRequests.Count);
-                    frameOfCacheValidity = 0;     // Invalidate cached data
-                    for (int i = 0; i < m_ListOfCachedShadowRequests.Count; ++i)
-                    {
-                        if (m_ListOfCachedShadowRequests[i].lightID == request.lightID && m_ListOfCachedShadowRequests[i].indexInLight == request.indexInLight)
-                        {
-                            return i;
-                        }
-                    }
-                }
-            }
-            else if (m_ListOfCachedShadowRequests[shadowIndex].emptyRequest)
-            {
-                // We still hold the spot, so fill it up again.
-                m_ListOfCachedShadowRequests[shadowIndex].emptyRequest = false;
-            }
-            m_ListOfCachedShadowRequests[shadowIndex].lastFrameActive = frameCounter;
-
-            return shadowIndex;
-        }
-
-        private bool AtlasLayout(bool allowResize, HDShadowResolutionRequest[] fullShadowList, int requestsCount, bool enteredWithPrunedCachedList = false)
-        {
-            float curX = 0, curY = 0, curH = 0, xMax = width, yMax = height;
-            m_RcpScaleFactor = 1;
-            for (int i = 0; i < requestsCount; ++i)
-            {
-                var shadowRequest = fullShadowList[i];
-                // shadow atlas layouting
-                Rect viewport = new Rect(Vector2.zero, shadowRequest.resolution);
-                curH = Mathf.Max(curH, viewport.height);
-
-                if (curX + viewport.width > xMax)
-                {
-                    curX = 0;
-                    curY += curH;
-                    curH = viewport.height;
-                }
-                if (curY + curH > yMax)
-                {
-                    if(enteredWithPrunedCachedList)
-                    {
-                        // We need to resize. We invalidate the data and clear stored list of cached.
-                        frameOfCacheValidity = 0;
-                        m_ListOfCachedShadowRequests.Clear();
-                        // Since we emptied the cached list, we can start from scratch in the pool
-                        m_CachedResolutionRequestsCounter = 0;
-
-                        if (allowResize)
-                        {
-                            LayoutResize();
-                            m_HasResizedAtlas = true;
-                            return true;
-                        }
-
-                        return false;
-                    }
-                    else
-                    {
-                        // We can still prune
-                        PruneDeadCachedLightSlots();
-                        // Remove cached slots from the currently sorted list (instead of rebuilding it).
-                        // Since it is ordered, the order post deletion is guaranteed.
-                        int newIndex = 0;
-                        for(int j=0; j<requestsCount; ++j)
-                        {
-                            if(!fullShadowList[j].emptyRequest)
-                            {
-                                m_SortedRequestsCache[newIndex++] = fullShadowList[j];
-                            }
-                        }
-
-                        return AtlasLayout(allowResize, m_SortedRequestsCache, requestsCount: newIndex, enteredWithPrunedCachedList: true);
-                    }
-                }
-                viewport.x = curX;
-                viewport.y = curY;
-                shadowRequest.atlasViewport = viewport;
-                shadowRequest.resolution = viewport.size;
-                curX += viewport.width;
-            }
-
-            m_HasResizedAtlas = false;
-            return true;
-        }
-
-        internal bool Layout(bool allowResize = true)
-        {
-            // Sort non-cached requests
-            // Perform a deep copy.
-            int n = (m_ShadowResolutionRequests != null) ? m_ShadowResolutionRequests.Count : 0;
-
-            // First add in front the cached shadows
-            int i = 0;
-            for (; i < m_ListOfCachedShadowRequests.Count; ++i)
-            {
-                m_SortedRequestsCache[i] = m_ListOfCachedShadowRequests[i];
-            }
-
-            int firstNonCachedIdx = i;
-            for (int j = 0; j < m_ShadowResolutionRequests.Count; ++j)
-            {
-                if (!m_ShadowResolutionRequests[j].hasBeenStoredInCachedList)
-                {
-                    m_SortedRequestsCache[i++] = m_ShadowResolutionRequests[j];
-                }
-            }
-
-            // Sorting the non cached shadows range
-            InsertionSort(m_SortedRequestsCache, firstNonCachedIdx, i);
-
-            return AtlasLayout(allowResize, m_SortedRequestsCache, requestsCount: i, enteredWithPrunedCachedList: false);
-        }
-
-        void LayoutResize()
-        {
-            int index = 0;
-            float currentX = 0;
-            float currentY = 0;
-            float currentMaxY = 0;
-            float currentMaxX = 0;
-
-            // Place shadows in a square shape
-            while (index < m_ShadowResolutionRequests.Count)
-            {
-                float y = 0;
-                float currentMaxXCache = currentMaxX;
-                do
-                {
-                    Rect r = new Rect(Vector2.zero, m_ShadowResolutionRequests[index].resolution);
-                    r.x = currentMaxX;
-                    r.y = y;
-                    y += r.height;
-                    currentY = Mathf.Max(currentY, y);
-                    currentMaxXCache = Mathf.Max(currentMaxXCache, currentMaxX + r.width);
-                    m_ShadowResolutionRequests[index].atlasViewport = r;
-                    index++;
-                } while (y < currentMaxY && index < m_ShadowResolutionRequests.Count);
-                currentMaxY = Mathf.Max(currentMaxY, currentY);
-                currentMaxX = currentMaxXCache;
-                if (index >= m_ShadowResolutionRequests.Count)
-                    continue;
-                float x = 0;
-                float currentMaxYCache = currentMaxY;
-                do
-                {
-                    Rect r = new Rect(Vector2.zero, m_ShadowResolutionRequests[index].resolution);
-                    r.x = x;
-                    r.y = currentMaxY;
-                    x += r.width;
-                    currentX = Mathf.Max(currentX, x);
-                    currentMaxYCache = Mathf.Max(currentMaxYCache, currentMaxY + r.height);
-                    m_ShadowResolutionRequests[index].atlasViewport = r;
-                    index++;
-                } while (x < currentMaxX && index < m_ShadowResolutionRequests.Count);
-                currentMaxX = Mathf.Max(currentMaxX, currentX);
-                currentMaxY = currentMaxYCache;
-            }
-
-            float maxResolution = Math.Max(currentMaxX, currentMaxY);
-            Vector4 scale = new Vector4(width / maxResolution, height / maxResolution, width / maxResolution, height / maxResolution);
-            m_RcpScaleFactor = Mathf.Min(scale.x, scale.y);
-
-            // Scale down every shadow rects to fit with the current atlas size
-            foreach (var r in m_ShadowResolutionRequests)
-            {
-                Vector4 s = new Vector4(r.atlasViewport.x, r.atlasViewport.y, r.atlasViewport.width, r.atlasViewport.height);
-                Vector4 reScaled = Vector4.Scale(s, scale);
-
-                r.atlasViewport = new Rect(reScaled.x, reScaled.y, reScaled.z, reScaled.w);
-                r.resolution = r.atlasViewport.size;
-            }
-
-            atlasShapeID++;
-        }
-
         public void RenderShadows(CullingResults cullResults, in ShaderVariablesGlobal globalCB, FrameSettings frameSettings, ScriptableRenderContext renderContext, CommandBuffer cmd)
->>>>>>> 13332995
         {
             if (m_ShadowRequests.Count == 0)
                 return;
