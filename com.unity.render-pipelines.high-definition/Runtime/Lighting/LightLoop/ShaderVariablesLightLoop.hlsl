--- conflicted
+++ resolved
@@ -1,4 +1,5 @@
 #include "Packages/com.unity.render-pipelines.high-definition/Runtime/Lighting/LightDefinition.cs.hlsl"
+#include "Packages/com.unity.render-pipelines.high-definition/Runtime/Core/Utilities/GeometryUtils.cs.hlsl"
 
 // don't support Buffer yet in unity
 StructuredBuffer<uint>  g_vBigTileLightList;
@@ -6,26 +7,9 @@
 StructuredBuffer<uint>  g_vLayeredOffsetsBuffer;
 StructuredBuffer<float> g_logBaseBuffer;
 
-<<<<<<< HEAD
 #ifdef USE_INDIRECT
     StructuredBuffer<uint> g_TileFeatureFlags;
 #endif
-=======
-#else
-
-    #include "Packages/com.unity.render-pipelines.high-definition/Runtime/Lighting/LightDefinition.cs.hlsl"
-    #include "Packages/com.unity.render-pipelines.high-definition/Runtime/Core/Utilities/GeometryUtils.cs.hlsl"
-
-    // don't support Buffer yet in unity
-    StructuredBuffer<uint>  g_vBigTileLightList;
-    StructuredBuffer<uint>  g_vLightListGlobal;
-    StructuredBuffer<uint>  g_vLayeredOffsetsBuffer;
-    StructuredBuffer<float> g_logBaseBuffer;
-
-    #ifdef USE_INDIRECT
-        StructuredBuffer<uint> g_TileFeatureFlags;
-    #endif
->>>>>>> 62876173
 
 StructuredBuffer<DirectionalLightData> _DirectionalLightDatas;
 StructuredBuffer<LightData>            _LightDatas;
