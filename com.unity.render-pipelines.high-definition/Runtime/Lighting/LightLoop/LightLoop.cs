--- conflicted
+++ resolved
@@ -2833,26 +2833,7 @@
                 cmd.SetComputeBufferParam(parameters.clearClusterAtomicIndexShader, s_ClearVoxelAtomicKernel, HDShaderIDs.g_LayeredSingleIdxBuffer, tileAndCluster.globalLightListAtomic);
                 cmd.DispatchCompute(parameters.clearClusterAtomicIndexShader, s_ClearVoxelAtomicKernel, 1, 1, 1);
 
-<<<<<<< HEAD
-=======
                 cmd.SetComputeBufferParam(parameters.buildPerVoxelLightListShader, s_ClearVoxelAtomicKernel, HDShaderIDs.g_LayeredSingleIdxBuffer, tileAndCluster.globalLightListAtomic);
-                cmd.SetComputeIntParam(parameters.buildPerVoxelLightListShader, HDShaderIDs.g_isOrthographic, parameters.isOrthographic ? 1 : 0);
-                cmd.SetComputeIntParam(parameters.buildPerVoxelLightListShader, HDShaderIDs.g_iNrVisibLights, parameters.totalLightCount);
-                cmd.SetComputeMatrixArrayParam(parameters.buildPerVoxelLightListShader, HDShaderIDs.g_mScrProjectionArr, parameters.lightListProjscrMatrices);
-                cmd.SetComputeMatrixArrayParam(parameters.buildPerVoxelLightListShader, HDShaderIDs.g_mInvScrProjectionArr, parameters.lightListInvProjscrMatrices);
-
-                cmd.SetComputeIntParam(parameters.buildPerVoxelLightListShader, HDShaderIDs.g_iLog2NumClusters, k_Log2NumClusters);
-
-                cmd.SetComputeVectorParam(parameters.buildPerVoxelLightListShader, HDShaderIDs.g_screenSize, parameters.screenSize);
-                cmd.SetComputeIntParam(parameters.buildPerVoxelLightListShader, HDShaderIDs.g_iNumSamplesMSAA, parameters.msaaSamples);
-
-                cmd.SetComputeFloatParam(parameters.buildPerVoxelLightListShader, HDShaderIDs.g_fNearPlane, parameters.nearClipPlane);
-                cmd.SetComputeFloatParam(parameters.buildPerVoxelLightListShader, HDShaderIDs.g_fFarPlane, parameters.farClipPlane);
-
-                cmd.SetComputeFloatParam(parameters.buildPerVoxelLightListShader, HDShaderIDs.g_fClustScale, parameters.clusterScale);
-                cmd.SetComputeFloatParam(parameters.buildPerVoxelLightListShader, HDShaderIDs.g_fClustBase, k_ClustLogBase);
-
->>>>>>> 57b5df01
                 cmd.SetComputeTextureParam(parameters.buildPerVoxelLightListShader, parameters.buildPerVoxelLightListKernel, HDShaderIDs.g_depth_tex, resources.depthBuffer);
                 cmd.SetComputeBufferParam(parameters.buildPerVoxelLightListShader, parameters.buildPerVoxelLightListKernel, HDShaderIDs.g_vLayeredLightList, tileAndCluster.perVoxelLightLists);
                 cmd.SetComputeBufferParam(parameters.buildPerVoxelLightListShader, parameters.buildPerVoxelLightListKernel, HDShaderIDs.g_LayeredOffset, tileAndCluster.perVoxelOffset);
@@ -3057,27 +3038,12 @@
 
             // Screen space AABB
             parameters.screenSpaceAABBShader = buildScreenAABBShader;
-<<<<<<< HEAD
-            parameters.screenSpaceAABBKernel = isProjectionOblique ? s_GenAABBKernel_Oblique : s_GenAABBKernel;
-=======
             parameters.screenSpaceAABBShader.shaderKeywords = null;
             if (isProjectionOblique)
             { 
                 parameters.screenSpaceAABBShader.EnableKeyword("USE_OBLIQUE_MODE");
             }
             parameters.screenSpaceAABBKernel = s_GenAABBKernel;
-            // camera to screen matrix (and it's inverse)
-            for (int viewIndex = 0; viewIndex < hdCamera.viewCount; ++viewIndex)
-            {
-                temp.SetRow(0, new Vector4(1.0f, 0.0f, 0.0f, 0.0f));
-                temp.SetRow(1, new Vector4(0.0f, 1.0f, 0.0f, 0.0f));
-                temp.SetRow(2, new Vector4(0.0f, 0.0f, 0.5f, 0.5f));
-                temp.SetRow(3, new Vector4(0.0f, 0.0f, 0.0f, 1.0f));
-
-                parameters.lightListProjHMatrices[viewIndex] = temp * m_LightListProjMatrices[viewIndex];
-                parameters.lightListInvProjHMatrices[viewIndex] = parameters.lightListProjHMatrices[viewIndex].inverse;
-            }
->>>>>>> 57b5df01
 
             // Big tile prepass
             parameters.runBigTilePrepass = hdCamera.frameSettings.IsEnabled(FrameSettingsField.BigTilePrepass);
