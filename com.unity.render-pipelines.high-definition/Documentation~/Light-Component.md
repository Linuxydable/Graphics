--- conflicted
+++ resolved
@@ -92,13 +92,7 @@
 
 | **Property**         | **Description**                                              |
 | -------------------- | ------------------------------------------------------------ |
-<<<<<<< HEAD
-| **Angular Diameter** | Allows you to set the area of a distant light source through an angle in degrees. This has an impact on the size of specular highlights and the softness of baked shadows, ray-traced and PCSS shadows. |
-| **Affect Physically Based Sky** | When **Physically Based Sky** is in use, displays a sun disc in the sky in the direction of the directional light with a diameter, color and intensity that match the parameters of the directional light.<br />This property only appears when you enable [more options](More-Options.html) for this section. |
-| **- Distance** | Controls the distance of the sun disc which is useful for tweaking the sorting of multiple sun discs displayed in the sky. Smaller distance discs draw on top of longer distance discs.<br />This property only appears when you enable [more options](More-Options.html) for this section. |
-=======
 | **Angular Diameter** | Allows you to set the area of a distant light source through an angle in degrees. This has an impact on the size of specular highlights and the softness of baked shadows and ray-traced shadows. |
->>>>>>> d3761906
 
 <a name="PointLight"></a>
 
